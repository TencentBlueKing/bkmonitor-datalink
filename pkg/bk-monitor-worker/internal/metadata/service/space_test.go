// Tencent is pleased to support the open source community by making
// 蓝鲸智云 - 监控平台 (BlueKing - Monitor) available.
// Copyright (C) 2022 THL A29 Limited, a Tencent company. All rights reserved.
// Licensed under the MIT License (the "License"); you may not use this file except in compliance with the License.
// You may obtain a copy of the License at http://opensource.org/licenses/MIT
// Unless required by applicable law or agreed to in writing, software distributed under the License is distributed on
// an "AS IS" BASIS, WITHOUT WARRANTIES OR CONDITIONS OF ANY KIND, either express or implied. See the License for the
// specific language governing permissions and limitations under the License.

package service

import (
	"io"
	"net/http"
	"strings"
	"testing"

	"github.com/agiledragon/gomonkey/v2"
	"github.com/stretchr/testify/assert"

	"github.com/TencentBlueKing/bkmonitor-datalink/pkg/bk-monitor-worker/internal/metadata/apiservice"
	"github.com/TencentBlueKing/bkmonitor-datalink/pkg/bk-monitor-worker/internal/metadata/models"
	"github.com/TencentBlueKing/bkmonitor-datalink/pkg/bk-monitor-worker/internal/metadata/models/bcs"
	"github.com/TencentBlueKing/bkmonitor-datalink/pkg/bk-monitor-worker/internal/metadata/models/resulttable"
	"github.com/TencentBlueKing/bkmonitor-datalink/pkg/bk-monitor-worker/internal/metadata/models/space"
	"github.com/TencentBlueKing/bkmonitor-datalink/pkg/bk-monitor-worker/store/mysql"
	"github.com/TencentBlueKing/bkmonitor-datalink/pkg/bk-monitor-worker/utils/jsonx"
	"github.com/TencentBlueKing/bkmonitor-datalink/pkg/bk-monitor-worker/utils/mocker"
)

func TestSpaceSvc_RefreshBkccSpaceName(t *testing.T) {
	mocker.InitTestDBConfig("../../../bmw_test.yaml")
	gomonkey.ApplyMethod(&http.Client{}, "Do", func(t *http.Client, req *http.Request) (*http.Response, error) {
		data := `{"result":true,"code":0,"data":{"count":2,"info":[{"bk_biz_developer":"","bk_biz_id":121,"bk_biz_maintainer":"admin","bk_biz_name":"蓝鲸121","bk_biz_productor":"","bk_biz_tester":"test8","bk_supplier_account":"0","create_time":"2023-05-23T23:19:57.356+08:00","db_app_abbr":"blueking","default":0,"language":"1","last_time":"2023-11-28T10:45:12.201+08:00","life_cycle":"2","operator":"","time_zone":"Asia/Shanghai"},{"bk_biz_developer":"","bk_biz_id":122,"bk_biz_maintainer":"admin","bk_biz_name":"测试业务122","bk_biz_productor":"","bk_biz_tester":"","bk_supplier_account":"0","create_time":"2023-06-09T12:05:20.042+08:00","db_app_abbr":"abbr","default":0,"language":"1","last_time":"2023-11-14T11:40:40.7+08:00","life_cycle":"2","operator":"","time_zone":"Asia/Shanghai"}]},"message":"success","permission":null,"request_id":"74cf51a3628743e194af6996389790e5"}`
		body := io.NopCloser(strings.NewReader(data))
		return &http.Response{
			Status:        "ok",
			StatusCode:    200,
			Body:          body,
			ContentLength: int64(len(data)),
			Request:       req,
		}, nil
	})
	db := mysql.GetDBSession().DB
	sp := space.Space{
		SpaceTypeId: models.SpaceTypeBKCC,
		SpaceId:     "121",
		SpaceName:   "蓝鲸_dif_name",
	}
	db.Delete(&space.Space{}, "space_id in (?)", []string{"121", "122"})
	err := sp.Create(db)
	assert.NoError(t, err)
	svc := NewSpaceSvc(nil)
	err = svc.RefreshBkccSpaceName()
	assert.NoError(t, err)
	err = space.NewSpaceQuerySet(db).SpaceIdEq("121").One(&sp)
	assert.NoError(t, err)
	assert.Equal(t, "蓝鲸121", sp.SpaceName)
}

func TestSpaceSvc_RefreshBkccSpace(t *testing.T) {
	mocker.InitTestDBConfig("../../../bmw_test.yaml")
	db := mysql.GetDBSession().DB
	gomonkey.ApplyMethod(&http.Client{}, "Do", func(t *http.Client, req *http.Request) (*http.Response, error) {
		data := `{"result":true,"code":0,"data":{"count":3,"info":[{"bk_biz_developer":"","bk_biz_id":100,"bk_biz_maintainer":"admin","bk_biz_name":"biz_100","bk_biz_productor":"","bk_biz_tester":"test8","bk_supplier_account":"0","create_time":"2023-05-23T23:19:57.356+08:00","db_app_abbr":"blueking","default":0,"language":"1","last_time":"2023-11-28T10:45:12.201+08:00","life_cycle":"2","operator":"","time_zone":"Asia/Shanghai"},{"bk_biz_developer":"","bk_biz_id":101,"bk_biz_maintainer":"admin","bk_biz_name":"biz_101","bk_biz_productor":"","bk_biz_tester":"","bk_supplier_account":"0","create_time":"2023-06-09T12:05:20.042+08:00","db_app_abbr":"abbr","default":0,"language":"1","last_time":"2023-11-14T11:40:40.7+08:00","life_cycle":"2","operator":"","time_zone":"Asia/Shanghai"},{"bk_biz_developer":"","bk_biz_id":102,"bk_biz_maintainer":"admin","bk_biz_name":"biz_102","bk_biz_productor":"","bk_biz_tester":"","bk_supplier_account":"0","create_time":"2023-06-12T14:51:21.626+08:00","db_app_abbr":"dba","default":0,"language":"1","last_time":"2023-06-12T19:52:05.248+08:00","life_cycle":"2","operator":"","time_zone":"Asia/Shanghai"}]},"message":"success","permission":null,"request_id":"a4605a2cc8ad454f8e7060f584db04ce"}`
		body := io.NopCloser(strings.NewReader(data))
		return &http.Response{
			Status:        "ok",
			StatusCode:    200,
			Body:          body,
			ContentLength: int64(len(data)),
			Request:       req,
		}, nil
	})
<<<<<<< HEAD
	redisClient := &mocker.RedisClientMocker{
		SetMap: map[string]mapset.Set[string]{},
	}
	p := gomonkey.ApplyFunc(redis.GetStorageRedisInstance, func() *redis.Instance {
		return &redis.Instance{
			Client: redisClient,
		}
	})
	defer p.Reset()
=======
	redisClient, redisPatch := mocker.RedisMocker()
	defer redisPatch.Reset()
>>>>>>> cb64c839

	spaceIds := []string{"100", "101", "102"}
	spaceUids := []string{"bkcc__100", "bkcc__101", "bkcc__102"}
	db.Delete(&space.Space{}, "space_id in (?)", spaceIds)
	svc := NewSpaceSvc(nil)
	err := svc.RefreshBkccSpace(false)
	assert.NoError(t, err)
	spaceIdSet, ok := redisClient.SetMap[models.QueryVmSpaceUidListKey]
	assert.True(t, ok)
	assert.ElementsMatch(t, spaceIdSet.ToSlice(), spaceUids)
	var sp100, sp101, sp102 space.Space
	assert.NoError(t, space.NewSpaceQuerySet(db).SpaceIdEq("100").SpaceNameEq("biz_100").SpaceTypeIdEq(models.SpaceTypeBKCC).StatusEq("normal").IsBcsValidEq(false).One(&sp100))
	assert.NoError(t, space.NewSpaceQuerySet(db).SpaceIdEq("101").SpaceNameEq("biz_101").SpaceTypeIdEq(models.SpaceTypeBKCC).StatusEq("normal").IsBcsValidEq(false).One(&sp101))
	assert.NoError(t, space.NewSpaceQuerySet(db).SpaceIdEq("102").SpaceNameEq("biz_102").SpaceTypeIdEq(models.SpaceTypeBKCC).StatusEq("normal").IsBcsValidEq(false).One(&sp102))

}

func TestSpaceSvc_RefreshBcsProjectBiz(t *testing.T) {
	mocker.InitTestDBConfig("../../../bmw_test.yaml")
	db := mysql.GetDBSession().DB
	sp1 := space.Space{
		SpaceTypeId: models.SpaceTypeBKCI,
		SpaceId:     "project_code_1",
		SpaceName:   "project_name_1",
		SpaceCode:   "code_1",
		IsBcsValid:  true,
	}
	sp2 := space.Space{
		SpaceTypeId: models.SpaceTypeBKCI,
		SpaceId:     "project_code_2",
		SpaceName:   "project_name_2",
		SpaceCode:   "code_2",
		IsBcsValid:  true,
	}
	db.Delete(&space.Space{}, "space_type_id = 'bkci' and space_id in (?)", []string{"project_code_1", "project_code_2"})
	err := sp1.Create(db)
	assert.NoError(t, err)
	err = sp2.Create(db)
	assert.NoError(t, err)

	db.Delete(&space.SpaceResource{}, "space_id in (?)", []string{"project_code_1", "project_code_2"})
	bizId := "999"
	sr := space.SpaceResource{
		SpaceTypeId:     models.SpaceTypeBKCI,
		SpaceId:         "project_code_2",
		ResourceType:    models.SpaceTypeBKCC,
		ResourceId:      &bizId,
		DimensionValues: "{}",
		BaseModel:       models.BaseModel{},
	}
	db.Delete(&sr, "space_type_id = 'bkci' and resource_type = 'bkcc' and space_id in (?)", []string{"project_code_1", "project_code_2"})
	err = sr.Create(db)
	assert.NoError(t, err)
	spaceSvcTarget := SpaceSvc{}
	patch := gomonkey.ApplyMethod(&spaceSvcTarget, "GetValidBcsProjects", func() ([]map[string]string, error) {
		return []map[string]string{
			{
				"projectId":   "project_id_1",
				"name":        "project_name_1",
				"projectCode": "project_code_1",
				"bkBizId":     "31",
			},
			{
				"projectId":   "project_id_2",
				"name":        "project_name_2",
				"projectCode": "project_code_2",
				"bkBizId":     "32",
			},
		}, nil
	})
	defer patch.Reset()
	svc := NewSpaceSvc(nil)
	err = svc.RefreshBcsProjectBiz()
	assert.NoError(t, err)
	var sr1, sr2 space.SpaceResource
	err = space.NewSpaceResourceQuerySet(db).SpaceTypeIdEq(models.SpaceTypeBKCI).SpaceIdEq("project_code_1").ResourceTypeEq(models.SpaceTypeBKCC).ResourceIdEq("31").One(&sr1)
	assert.NoError(t, err)
	err = space.NewSpaceResourceQuerySet(db).SpaceTypeIdEq(models.SpaceTypeBKCI).SpaceIdEq("project_code_2").ResourceTypeEq(models.SpaceTypeBKCC).ResourceIdEq("32").One(&sr2)
	assert.NoError(t, err)

	dm1 := []map[string]interface{}{{"bk_biz_id": "31"}}
	sr1Dm, err := sr1.GetDimensionValues()
	assert.NoError(t, err)
	equal, err := jsonx.CompareObjects(dm1, sr1Dm)
	assert.NoError(t, err)
	assert.True(t, equal)

	dm2 := []map[string]interface{}{{"bk_biz_id": "32"}}
	sr2Dm, err := sr2.GetDimensionValues()
	assert.NoError(t, err)
	equal, err = jsonx.CompareObjects(dm2, sr2Dm)
	assert.NoError(t, err)
	assert.True(t, equal)

}

func TestSpaceSvc_SyncBcsSpace(t *testing.T) {
	mocker.InitTestDBConfig("../../../bmw_test.yaml")
	db := mysql.GetDBSession().DB
	sp := space.Space{
		SpaceTypeId: models.SpaceTypeBKCI,
		SpaceId:     "project_code_11",
		IsBcsValid:  true,
	}
	db.Delete(&space.Space{}, "space_id in (?)", []string{"project_code_11", "project_code_22"})
	assert.NoError(t, sp.Create(db))

	db.Delete(&space.SpaceResource{}, "space_id = ?", "project_code_22")
	db.Delete(&space.SpaceDataSource{}, "space_id = ?", "project_code_22")

	clusterSingle := bcs.BCSClusterInfo{
		ClusterID:          "bcs_space_test_cluster_single",
		K8sMetricDataID:    176001,
		CustomMetricDataID: 176002,
	}
	clusterShared := bcs.BCSClusterInfo{
		ClusterID:          "bcs_space_test_cluster_shared",
		K8sMetricDataID:    176011,
		CustomMetricDataID: 176012,
	}
	db.Delete(&bcs.BCSClusterInfo{}, "cluster_id in (?)", []string{"bcs_space_test_cluster_single", "bcs_space_test_cluster_shared"})
	assert.NoError(t, clusterSingle.Create(db))
	assert.NoError(t, clusterShared.Create(db))

	ds1 := resulttable.DataSource{
		BkDataId:        176001,
		DataName:        "ds_176001",
		DataDescription: "ds_176001",
		EtlConfig:       models.ETLConfigTypeBkStandardV2TimeSeries,
		IsEnable:        true,
	}
	ds2 := resulttable.DataSource{
		BkDataId:        176002,
		DataName:        "ds_176002",
		DataDescription: "ds_176002",
		EtlConfig:       models.ETLConfigTypeBkStandardV2TimeSeries,
		IsEnable:        true,
	}
	ds3 := resulttable.DataSource{
		BkDataId:        176011,
		DataName:        "ds_176011",
		DataDescription: "ds_176011",
		EtlConfig:       models.ETLConfigTypeBkStandardV2TimeSeries,
		IsEnable:        true,
	}
	ds4 := resulttable.DataSource{
		BkDataId:        176012,
		DataName:        "ds_176012",
		DataDescription: "ds_176012",
		EtlConfig:       models.ETLConfigTypeBkStandardV2TimeSeries,
		IsEnable:        true,
	}
	db.Delete(&resulttable.DataSource{}, "bk_data_id in (?)", []uint{176001, 176002, 176011, 176012})
	assert.NoError(t, ds1.Create(db))
	assert.NoError(t, ds2.Create(db))
	assert.NoError(t, ds3.Create(db))
	assert.NoError(t, ds4.Create(db))

	spaceSvcTarget := SpaceSvc{}
	patch := gomonkey.ApplyMethod(&spaceSvcTarget, "GetValidBcsProjects", func() ([]map[string]string, error) {
		return []map[string]string{
			{
				"projectId":   "project_id_11",
				"name":        "project_name_11",
				"projectCode": "project_code_11",
				"bkBizId":     "41",
			},
			{
				"projectId":   "project_id_22",
				"name":        "project_name_22",
				"projectCode": "project_code_22",
				"bkBizId":     "42",
			},
		}, nil
	})
	defer patch.Reset()
	gomonkey.ApplyFunc(apiservice.BcsClusterManagerService.GetProjectClusters, func(s apiservice.BcsClusterManagerService, projectId string, excludeSharedCluster bool) ([]map[string]interface{}, error) {
		if projectId != "project_id_22" {
			return nil, nil
		}
		return []map[string]interface{}{
			{
				"projectId": "project_id_22",
				"clusterId": "bcs_space_test_cluster_single",
				"bkBizId":   "42",
				"isShared":  false,
			},
			{
				"projectId": "project_id_22",
				"clusterId": "bcs_space_test_cluster_shared",
				"bkBizId":   "42",
				"isShared":  true,
			},
		}, nil
	})
	gomonkey.ApplyFunc(apiservice.BcsService.FetchSharedClusterNamespaces, func(s apiservice.BcsService, clusterId string, projectCode string) ([]map[string]string, error) {
		if projectCode != "project_code_22" {
			return nil, nil
		}
		return []map[string]string{
			{
				"projectId":   "project_id_22",
				"projectCode": projectCode,
				"clusterId":   clusterId,
				"namespace":   "n1",
			},
			{
				"projectId":   "project_id_22",
				"projectCode": projectCode,
				"clusterId":   clusterId,
				"namespace":   "n2",
			},
		}, nil
	})
	svc := NewSpaceSvc(nil)
	assert.NoError(t, svc.SyncBcsSpace())
	// 已存在的space更新
	assert.NoError(t, space.NewSpaceQuerySet(db).SpaceIdEq(sp.SpaceId).One(&sp))
	assert.Equal(t, "project_name_11", sp.SpaceName)
	assert.Equal(t, "project_id_11", sp.SpaceCode)

	// 新创建的space
	var sp22 space.Space
	assert.NoError(t, space.NewSpaceQuerySet(db).SpaceTypeIdEq(models.SpaceTypeBKCI).SpaceIdEq("project_code_22").SpaceNameEq("project_name_22").SpaceCodeEq("project_id_22").IsBcsValidEq(true).One(&sp22))
	// spaceDataSource
	count, err := space.NewSpaceDataSourceQuerySet(db).SpaceTypeIdEq(models.SpaceTypeBKCI).SpaceIdEq("project_code_22").BkDataIdIn(176001, 176002, 176011, 176012).FromAuthorizationEq(false).Count()
	assert.NoError(t, err)
	assert.Equal(t, 4, count)
	// spaceResource
	var srBkcc, srBcs space.SpaceResource
	assert.NoError(t, space.NewSpaceResourceQuerySet(db).SpaceTypeIdEq(models.SpaceTypeBKCI).SpaceIdEq("project_code_22").ResourceTypeEq(models.SpaceTypeBKCC).ResourceIdEq("42").One(&srBkcc))
	assert.NoError(t, space.NewSpaceResourceQuerySet(db).SpaceTypeIdEq(models.SpaceTypeBKCI).SpaceIdEq("project_code_22").ResourceTypeEq(models.SpaceTypeBCS).ResourceIdEq("project_code_22").One(&srBcs))
	equal, err := jsonx.CompareJson(`[{"bk_biz_id":"42"}]`, srBkcc.DimensionValues)
	assert.NoError(t, err)
	assert.True(t, equal)
	equal, err = jsonx.CompareJson(`[{"cluster_id":"bcs_space_test_cluster_single","cluster_type":"single","namespace":null},{"cluster_id":"bcs_space_test_cluster_shared","cluster_type":"shared","namespace":["n1","n2"]}]`, srBcs.DimensionValues)
	assert.NoError(t, err)
	assert.True(t, equal)
}

func TestSpaceSvc_RefreshBkciSpaceName(t *testing.T) {
	mocker.InitTestDBConfig("../../../bmw_test.yaml")
	gomonkey.ApplyFunc(apiservice.BcsProjectService.BatchGetProjects, func(s apiservice.BcsProjectService, kind string) ([]map[string]string, error) {
		return []map[string]string{
			{
				"projectId":   "project_id_131",
				"projectCode": "project_code_01",
				"name":        "project_name_01_new",
				"bkBizId":     "51",
			},
			{
				"projectId":   "project_id_132",
				"projectCode": "project_code_02",
				"name":        "project_name_02_new",
				"bkBizId":     "52",
			},
		}, nil
	})
	db := mysql.GetDBSession().DB
	sp := space.Space{
		SpaceTypeId: models.SpaceTypeBKCI,
		SpaceId:     "project_code_01",
		SpaceName:   "project_name_01_old",
	}
	db.Delete(&space.Space{}, "space_id in (?)", []string{"project_code_01", "project_code_02"})
	err := sp.Create(db)
	assert.NoError(t, err)
	svc := NewSpaceSvc(nil)
	err = svc.RefreshBkciSpaceName()
	assert.NoError(t, err)
	err = space.NewSpaceQuerySet(db).SpaceIdEq("project_code_01").One(&sp)
	assert.NoError(t, err)
	assert.Equal(t, "project_name_01_new", sp.SpaceName)
}<|MERGE_RESOLUTION|>--- conflicted
+++ resolved
@@ -72,20 +72,9 @@
 			Request:       req,
 		}, nil
 	})
-<<<<<<< HEAD
-	redisClient := &mocker.RedisClientMocker{
-		SetMap: map[string]mapset.Set[string]{},
-	}
-	p := gomonkey.ApplyFunc(redis.GetStorageRedisInstance, func() *redis.Instance {
-		return &redis.Instance{
-			Client: redisClient,
-		}
-	})
-	defer p.Reset()
-=======
+
 	redisClient, redisPatch := mocker.RedisMocker()
 	defer redisPatch.Reset()
->>>>>>> cb64c839
 
 	spaceIds := []string{"100", "101", "102"}
 	spaceUids := []string{"bkcc__100", "bkcc__101", "bkcc__102"}
