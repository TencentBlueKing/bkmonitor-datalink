--- conflicted
+++ resolved
@@ -41,11 +41,8 @@
 	CleanExpiredRestore    = "periodic:metadata:clean_expired_restore"
 	RefreshESRestore       = "periodic:metadata:refresh_es_restore"
 	RefreshBcsMetricsLabel = "periodic:metadata:refresh_bcs_metrics_label"
-<<<<<<< HEAD
+	RefreshBkccSpace       = "periodic:metadata:refresh_bkcc_space"
 	RefreshClusterResource = "periodic:metadata:refresh_cluster_resource"
-=======
-	RefreshBkccSpace       = "periodic:metadata:refresh_bkcc_space"
->>>>>>> c93254dd
 
 	ReportInfluxdbClusterMetrics = "periodic:cluster_metrics:report_influxdb"
 
@@ -102,15 +99,13 @@
 			Cron:    "*/10 * * * *",
 			Handler: metadataTask.RefreshBcsMetricsLabel,
 		},
-<<<<<<< HEAD
+		RefreshBkccSpace: {
+			Cron:    "*/10 * * * *",
+			Handler: metadataTask.RefreshBkccSpace,
+		},
 		RefreshClusterResource: {
 			Cron:    "*/30 * * * *",
 			Handler: metadataTask.RefreshClusterResource,
-=======
-		RefreshBkccSpace: {
-			Cron:    "*/10 * * * *",
-			Handler: metadataTask.RefreshBkccSpace,
->>>>>>> c93254dd
 		},
 		ReportInfluxdbClusterMetrics: {
 			Cron:    "*/1 * * * *",
