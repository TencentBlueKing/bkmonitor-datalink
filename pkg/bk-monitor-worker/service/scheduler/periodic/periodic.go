--- conflicted
+++ resolved
@@ -53,11 +53,8 @@
 	RefreshPingServer2Nodeman   = "periodic:metadata:refresh_ping_server_2_node_man"
 
 	ReportInfluxdbClusterMetrics = "periodic:cluster_metrics:report_influxdb"
-<<<<<<< HEAD
+	PushAndPublishSpaceRouterInfo = "periodic:cluster_metrics:push_and_publish_space_router_info"
 	ReportESClusterMetrics       = "periodic:cluster_metrics:report_es"
-=======
-	PushAndPublishSpaceRouterInfo = "periodic:cluster_metrics:push_and_publish_space_router_info"
->>>>>>> 3cdfb473
 
 	periodicTasksDefine = map[string]PeriodicTask{
 		refreshTsMetric: {
@@ -152,15 +149,13 @@
 			Cron:    "*/1 * * * *",
 			Handler: cmInfluxdbTask.ReportInfluxdbClusterMetric,
 		},
-<<<<<<< HEAD
+		PushAndPublishSpaceRouterInfo: {
+			Cron:    "*/30 * * * *",
+			Handler: metadataTask.PushAndPublishSpaceRouterInfo,
+		},
 		ReportESClusterMetrics: {
 			Cron:    "*/1 * * * *",
 			Handler: cmESTask.ReportESClusterMetrics,
-=======
-		PushAndPublishSpaceRouterInfo: {
-			Cron:    "*/30 * * * *",
-			Handler: metadataTask.PushAndPublishSpaceRouterInfo,
->>>>>>> 3cdfb473
 		},
 	}
 )
