github:
  # 上游项目仓库的组织
  repo_org: "TencentBlueKing"

  # 上游项目仓库的名称
  repo_name: "bkmonitor-datalink"

  # 指定里程碑ID，
  milestone_id: ""

project:
  # 默认单据来源
  default_source: "tapd"
  # 默认目标分支
  default_target_branch: "master"
  # 范围，根据项目的模块或者分工设定，可为空
  scopes:
<<<<<<< HEAD
  - unifyquery
  - transfer
  - bkmonitorworker
  - influxdbproxy
  - influxdb
  - metadata
  - bkmontiorbeat
  - collector
  - operator
  - sliwebhook
  - apiserver
  reviewers: []
=======
    - unifyquery
    - bkmonitorworker
    - bkmontiorbeat
    - collector
    - operator
    - transfer
    - apiserver
    - metadata
    - sliwebhook
    - influxdbproxy
    - influxdb
  reviewers: [ ]
>>>>>>> d992bf39
<|MERGE_RESOLUTION|>--- conflicted
+++ resolved
@@ -15,20 +15,6 @@
   default_target_branch: "master"
   # 范围，根据项目的模块或者分工设定，可为空
   scopes:
-<<<<<<< HEAD
-  - unifyquery
-  - transfer
-  - bkmonitorworker
-  - influxdbproxy
-  - influxdb
-  - metadata
-  - bkmontiorbeat
-  - collector
-  - operator
-  - sliwebhook
-  - apiserver
-  reviewers: []
-=======
     - unifyquery
     - bkmonitorworker
     - bkmontiorbeat
@@ -40,5 +26,4 @@
     - sliwebhook
     - influxdbproxy
     - influxdb
-  reviewers: [ ]
->>>>>>> d992bf39
+  reviewers: [ ]