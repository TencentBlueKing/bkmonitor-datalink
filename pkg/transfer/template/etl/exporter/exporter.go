// Tencent is pleased to support the open source community by making
// 蓝鲸智云 - 监控平台 (BlueKing - Monitor) available.
// Copyright (C) 2022 THL A29 Limited, a Tencent company. All rights reserved.
// Licensed under the MIT License (the "License"); you may not use this file except in compliance with the License.
// You may obtain a copy of the License at http://opensource.org/licenses/MIT
// Unless required by applicable law or agreed to in writing, software distributed under the License is distributed on
// an "AS IS" BASIS, WITHOUT WARRANTIES OR CONDITIONS OF ANY KIND, either express or implied. See the License for the
// specific language governing permissions and limitations under the License.

package exporter

import (
	"context"

	"github.com/cstockton/go-conv"
	"github.com/pkg/errors"

	"github.com/TencentBlueKing/bkmonitor-datalink/pkg/transfer/config"
	"github.com/TencentBlueKing/bkmonitor-datalink/pkg/transfer/define"
	"github.com/TencentBlueKing/bkmonitor-datalink/pkg/transfer/logging"
	"github.com/TencentBlueKing/bkmonitor-datalink/pkg/transfer/pipeline"
	"github.com/TencentBlueKing/bkmonitor-datalink/pkg/transfer/types"
	"github.com/TencentBlueKing/bkmonitor-datalink/pkg/transfer/utils"
)

// PrometheusCollectorMetric :
type PrometheusCollectorMetric struct {
	Exemplar  map[string]interface{} `json:"exemplar"`
	Key       string                 `json:"key"`
	Labels    map[string]interface{} `json:"labels"`
	Value     interface{}            `json:"value"`
	Timestamp int64                  `json:"timestamp"`
}

type prometheusCollectorData struct {
	Timestamp  types.TimeStamp          `json:"@timestamp"`
	SupplierID uint32                   `json:"bizid"`
	CloudID    uint32                   `json:"cloudid"`
	IP         string                   `json:"ip"`
	Group      []map[string]interface{} `json:"group_info"`
	CMDBLevel  []map[string]interface{} `json:"bk_cmdb_level"`
	Prometheus struct {
		Collector struct {
			Metrics []PrometheusCollectorMetric `json:"metrics"`
		} `json:"collector"`
	} `json:"prometheus"`
}

// FilterProcessor :
type FilterProcessor struct {
	*define.BaseDataProcessor
	*define.ProcessorMonitor
	metrics         map[string]*config.MetaFieldConfig
	enableBlackList bool
}

// NewFilterProcessor :
func NewFilterProcessor(ctx context.Context, name string) (*FilterProcessor, error) {
	pipe := config.PipelineConfigFromContext(ctx)
	rt := config.ResultTableConfigFromContext(ctx)

	p := &FilterProcessor{
		BaseDataProcessor: define.NewBaseDataProcessor(name),
		ProcessorMonitor:  pipeline.NewDataProcessorMonitor(name, pipe),
		metrics:           make(map[string]*config.MetaFieldConfig),
	}

	rtOpt := utils.NewMapHelper(rt.Option)
	p.enableBlackList, _ = rtOpt.GetBool(config.ResultTableOptEnableBlackList)

	err := rt.VisitFieldByTag(func(f *config.MetaFieldConfig) error {
		p.metrics[f.FieldName] = f
		return nil
	}, nil)
	if err != nil {
		return nil, err
	}

	return p, nil
}

func (p *FilterProcessor) rejectField(s string) bool {
	field := p.metrics[s]

	// field 存在分两种情况
	if field != nil {
		// 1) 确定 disabled 的 field 直接丢弃
		if field.Disabled {
			return true
		}

		// 2) field 存在且非 disabled 需要保留
		return false
	}

	// field 不存在也分两种情况
	// 1) field 不存在 没开启黑名单模式（丢弃）
	// 2) field 不存在 开启黑名单模式（放行）
	return !p.enableBlackList
}

// Process : process json data
func (p *FilterProcessor) Process(d define.Payload, outputChan chan<- define.Payload, killChan chan<- error) {
	var (
		err  error
		data prometheusCollectorData
	)

	err = d.To(&data)
	if err != nil {
		logging.Warnf("%v load exporter payload %v error %v", p, d, err)
		return
	}

	n := 0
	for _, metric := range data.Prometheus.Collector.Metrics {
		key := metric.Key
		if p.rejectField(key) {
			continue
		}

		// 针对 ip 字段进行特殊处理
		// 如果用户上报的数据中存在 ip 维度，先存储在 `define.RecordTmpUserIPFieldName` label 中
		if v, ok := metric.Labels[define.RecordIPFieldName]; ok {
			metric.Labels[define.RecordTmpUserIPFieldName] = v
		}

		metric.Labels[define.RecordIPFieldName] = data.IP
		metric.Labels[define.RecordSupplierIDFieldName] = conv.String(data.SupplierID)
		metric.Labels[define.RecordCloudIDFieldName] = conv.String(data.CloudID)

		var ts int64
		if metric.Timestamp > 0 {
			ts = metric.Timestamp
		} else {
			ts = data.Timestamp.Int64()
		}

		output, err := define.DerivePayload(d, &define.GroupETLRecord{
			ETLRecord: &define.ETLRecord{
				Time:       &ts,
				Dimensions: metric.Labels,
				Metrics: map[string]interface{}{
					metric.Key: metric.Value,
				},
				Exemplar: metric.Exemplar,
			},
			GroupInfo: data.Group,
			CMDBInfo:  data.CMDBLevel,
		})
		if err != nil {
			logging.Warnf("create output payload %v, error: %v", output, err)
			continue
		}

		if len(data.Group) == 0 {
			output.AddFlag(define.PayloadFlagNoGroups)
		}
		if len(data.CMDBLevel) == 0 {
			output.AddFlag(define.PayloadFlagNoCmdbLevels)
		}

		outputChan <- output
		n++
	}
	logging.Debugf("%v filtered %d metrics", p, n)
	p.CounterSuccesses.Inc()
}

<<<<<<< HEAD
// Processor :
type Processor struct {
	*define.BaseDataProcessor
	*define.ProcessorMonitor
	metrics         map[string]*config.MetaFieldConfig
	enableBlackList bool
}

// NewProcessor :
func NewProcessor(ctx context.Context, name string) (*Processor, error) {
	pipe := config.PipelineConfigFromContext(ctx)
	rt := config.ResultTableConfigFromContext(ctx)
	p := &Processor{
		BaseDataProcessor: define.NewBaseDataProcessor(name),
		ProcessorMonitor:  pipeline.NewDataProcessorMonitor(name, pipe),
		metrics:           map[string]*config.MetaFieldConfig{},
	}

	rtConfig := config.ResultTableConfigFromContext(ctx)
	rtOpt := utils.NewMapHelper(rtConfig.Option)
	p.enableBlackList, _ = rtOpt.GetBool(config.ResultTableOptEnableBlackList)
	err := rt.VisitFieldByTag(func(f *config.MetaFieldConfig) error {
		p.metrics[f.FieldName] = f
		return nil
	}, nil)
	if err != nil {
		return nil, err
	}

	return p, nil
}

func (p *Processor) rejectField(s string) bool {
	field := p.metrics[s]

	// field 存在分两种情况
	if field != nil {
		// 1) 确定 disabled 的 field 直接丢弃
		if field.Disabled {
			return true
		}

		// 2) field 存在且非 disabled 需要保留
		return false
	}

	// field 不存在也分两种情况
	// 1) field 不存在 没开启黑名单模式（丢弃）
	// 2) field 不存在 开启黑名单模式（放行）
	return !p.enableBlackList
}

// Process : process json data
func (p *Processor) Process(d define.Payload, outputChan chan<- define.Payload, killChan chan<- error) {
	var record filterRecord
	err := d.To(&record)
	if err != nil {
		logging.Warnf("%v load payload error %v", p, err)
		p.CounterFails.Inc()
		return
	} else if record.PrometheusCollectorMetric == nil || record.Labels == nil {
		logging.Warnf("%v load payload failed", p)
		p.CounterFails.Inc()
		return
	}

	if p.rejectField(record.Key) {
		return
	}

	data := &define.GroupETLRecord{
		ETLRecord: &define.ETLRecord{
			Time:       &record.Timestamp,
			Dimensions: record.Labels,
			Metrics: map[string]interface{}{
				record.Key: record.Value,
			},
			Exemplar: record.Exemplar,
		},
		GroupInfo: record.GroupInfo,
		CMDBInfo:  record.CMDBLevel,
	}

	output, err := define.DerivePayload(d, data)
	if err != nil {
		logging.Warnf("%v metric dump error %v", p, err)
		return
	}

	outputChan <- output
}

=======
>>>>>>> f00afd44
func init() {
	define.RegisterDataProcessor("exporter-filter", func(ctx context.Context, name string) (processor define.DataProcessor, e error) {
		pipeConfig := config.PipelineConfigFromContext(ctx)
		if pipeConfig == nil {
			return nil, errors.Wrapf(define.ErrOperationForbidden, "pipeline config is empty")
		}
		return NewFilterProcessor(ctx, pipeConfig.FormatName(name))
	})
}<|MERGE_RESOLUTION|>--- conflicted
+++ resolved
@@ -167,101 +167,6 @@
 	p.CounterSuccesses.Inc()
 }
 
-<<<<<<< HEAD
-// Processor :
-type Processor struct {
-	*define.BaseDataProcessor
-	*define.ProcessorMonitor
-	metrics         map[string]*config.MetaFieldConfig
-	enableBlackList bool
-}
-
-// NewProcessor :
-func NewProcessor(ctx context.Context, name string) (*Processor, error) {
-	pipe := config.PipelineConfigFromContext(ctx)
-	rt := config.ResultTableConfigFromContext(ctx)
-	p := &Processor{
-		BaseDataProcessor: define.NewBaseDataProcessor(name),
-		ProcessorMonitor:  pipeline.NewDataProcessorMonitor(name, pipe),
-		metrics:           map[string]*config.MetaFieldConfig{},
-	}
-
-	rtConfig := config.ResultTableConfigFromContext(ctx)
-	rtOpt := utils.NewMapHelper(rtConfig.Option)
-	p.enableBlackList, _ = rtOpt.GetBool(config.ResultTableOptEnableBlackList)
-	err := rt.VisitFieldByTag(func(f *config.MetaFieldConfig) error {
-		p.metrics[f.FieldName] = f
-		return nil
-	}, nil)
-	if err != nil {
-		return nil, err
-	}
-
-	return p, nil
-}
-
-func (p *Processor) rejectField(s string) bool {
-	field := p.metrics[s]
-
-	// field 存在分两种情况
-	if field != nil {
-		// 1) 确定 disabled 的 field 直接丢弃
-		if field.Disabled {
-			return true
-		}
-
-		// 2) field 存在且非 disabled 需要保留
-		return false
-	}
-
-	// field 不存在也分两种情况
-	// 1) field 不存在 没开启黑名单模式（丢弃）
-	// 2) field 不存在 开启黑名单模式（放行）
-	return !p.enableBlackList
-}
-
-// Process : process json data
-func (p *Processor) Process(d define.Payload, outputChan chan<- define.Payload, killChan chan<- error) {
-	var record filterRecord
-	err := d.To(&record)
-	if err != nil {
-		logging.Warnf("%v load payload error %v", p, err)
-		p.CounterFails.Inc()
-		return
-	} else if record.PrometheusCollectorMetric == nil || record.Labels == nil {
-		logging.Warnf("%v load payload failed", p)
-		p.CounterFails.Inc()
-		return
-	}
-
-	if p.rejectField(record.Key) {
-		return
-	}
-
-	data := &define.GroupETLRecord{
-		ETLRecord: &define.ETLRecord{
-			Time:       &record.Timestamp,
-			Dimensions: record.Labels,
-			Metrics: map[string]interface{}{
-				record.Key: record.Value,
-			},
-			Exemplar: record.Exemplar,
-		},
-		GroupInfo: record.GroupInfo,
-		CMDBInfo:  record.CMDBLevel,
-	}
-
-	output, err := define.DerivePayload(d, data)
-	if err != nil {
-		logging.Warnf("%v metric dump error %v", p, err)
-		return
-	}
-
-	outputChan <- output
-}
-
-=======
->>>>>>> f00afd44
 func init() {
 	define.RegisterDataProcessor("exporter-filter", func(ctx context.Context, name string) (processor define.DataProcessor, e error) {
 		pipeConfig := config.PipelineConfigFromContext(ctx)
