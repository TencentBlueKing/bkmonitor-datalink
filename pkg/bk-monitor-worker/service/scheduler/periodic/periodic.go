--- conflicted
+++ resolved
@@ -104,15 +104,13 @@
 			Cron:    "*/10 * * * *",
 			Handler: metadataTask.RefreshBkccSpace,
 		},
-<<<<<<< HEAD
+		SyncBkccSpaceDataSource: {
+			Cron:    "*/1 * * * *",
+			Handler: metadataTask.SyncBkccSpaceDataSource,
+		},
 		RefreshClusterResource: {
 			Cron:    "*/30 * * * *",
 			Handler: metadataTask.RefreshClusterResource,
-=======
-		SyncBkccSpaceDataSource: {
-			Cron:    "*/1 * * * *",
-			Handler: metadataTask.SyncBkccSpaceDataSource,
->>>>>>> 47aec7c9
 		},
 		ReportInfluxdbClusterMetrics: {
 			Cron:    "*/1 * * * *",
