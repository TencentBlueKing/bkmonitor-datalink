--- conflicted
+++ resolved
@@ -17,11 +17,7 @@
 	cfg "github.com/TencentBlueKing/bkmonitor-datalink/pkg/bk-monitor-worker/config"
 )
 
-<<<<<<< HEAD
-// RemoveItem remove the item from array
-=======
 // RemoveItem remove the item from string array
->>>>>>> cc351181
 func RemoveItem[T constraints.Ordered](l []T, s T) []T {
 	i := 0
 	for _, val := range l {
