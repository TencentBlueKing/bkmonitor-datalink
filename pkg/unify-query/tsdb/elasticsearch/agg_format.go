--- conflicted
+++ resolved
@@ -12,6 +12,7 @@
 import (
 	"context"
 	"fmt"
+	"strings"
 	"sync"
 
 	elastic "github.com/olivere/elastic/v7"
@@ -61,10 +62,7 @@
 func (a *aggFormat) addLabel(name, value string) {
 	value = strings.Trim(value, `"`)
 	name = a.toProm(name)
-<<<<<<< HEAD
-=======
 
->>>>>>> 809a6c59
 	newLb := make(map[string]string)
 	for k, v := range a.item.labels {
 		newLb[k] = v
