// Tencent is pleased to support the open source community by making
// 蓝鲸智云 - 监控平台 (BlueKing - Monitor) available.
// Copyright (C) 2022 THL A29 Limited, a Tencent company. All rights reserved.
// Licensed under the MIT License (the "License"); you may not use this file except in compliance with the License.
// You may obtain a copy of the License at http://opensource.org/licenses/MIT
// Unless required by applicable law or agreed to in writing, software distributed under the License is distributed on
// an "AS IS" BASIS, WITHOUT WARRANTIES OR CONDITIONS OF ANY KIND, either express or implied. See the License for the
// specific language governing permissions and limitations under the License.

package periodic

import (
	"context"
	"sync"

	metadataTask "github.com/TencentBlueKing/bkmonitor-datalink/pkg/bk-monitor-worker/internal/metadata/task"
	"github.com/TencentBlueKing/bkmonitor-datalink/pkg/bk-monitor-worker/processor"
	"github.com/TencentBlueKing/bkmonitor-datalink/pkg/bk-monitor-worker/task"
	"github.com/TencentBlueKing/bkmonitor-datalink/pkg/bk-monitor-worker/worker"
	"github.com/TencentBlueKing/bkmonitor-datalink/pkg/utils/logger"
)

type PeriodicTask struct {
	Cron    string
	Handler processor.HandlerFunc
	Payload []byte
}

var (
	refreshTsMetric       = "periodic:metadata:refresh_ts_metric"
	refreshEventDimension = "periodic:metadata:refresh_event_dimension"
	refreshEsStorage      = "periodic:metadata:refresh_es_storage"
	refreshInfluxdbRoute  = "periodic:metadata:refresh_influxdb_route"
	refreshDatasource     = "periodic:metadata:refresh_datasource"
	//DiscoverBcsClusters   = "periodic:metadata:discover_bcs_clusters" // todo 涉及bkmonitor模型，暂时不启用
<<<<<<< HEAD
	RefreshBcsMonitorInfo  = "periodic:metadata:refresh_bcs_monitor_info"
	RefreshDefaultRp       = "periodic:metadata:refresh_default_rp"
	RefreshBkccSpaceName   = "periodic:metadata:refresh_bkcc_space_name"
	RefreshKafkaTopicInfo  = "periodic:metadata:refresh_kafka_topic_info"
	RefreshESRestore       = "periodic:metadata:refresh_es_restore"
	RefreshBcsMetricsLabel = "periodic:metadata:refresh_bcs_metrics_label"
=======
	RefreshBcsMonitorInfo = "periodic:metadata:refresh_bcs_monitor_info"
	RefreshDefaultRp      = "periodic:metadata:refresh_default_rp"
	RefreshBkccSpaceName  = "periodic:metadata:refresh_bkcc_space_name"
	RefreshKafkaTopicInfo = "periodic:metadata:refresh_kafka_topic_info"
	CleanExpiredRestore   = "periodic:metadata:clean_expired_restore"
	RefreshESRestore      = "periodic:metadata:refresh_es_restore"
>>>>>>> 9a397817

	periodicTasksDefine = map[string]PeriodicTask{
		refreshTsMetric: {
			Cron:    "*/2 * * * *",
			Handler: metadataTask.RefreshTimeSeriesMetric,
		},
		refreshEventDimension: {
			Cron:    "*/3 * * * *",
			Handler: metadataTask.RefreshEventDimension,
		},
		refreshEsStorage: {
			Cron:    "*/10 * * * *",
			Handler: metadataTask.RefreshESStorage,
		},
		refreshInfluxdbRoute: {
			Cron:    "*/10 * * * *",
			Handler: metadataTask.RefreshInfluxdbRoute,
		},
		refreshDatasource: {
			Cron:    "*/10 * * * *",
			Handler: metadataTask.RefreshDatasource,
		},
		//DiscoverBcsClusters: {
		//	Cron:    "*/10 * * * *",
		//	Handler: metadataTask.DiscoverBcsClusters,
		//},
		RefreshBcsMonitorInfo: {
			Cron:    "*/10 * * * *",
			Handler: metadataTask.RefreshBcsMonitorInfo,
		},
		RefreshDefaultRp: {
			Cron:    "0 22 * * *",
			Handler: metadataTask.RefreshDefaultRp,
		},
		RefreshBkccSpaceName: {
			Cron:    "30 3 * * *",
			Handler: metadataTask.RefreshBkccSpaceName,
		},
		RefreshKafkaTopicInfo: {
			Cron:    "*/10 * * * *",
			Handler: metadataTask.RefreshKafkaTopicInfo,
		},
		RefreshESRestore: {
			Cron:    "* * * * *",
			Handler: metadataTask.RefreshESRestore,
		},
<<<<<<< HEAD
		RefreshBcsMetricsLabel: {
			Cron:    "*/10 * * * *",
			Handler: metadataTask.RefreshBcsMetricsLabel,
=======
		CleanExpiredRestore: {
			Cron:    "*/10 * * * *",
			Handler: metadataTask.CleanExpiredRestore,
>>>>>>> 9a397817
		},
	}
)

var (
	initPeriodicTaskOnce sync.Once
)

func GetPeriodicTaskMapping() map[string]PeriodicTask {
	initPeriodicTaskOnce.Do(func() {
		// TODO Synchronize scheduled tasks from redis
	})
	return periodicTasksDefine
}

type PeriodicTaskScheduler struct {
	scheduler *worker.Scheduler

	// fullTaskMapping Contains the tasks defined in the code + the tasks defined in redis.
	fullTaskMapping map[string]PeriodicTask

	ctx context.Context
}

func (p *PeriodicTaskScheduler) Run() {
	for taskName, config := range p.fullTaskMapping {
		opts := []task.Option{
			task.TaskID(taskName),
		}

		taskInstance := task.NewTask(taskName, config.Payload, opts...)
		entryId, err := p.scheduler.Register(
			config.Cron,
			taskInstance,
			task.TaskID(taskName),
		)
		if err != nil {
			logger.Errorf("Failed to register scheduled task: %s. error: %s", taskName, err)
		} else {
			logger.Infof("Scheduled task: %s was registered, Cron: %s, entryId: %s", taskName, config.Cron, entryId)
		}
	}

	if err := p.scheduler.Run(); err != nil {
		logger.Errorf("Failed to start scheduler, periodic task may not actually be executed, error: %s", err)
	}
}

func NewPeriodicTaskScheduler(ctx context.Context) (*PeriodicTaskScheduler, error) {
	scheduler, err := worker.NewScheduler(ctx, worker.SchedulerOpts{})
	if err != nil {
		return nil, err
	}
	taskMapping := GetPeriodicTaskMapping()
	return &PeriodicTaskScheduler{scheduler: scheduler, fullTaskMapping: taskMapping, ctx: ctx}, nil
}<|MERGE_RESOLUTION|>--- conflicted
+++ resolved
@@ -33,21 +33,13 @@
 	refreshInfluxdbRoute  = "periodic:metadata:refresh_influxdb_route"
 	refreshDatasource     = "periodic:metadata:refresh_datasource"
 	//DiscoverBcsClusters   = "periodic:metadata:discover_bcs_clusters" // todo 涉及bkmonitor模型，暂时不启用
-<<<<<<< HEAD
 	RefreshBcsMonitorInfo  = "periodic:metadata:refresh_bcs_monitor_info"
 	RefreshDefaultRp       = "periodic:metadata:refresh_default_rp"
 	RefreshBkccSpaceName   = "periodic:metadata:refresh_bkcc_space_name"
 	RefreshKafkaTopicInfo  = "periodic:metadata:refresh_kafka_topic_info"
+	CleanExpiredRestore    = "periodic:metadata:clean_expired_restore"
 	RefreshESRestore       = "periodic:metadata:refresh_es_restore"
 	RefreshBcsMetricsLabel = "periodic:metadata:refresh_bcs_metrics_label"
-=======
-	RefreshBcsMonitorInfo = "periodic:metadata:refresh_bcs_monitor_info"
-	RefreshDefaultRp      = "periodic:metadata:refresh_default_rp"
-	RefreshBkccSpaceName  = "periodic:metadata:refresh_bkcc_space_name"
-	RefreshKafkaTopicInfo = "periodic:metadata:refresh_kafka_topic_info"
-	CleanExpiredRestore   = "periodic:metadata:clean_expired_restore"
-	RefreshESRestore      = "periodic:metadata:refresh_es_restore"
->>>>>>> 9a397817
 
 	periodicTasksDefine = map[string]PeriodicTask{
 		refreshTsMetric: {
@@ -94,15 +86,13 @@
 			Cron:    "* * * * *",
 			Handler: metadataTask.RefreshESRestore,
 		},
-<<<<<<< HEAD
+		CleanExpiredRestore: {
+			Cron:    "*/10 * * * *",
+			Handler: metadataTask.CleanExpiredRestore,
+		},
 		RefreshBcsMetricsLabel: {
 			Cron:    "*/10 * * * *",
 			Handler: metadataTask.RefreshBcsMetricsLabel,
-=======
-		CleanExpiredRestore: {
-			Cron:    "*/10 * * * *",
-			Handler: metadataTask.CleanExpiredRestore,
->>>>>>> 9a397817
 		},
 	}
 )
