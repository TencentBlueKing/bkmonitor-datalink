// Tencent is pleased to support the open source community by making
// 蓝鲸智云 - 监控平台 (BlueKing - Monitor) available.
// Copyright (C) 2022 THL A29 Limited, a Tencent company. All rights reserved.
// Licensed under the MIT License (the "License"); you may not use this file except in compliance with the License.
// You may obtain a copy of the License at http://opensource.org/licenses/MIT
// Unless required by applicable law or agreed to in writing, software distributed under the License is distributed on
// an "AS IS" BASIS, WITHOUT WARRANTIES OR CONDITIONS OF ANY KIND, either express or implied. See the License for the
// specific language governing permissions and limitations under the License.

package mock

import (
	"context"
	"fmt"
	"sync"

	goRedis "github.com/go-redis/redis/v8"
	"github.com/spf13/viper"

	offlineDataArchiveMetadata "github.com/TencentBlueKing/bkmonitor-datalink/pkg/offline-data-archive/metadata"
	"github.com/TencentBlueKing/bkmonitor-datalink/pkg/unify-query/config"
	"github.com/TencentBlueKing/bkmonitor-datalink/pkg/unify-query/influxdb"
	"github.com/TencentBlueKing/bkmonitor-datalink/pkg/unify-query/log"
	"github.com/TencentBlueKing/bkmonitor-datalink/pkg/unify-query/metadata"
	"github.com/TencentBlueKing/bkmonitor-datalink/pkg/unify-query/offlineDataArchive"
	"github.com/TencentBlueKing/bkmonitor-datalink/pkg/unify-query/redis"
	ir "github.com/TencentBlueKing/bkmonitor-datalink/pkg/utils/router/influxdb"
)

var (
	once sync.Once
)

func Init() {
	once.Do(func() {
<<<<<<< HEAD
		config.CustomConfigFilePath = "../../dist/local/unify-query.yaml"
=======
		config.CustomConfigFilePath = `../../dist/local/unify-query.yaml`
		config.InitConfig()
>>>>>>> cacbec28
		log.InitTestLogger()

		metadata.InitMetadata()
	})
}

func SetOfflineDataArchiveMetadata(m offlineDataArchiveMetadata.Metadata) {
	offlineDataArchive.MockMetaData(m)
}

func SetSpaceTsDbMockData(
	ctx context.Context, path string, bucketName string, spaceInfo ir.SpaceInfo, rtInfo ir.ResultTableDetailInfo,
	fieldInfo ir.FieldToResultTable, dataLabelInfo ir.DataLabelToResultTable) {
	Init()
	sr, err := influxdb.SetSpaceTsDbRouter(ctx, path, bucketName, "", 100)
	if err != nil {
		panic(err)
	}
	for sid, space := range spaceInfo {
		err = sr.Add(ctx, ir.SpaceToResultTableKey, sid, &space)
		if err != nil {
			panic(err)
		}
	}
	for rid, rt := range rtInfo {
		err = sr.Add(ctx, ir.ResultTableDetailKey, rid, rt)
		if err != nil {
			panic(err)
		}
	}
	for field, rts := range fieldInfo {
		err = sr.Add(ctx, ir.FieldToResultTableKey, field, &rts)
		if err != nil {
			panic(err)
		}
	}
	for dataLabel, rts := range dataLabelInfo {
		err = sr.Add(ctx, ir.DataLabelToResultTableKey, dataLabel, &rts)
		if err != nil {
			panic(err)
		}
	}
}

func SetRedisClient(ctx context.Context, serverName string) {
	Init()
	host := viper.GetString("redis.host")
	port := viper.GetInt("redis.port")
	pwd := viper.GetString("redis.password")
	options := &goRedis.UniversalOptions{
		DB:       0,
		Addrs:    []string{fmt.Sprintf("%s:%d", host, port)},
		Password: pwd,
	}
	redis.SetInstance(ctx, serverName, options)
}<|MERGE_RESOLUTION|>--- conflicted
+++ resolved
@@ -33,12 +33,8 @@
 
 func Init() {
 	once.Do(func() {
-<<<<<<< HEAD
-		config.CustomConfigFilePath = "../../dist/local/unify-query.yaml"
-=======
 		config.CustomConfigFilePath = `../../dist/local/unify-query.yaml`
 		config.InitConfig()
->>>>>>> cacbec28
 		log.InitTestLogger()
 
 		metadata.InitMetadata()
