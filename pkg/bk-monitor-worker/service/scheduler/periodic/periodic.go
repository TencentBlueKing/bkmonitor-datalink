// Tencent is pleased to support the open source community by making
// 蓝鲸智云 - 监控平台 (BlueKing - Monitor) available.
// Copyright (C) 2022 THL A29 Limited, a Tencent company. All rights reserved.
// Licensed under the MIT License (the "License"); you may not use this file except in compliance with the License.
// You may obtain a copy of the License at http://opensource.org/licenses/MIT
// Unless required by applicable law or agreed to in writing, software distributed under the License is distributed on
// an "AS IS" BASIS, WITHOUT WARRANTIES OR CONDITIONS OF ANY KIND, either express or implied. See the License for the
// specific language governing permissions and limitations under the License.

package periodic

import (
	"context"
	"sync"

	cmInfluxdbTask "github.com/TencentBlueKing/bkmonitor-datalink/pkg/bk-monitor-worker/internal/clustermetrics/influxdb"
	metadataTask "github.com/TencentBlueKing/bkmonitor-datalink/pkg/bk-monitor-worker/internal/metadata/task"
	"github.com/TencentBlueKing/bkmonitor-datalink/pkg/bk-monitor-worker/processor"
	"github.com/TencentBlueKing/bkmonitor-datalink/pkg/bk-monitor-worker/task"
	"github.com/TencentBlueKing/bkmonitor-datalink/pkg/bk-monitor-worker/worker"
	"github.com/TencentBlueKing/bkmonitor-datalink/pkg/utils/logger"
)

type PeriodicTask struct {
	Cron    string
	Handler processor.HandlerFunc
	Payload []byte
}

var (
	refreshTsMetric       = "periodic:metadata:refresh_ts_metric"
	refreshEventDimension = "periodic:metadata:refresh_event_dimension"
	refreshEsStorage      = "periodic:metadata:refresh_es_storage"
	refreshInfluxdbRoute  = "periodic:metadata:refresh_influxdb_route"
	refreshDatasource     = "periodic:metadata:refresh_datasource"
	//DiscoverBcsClusters   = "periodic:metadata:discover_bcs_clusters" // todo 涉及bkmonitor模型，暂时不启用
<<<<<<< HEAD
	RefreshBcsMonitorInfo       = "periodic:metadata:refresh_bcs_monitor_info"
	RefreshDefaultRp            = "periodic:metadata:refresh_default_rp"
	RefreshBkccSpaceName        = "periodic:metadata:refresh_bkcc_space_name"
	RefreshKafkaTopicInfo       = "periodic:metadata:refresh_kafka_topic_info"
	CleanExpiredRestore         = "periodic:metadata:clean_expired_restore"
	RefreshESRestore            = "periodic:metadata:refresh_es_restore"
	RefreshBcsMetricsLabel      = "periodic:metadata:refresh_bcs_metrics_label"
	SyncBkccSpaceDataSource     = "periodic:metadata:sync_bkcc_space_data_source"
	RefreshBkccSpace            = "periodic:metadata:refresh_bkcc_space"
	RefreshClusterResource      = "periodic:metadata:refresh_cluster_resource"
	RefreshBcsProjectBiz        = "periodic:metadata:refresh_bcs_project_biz"
	SyncBcsSpace                = "periodic:metadata:sync_bcs_space"
	RefreshCustomReport2Nodeman = "periodic:metadata:refresh_custom_report_2_node_man"
=======
	RefreshBcsMonitorInfo   = "periodic:metadata:refresh_bcs_monitor_info"
	RefreshDefaultRp        = "periodic:metadata:refresh_default_rp"
	RefreshBkccSpaceName    = "periodic:metadata:refresh_bkcc_space_name"
	RefreshKafkaTopicInfo   = "periodic:metadata:refresh_kafka_topic_info"
	CleanExpiredRestore     = "periodic:metadata:clean_expired_restore"
	RefreshESRestore        = "periodic:metadata:refresh_es_restore"
	RefreshBcsMetricsLabel  = "periodic:metadata:refresh_bcs_metrics_label"
	SyncBkccSpaceDataSource = "periodic:metadata:sync_bkcc_space_data_source"
	RefreshBkccSpace        = "periodic:metadata:refresh_bkcc_space"
	RefreshClusterResource  = "periodic:metadata:refresh_cluster_resource"
	RefreshBcsProjectBiz    = "periodic:metadata:refresh_bcs_project_biz"
	SyncBcsSpace            = "periodic:metadata:sync_bcs_space"
	RefreshBkciSpaceName    = "periodic:metadata:refresh_bkci_space_name"
>>>>>>> 10c12935

	ReportInfluxdbClusterMetrics = "periodic:cluster_metrics:report_influxdb"

	periodicTasksDefine = map[string]PeriodicTask{
		// refreshTsMetric: {
		// 	Cron:    "*/2 * * * *",
		// 	Handler: metadataTask.RefreshTimeSeriesMetric,
		// },
		refreshEventDimension: {
			Cron:    "*/3 * * * *",
			Handler: metadataTask.RefreshEventDimension,
		},
		refreshEsStorage: {
			Cron:    "*/10 * * * *",
			Handler: metadataTask.RefreshESStorage,
		},
		refreshInfluxdbRoute: {
			Cron:    "*/10 * * * *",
			Handler: metadataTask.RefreshInfluxdbRoute,
		},
		refreshDatasource: {
			Cron:    "*/10 * * * *",
			Handler: metadataTask.RefreshDatasource,
		},
		//DiscoverBcsClusters: {
		//	Cron:    "*/10 * * * *",
		//	Handler: metadataTask.DiscoverBcsClusters,
		//},
		RefreshBcsMonitorInfo: {
			Cron:    "*/10 * * * *",
			Handler: metadataTask.RefreshBcsMonitorInfo,
		},
		RefreshDefaultRp: {
			Cron:    "0 22 * * *",
			Handler: metadataTask.RefreshDefaultRp,
		},
		RefreshBkccSpaceName: {
			Cron:    "30 3 * * *",
			Handler: metadataTask.RefreshBkccSpaceName,
		},
		RefreshKafkaTopicInfo: {
			Cron:    "*/10 * * * *",
			Handler: metadataTask.RefreshKafkaTopicInfo,
		},
		RefreshESRestore: {
			Cron:    "* * * * *",
			Handler: metadataTask.RefreshESRestore,
		},
		CleanExpiredRestore: {
			Cron:    "*/10 * * * *",
			Handler: metadataTask.CleanExpiredRestore,
		},
		RefreshBcsMetricsLabel: {
			Cron:    "*/10 * * * *",
			Handler: metadataTask.RefreshBcsMetricsLabel,
		},
		RefreshBkccSpace: {
			Cron:    "*/10 * * * *",
			Handler: metadataTask.RefreshBkccSpace,
		},
		SyncBkccSpaceDataSource: {
			Cron:    "*/1 * * * *",
			Handler: metadataTask.SyncBkccSpaceDataSource,
		},
		RefreshClusterResource: {
			Cron:    "*/30 * * * *",
			Handler: metadataTask.RefreshClusterResource,
		},
		RefreshBcsProjectBiz: {
			Cron:    "*/10 * * * *",
			Handler: metadataTask.RefreshBcsProjectBiz,
		},
		SyncBcsSpace: {
			Cron:    "*/10 * * * *",
			Handler: metadataTask.SyncBcsSpace,
		},
<<<<<<< HEAD
		RefreshCustomReport2Nodeman: {
			Cron:    "*/5 * * * *",
			Handler: metadataTask.RefreshCustomReport2Nodeman,
=======
		RefreshBkciSpaceName: {
			Cron:    "0 3 * * *",
			Handler: metadataTask.RefreshBkciSpaceName,
>>>>>>> 10c12935
		},
		ReportInfluxdbClusterMetrics: {
			Cron:    "*/1 * * * *",
			Handler: cmInfluxdbTask.ReportInfluxdbClusterMetric,
		},
	}
)

var (
	initPeriodicTaskOnce sync.Once
)

func GetPeriodicTaskMapping() map[string]PeriodicTask {
	initPeriodicTaskOnce.Do(func() {
		// TODO Synchronize scheduled tasks from redis
	})
	return periodicTasksDefine
}

type PeriodicTaskScheduler struct {
	scheduler *worker.Scheduler

	// fullTaskMapping Contains the tasks defined in the code + the tasks defined in redis.
	fullTaskMapping map[string]PeriodicTask

	ctx context.Context
}

func (p *PeriodicTaskScheduler) Run() {
	for taskName, config := range p.fullTaskMapping {
		opts := []task.Option{
			task.TaskID(taskName),
		}

		taskInstance := task.NewTask(taskName, config.Payload, opts...)
		entryId, err := p.scheduler.Register(
			config.Cron,
			taskInstance,
			task.TaskID(taskName),
		)
		if err != nil {
			logger.Errorf("Failed to register scheduled task: %s. error: %s", taskName, err)
		} else {
			logger.Infof("Scheduled task: %s was registered, Cron: %s, entryId: %s", taskName, config.Cron, entryId)
		}
	}

	if err := p.scheduler.Run(); err != nil {
		logger.Errorf("Failed to start scheduler, periodic task may not actually be executed, error: %s", err)
	}
}

func NewPeriodicTaskScheduler(ctx context.Context) (*PeriodicTaskScheduler, error) {
	scheduler, err := worker.NewScheduler(ctx, worker.SchedulerOpts{})
	if err != nil {
		return nil, err
	}
	taskMapping := GetPeriodicTaskMapping()
	return &PeriodicTaskScheduler{scheduler: scheduler, fullTaskMapping: taskMapping, ctx: ctx}, nil
}<|MERGE_RESOLUTION|>--- conflicted
+++ resolved
@@ -34,21 +34,6 @@
 	refreshInfluxdbRoute  = "periodic:metadata:refresh_influxdb_route"
 	refreshDatasource     = "periodic:metadata:refresh_datasource"
 	//DiscoverBcsClusters   = "periodic:metadata:discover_bcs_clusters" // todo 涉及bkmonitor模型，暂时不启用
-<<<<<<< HEAD
-	RefreshBcsMonitorInfo       = "periodic:metadata:refresh_bcs_monitor_info"
-	RefreshDefaultRp            = "periodic:metadata:refresh_default_rp"
-	RefreshBkccSpaceName        = "periodic:metadata:refresh_bkcc_space_name"
-	RefreshKafkaTopicInfo       = "periodic:metadata:refresh_kafka_topic_info"
-	CleanExpiredRestore         = "periodic:metadata:clean_expired_restore"
-	RefreshESRestore            = "periodic:metadata:refresh_es_restore"
-	RefreshBcsMetricsLabel      = "periodic:metadata:refresh_bcs_metrics_label"
-	SyncBkccSpaceDataSource     = "periodic:metadata:sync_bkcc_space_data_source"
-	RefreshBkccSpace            = "periodic:metadata:refresh_bkcc_space"
-	RefreshClusterResource      = "periodic:metadata:refresh_cluster_resource"
-	RefreshBcsProjectBiz        = "periodic:metadata:refresh_bcs_project_biz"
-	SyncBcsSpace                = "periodic:metadata:sync_bcs_space"
-	RefreshCustomReport2Nodeman = "periodic:metadata:refresh_custom_report_2_node_man"
-=======
 	RefreshBcsMonitorInfo   = "periodic:metadata:refresh_bcs_monitor_info"
 	RefreshDefaultRp        = "periodic:metadata:refresh_default_rp"
 	RefreshBkccSpaceName    = "periodic:metadata:refresh_bkcc_space_name"
@@ -62,7 +47,7 @@
 	RefreshBcsProjectBiz    = "periodic:metadata:refresh_bcs_project_biz"
 	SyncBcsSpace            = "periodic:metadata:sync_bcs_space"
 	RefreshBkciSpaceName    = "periodic:metadata:refresh_bkci_space_name"
->>>>>>> 10c12935
+	RefreshCustomReport2Nodeman = "periodic:metadata:refresh_custom_report_2_node_man"
 
 	ReportInfluxdbClusterMetrics = "periodic:cluster_metrics:report_influxdb"
 
@@ -139,15 +124,13 @@
 			Cron:    "*/10 * * * *",
 			Handler: metadataTask.SyncBcsSpace,
 		},
-<<<<<<< HEAD
+		RefreshBkciSpaceName: {
+			Cron:    "0 3 * * *",
+			Handler: metadataTask.RefreshBkciSpaceName,
+		},
 		RefreshCustomReport2Nodeman: {
 			Cron:    "*/5 * * * *",
 			Handler: metadataTask.RefreshCustomReport2Nodeman,
-=======
-		RefreshBkciSpaceName: {
-			Cron:    "0 3 * * *",
-			Handler: metadataTask.RefreshBkciSpaceName,
->>>>>>> 10c12935
 		},
 		ReportInfluxdbClusterMetrics: {
 			Cron:    "*/1 * * * *",
