--- conflicted
+++ resolved
@@ -69,10 +69,6 @@
 	span.Set("request-header", c.Request.Header)
 	span.Set("request-data", paramsStr)
 
-	queryTs := infoParamsToQueryTs(ctx, params)
-	unit, startTime, endTime, err := function.QueryTimestamp(queryTs.Start, queryTs.End)
-	metadata.GetQueryParams(ctx).SetTime(startTime, endTime, unit)
-
 	queryRef, start, end, err := infoParamsToQueryRefAndTime(ctx, params)
 	if err != nil {
 		resp.failed(ctx, err)
@@ -239,10 +235,6 @@
 	)
 
 	left := end.Sub(start)
-<<<<<<< HEAD
-
-=======
->>>>>>> 518dd57c
 	span.Set("left", left)
 
 	for _, name := range params.Keys {
@@ -270,11 +262,7 @@
 					vmExpand := queryRef.ToVmExpand(ctx)
 					metadata.SetExpand(ctx, vmExpand)
 
-<<<<<<< HEAD
-					matcher, err = labels.NewMatcher(labels.MatchEqual, labels.MetricName, prometheus.ReferenceName)
-=======
 					matcher, _ = labels.NewMatcher(labels.MatchEqual, labels.MetricName, prometheus.ReferenceName)
->>>>>>> 518dd57c
 
 					span.Set("direct-label-values-matcher", matcher.String())
 					span.Set("direct-label-values-size", qry.Size)
@@ -521,11 +509,7 @@
 	return
 }
 
-<<<<<<< HEAD
-func infoParamsToQueryTs(ctx context.Context, params *infos.Params) *structured.QueryTs {
-=======
 func infoParamsToQueryRefAndTime(ctx context.Context, params *infos.Params) (queryRef metadata.QueryReference, startTime, endTime time.Time, err error) {
->>>>>>> 518dd57c
 	var (
 		user = metadata.GetUser(ctx)
 		unit string
@@ -550,10 +534,6 @@
 		Timezone:    params.Timezone,
 	}
 
-<<<<<<< HEAD
-	return queryTs
-}
-=======
 	unit, startTime, endTime, err = function.QueryTimestamp(queryTs.Start, queryTs.End)
 	if err != nil {
 		// 如果时间异常则使用最近 1h
@@ -561,19 +541,9 @@
 		startTime = endTime.Add(time.Hour * -1)
 		err = nil
 	}
->>>>>>> 518dd57c
-
-func infoParamsToQueryRefAndTime(ctx context.Context, params *infos.Params) (queryRef metadata.QueryReference, startTime, endTime time.Time, err error) {
-	var unit string
-	queryTs := infoParamsToQueryTs(ctx, params)
-	unit, startTime, endTime, err = function.QueryTimestamp(queryTs.Start, queryTs.End)
+
+	// 写入查询时间到全局缓存
 	metadata.GetQueryParams(ctx).SetTime(startTime, endTime, unit)
-	// 写入查询时间到全局缓存
-<<<<<<< HEAD
-
-=======
-	metadata.GetQueryParams(ctx).SetTime(startTime, endTime, unit)
->>>>>>> 518dd57c
 	queryRef, err = queryTs.ToQueryReference(ctx)
 	return
 }