--- conflicted
+++ resolved
@@ -294,15 +294,9 @@
 				}
 			}
 		}
-<<<<<<< HEAD
-		labelMap, err := queryTs.ToHighlightMap()
-		if err != nil {
-=======
-
-		labelMap, lbErr := queryTs.LabelMap()
+		labelMap, lbErr := queryTs.ToHighlightMap()
 		if lbErr != nil {
 			err = lbErr
->>>>>>> 5feb3f16
 			return
 		}
 
