--- conflicted
+++ resolved
@@ -11,11 +11,7 @@
 
 import (
 	"context"
-<<<<<<< HEAD
-	"fmt"
-=======
 	"encoding/json"
->>>>>>> 349c11b3
 	"testing"
 	"time"
 
@@ -23,8 +19,6 @@
 
 	"github.com/TencentBlueKing/bkmonitor-datalink/pkg/unify-query/consul"
 	"github.com/TencentBlueKing/bkmonitor-datalink/pkg/unify-query/influxdb"
-	"github.com/TencentBlueKing/bkmonitor-datalink/pkg/unify-query/internal/function"
-	"github.com/TencentBlueKing/bkmonitor-datalink/pkg/unify-query/internal/json"
 	md "github.com/TencentBlueKing/bkmonitor-datalink/pkg/unify-query/metadata"
 	"github.com/TencentBlueKing/bkmonitor-datalink/pkg/unify-query/mock"
 	"github.com/TencentBlueKing/bkmonitor-datalink/pkg/unify-query/query/promql"
@@ -277,17 +271,11 @@
 
 			metric, err := c.query.ToQueryMetric(ctx, spaceUID)
 			assert.Nil(t, err)
-<<<<<<< HEAD
-			actual, _ := json.Marshal(metric)
-			expect, _ := json.Marshal(c.metric)
-			assert.JSONEq(t, string(expect), string(actual))
-=======
 
 			a, _ := json.Marshal(c.metric)
 			b, _ := json.Marshal(metric)
 
 			assert.JSONEq(t, string(a), string(b))
->>>>>>> 349c11b3
 		})
 	}
 }
@@ -1210,68 +1198,6 @@
 	}
 }
 
-func TestTimeOffset(t *testing.T) {
-	for name, c := range map[string]struct {
-		t        time.Time
-		tz       string
-		step     time.Duration
-		expected time.Time
-
-		out string
-	}{
-		"test align": {
-			t:        time.Unix(1701306000, 0),
-			tz:       "Asia/Shanghai",
-			step:     time.Hour * 3,
-			expected: time.UnixMilli(1701306000000),
-			out:      `2023-11-30 09:00:00 +0800 CST => 2023-11-30 09:00:00 +0800 CST`,
-		},
-		"test align -1": {
-			t:        time.Unix(1703732400, 0),
-			tz:       "Asia/Shanghai",
-			step:     time.Hour * 3,
-			expected: time.UnixMilli(1703725200000),
-			out:      `2023-12-28 11:00:00 +0800 CST => 2023-12-28 09:00:00 +0800 CST`,
-		},
-		"test align - 2": {
-			t:        time.Unix(1730082578, 0),
-			tz:       "Asia/Shanghai",
-			step:     time.Minute * 18,
-			expected: time.UnixMilli(1730081520000),
-			out:      `2024-10-28 10:29:38 +0800 CST => 2024-10-28 10:12:00 +0800 CST`,
-		},
-		"test align - 3": {
-			t:        time.Unix(1741190400, 0),
-			tz:       "Asia/Shanghai",
-			step:     time.Hour * 24,
-			expected: time.UnixMilli(1741190400000),
-			out:      `2025-03-06 00:00:00 +0800 CST => 2025-03-06 00:00:00 +0800 CST`,
-		},
-		"test alian - 4": {
-			t:        time.UnixMilli(1741336672161),
-			tz:       "Asia/Shanghai",
-			step:     time.Hour * 24,
-			expected: time.UnixMilli(1741276800000),
-			out:      `2025-03-07 16:37:52.161 +0800 CST => 2025-03-07 00:00:00 +0800 CST`,
-		},
-		"test alian - 5": {
-			t:        time.UnixMilli(1741336672161),
-			tz:       "UTC",
-			step:     time.Hour * 24,
-			expected: time.UnixMilli(1741305600000),
-			out:      `2025-03-07 16:37:52.161 +0800 CST => 2025-03-07 00:00:00 +0000 UTC`,
-		},
-	} {
-		t.Run(name, func(t *testing.T) {
-			tz1, t1 := function.TimeOffset(c.t, c.tz, c.step)
-
-			assert.Equal(t, c.tz, tz1)
-			assert.Equal(t, c.out, fmt.Sprintf("%s => %s", c.t.String(), t1.String()))
-			assert.Equal(t, c.expected.UnixMilli(), t1.UnixMilli())
-		})
-	}
-}
-
 func TestAggregations(t *testing.T) {
 	for name, c := range map[string]struct {
 		query *Query
