// Tencent is pleased to support the open source community by making
// 蓝鲸智云 - 监控平台 (BlueKing - Monitor) available.
// Copyright (C) 2022 THL A29 Limited, a Tencent company. All rights reserved.
// Licensed under the MIT License (the "License"); you may not use this file except in compliance with the License.
// You may obtain a copy of the License at http://opensource.org/licenses/MIT
// Unless required by applicable law or agreed to in writing, software distributed under the License is distributed on
// an "AS IS" BASIS, WITHOUT WARRANTIES OR CONDITIONS OF ANY KIND, either express or implied. See the License for the
// specific language governing permissions and limitations under the License.

package gse_event

import (
	"context"
	"time"

	"github.com/cstockton/go-conv"
	"github.com/pkg/errors"

	"github.com/TencentBlueKing/bkmonitor-datalink/pkg/transfer/config"
	"github.com/TencentBlueKing/bkmonitor-datalink/pkg/transfer/define"
	"github.com/TencentBlueKing/bkmonitor-datalink/pkg/transfer/logging"
	"github.com/TencentBlueKing/bkmonitor-datalink/pkg/transfer/models"
	"github.com/TencentBlueKing/bkmonitor-datalink/pkg/transfer/pipeline"
	"github.com/TencentBlueKing/bkmonitor-datalink/pkg/transfer/utils"
)

// SystemEventProcessor : 自定义字符串处理器
type SystemEventProcessor struct {
	*define.BaseDataProcessor
	*define.ProcessorMonitor
	ctx context.Context
}

func (p *SystemEventProcessor) Process(d define.Payload, outputChan chan<- define.Payload, killChan chan<- error) {
	record := new(SystemEventData)
	err := d.To(record)
	if err != nil {
		logging.Errorf("system event parse payload %v failed: %v", d, err)
		p.CounterFails.Inc()
		return
	}

	if record.Values == nil {
		logging.Errorf("system event parse payload failed: values is empty")
		p.CounterFails.Inc()
		return
	}

	// 时间字段为空则不处理
	if record.Time == "" {
		p.CounterFails.Inc()
		logging.Errorf("%s time is empty: %v", p, d)
		return
	}

	var eventRecords []EventRecord
	for _, value := range record.Values {
		extra := value.Extra
		if extra == nil {
			continue
		}
		newEventRecords := parseSystemEvent(extra)
		if newEventRecords == nil {
			p.CounterFails.Inc()
			continue
		}

		// 时间字段解析
		parse, err := time.Parse("2006-01-02 15:04:05", record.Time)
		if err != nil {
<<<<<<< HEAD
			logging.Errorf("system event parse time %s failed: %v", eventTime, err)
=======
			logging.Errorf("%s parse time %s error: %v", p, record.Time, err)
>>>>>>> 0944db65
			p.CounterFails.Inc()
			continue
		}
		timestamp := float64(parse.UnixMilli())

		for _, eventRecord := range newEventRecords {
			eventRecord.Timestamp = &timestamp
			eventRecords = append(eventRecords, eventRecord)
		}
	}

	// 补充业务ID
	sentCount := 0
	for _, eventRecord := range eventRecords {
		dimensions := utils.NewMapHelper(eventRecord.EventDimension)
		ip, _ := dimensions.GetString("ip")
		cloudID, _ := dimensions.GetString("bk_cloud_id")
		agentId, _ := dimensions.GetString("bk_agent_id")

		var bkBizID int
		store := define.StoreFromContext(p.ctx)
		if agentId != "" {
			// 根据agentId获取业务ID
			modelInfo := &models.CCAgentHostInfo{
				AgentID: agentId,
			}
			if err = modelInfo.LoadStore(store); err == nil {
				bkBizID = modelInfo.BizID
				ip = modelInfo.IP
				cloudID = conv.String(modelInfo.CloudID)
			}
		}

		if bkBizID == 0 && ip != "" && cloudID != "" {
			// 根据IP和云区域ID获取业务ID
			modelInfo := &models.CCHostInfo{IP: conv.String(ip), CloudID: conv.Int(cloudID)}
			if err = modelInfo.LoadStore(store); err == nil {
				bkBizID = modelInfo.BizID[0]
			}
		}

		// 业务ID为空则不处理
		if bkBizID == 0 {
			logging.Errorf("system event fill bk_biz_id failed, ip: %s, cloud_id: %s, agent_id: %s", ip, cloudID, agentId)
			continue
		}

		eventRecord.EventDimension["bk_biz_id"] = conv.String(bkBizID)

		if _, exists := eventRecord.EventDimension["bk_target_ip"]; !exists {
			eventRecord.EventDimension["bk_target_ip"] = ip
			eventRecord.EventDimension["bk_target_cloud_id"] = cloudID
			eventRecord.EventDimension["ip"] = ip
			eventRecord.EventDimension["bk_cloud_id"] = cloudID
		}

		output, err := define.DerivePayload(d, eventRecord)
		if err != nil {
<<<<<<< HEAD
			logging.Errorf("system event derive payload failed: %v", err)
			continue
=======
			p.CounterFails.Inc()
			logging.Warnf("%s create payload error %v: %v", p, err, d)
			return
>>>>>>> 0944db65
		}
		sentCount++
		outputChan <- output
	}

	// 发送指标记录
	if sentCount > 0 {
		p.CounterSuccesses.Add(float64(sentCount))
	}
	if sentCount != len(eventRecords) {
		p.CounterFails.Add(float64(len(eventRecords) - sentCount))
	}
}

func NewSystemEventProcessor(ctx context.Context, name string) *SystemEventProcessor {
	return &SystemEventProcessor{
		BaseDataProcessor: define.NewBaseDataProcessor(name),
		ProcessorMonitor:  pipeline.NewDataProcessorMonitor(name, config.PipelineConfigFromContext(ctx)),
		ctx:               ctx,
	}
}

func init() {
	define.RegisterDataProcessor("gse_system_event", func(ctx context.Context, name string) (processor define.DataProcessor, e error) {
		pipeConfig := config.PipelineConfigFromContext(ctx)
		if pipeConfig == nil {
			return nil, errors.Wrapf(define.ErrOperationForbidden, "pipeline config is empty")
		}

		if define.StoreFromContext(ctx) == nil {
			return nil, errors.Wrapf(define.ErrOperationForbidden, "store not found")
		}

		return NewSystemEventProcessor(ctx, pipeConfig.FormatName(name)), nil
	})
}<|MERGE_RESOLUTION|>--- conflicted
+++ resolved
@@ -68,11 +68,7 @@
 		// 时间字段解析
 		parse, err := time.Parse("2006-01-02 15:04:05", record.Time)
 		if err != nil {
-<<<<<<< HEAD
-			logging.Errorf("system event parse time %s failed: %v", eventTime, err)
-=======
 			logging.Errorf("%s parse time %s error: %v", p, record.Time, err)
->>>>>>> 0944db65
 			p.CounterFails.Inc()
 			continue
 		}
@@ -131,14 +127,9 @@
 
 		output, err := define.DerivePayload(d, eventRecord)
 		if err != nil {
-<<<<<<< HEAD
-			logging.Errorf("system event derive payload failed: %v", err)
-			continue
-=======
 			p.CounterFails.Inc()
 			logging.Warnf("%s create payload error %v: %v", p, err, d)
 			return
->>>>>>> 0944db65
 		}
 		sentCount++
 		outputChan <- output
