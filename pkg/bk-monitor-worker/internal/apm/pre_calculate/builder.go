--- conflicted
+++ resolved
@@ -363,14 +363,11 @@
 				storage.EsPassword(saveEsConfig.Password),
 				storage.EsIndexName(saveEsConfig.IndexName),
 			),
-<<<<<<< HEAD
-=======
 			storage.PrometheusWriterConfig(
 				remote.PrometheusWriterEnabled(config.PromRemoteWriteEnabled),
 				remote.PrometheusWriterUrl(config.PromRemoteWriteUrl),
 				remote.PrometheusWriterHeaders(config.PromRemoteWriteHeaders),
 			),
->>>>>>> dfed0e7c
 		}, p.config.storageConfig...,
 		)...,
 	)
