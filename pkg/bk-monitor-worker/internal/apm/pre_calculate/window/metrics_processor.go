--- conflicted
+++ resolved
@@ -22,7 +22,7 @@
 	"github.com/TencentBlueKing/bkmonitor-datalink/pkg/bk-monitor-worker/internal/apm/pre_calculate/models"
 	"github.com/TencentBlueKing/bkmonitor-datalink/pkg/bk-monitor-worker/internal/apm/pre_calculate/storage"
 	"github.com/TencentBlueKing/bkmonitor-datalink/pkg/bk-monitor-worker/metrics"
-<<<<<<< HEAD
+	remotewrite "github.com/TencentBlueKing/bkmonitor-datalink/pkg/bk-monitor-worker/utils/remote"
 	"github.com/TencentBlueKing/bkmonitor-datalink/pkg/bk-monitor-worker/store/mysql"
 )
 
@@ -39,9 +39,6 @@
 	MatchFromDb = "db"
 	// MatchFromSpan 从 Span 中获取字段进行匹配
 	MatchFromSpan = "span"
-=======
-	remotewrite "github.com/TencentBlueKing/bkmonitor-datalink/pkg/bk-monitor-worker/utils/remote"
->>>>>>> dfed0e7c
 )
 
 type MetricProcessor struct {
@@ -479,7 +476,6 @@
 	}
 }
 
-<<<<<<< HEAD
 // refreshCustomService refresh custom service config from db, expire in 10min.
 func (m *MetricProcessor) refreshCustomService() {
 	ticker := time.NewTicker(10 * time.Minute)
@@ -498,12 +494,6 @@
 		var rules []models.CustomServiceRule
 		for _, item := range result {
 			rules = append(rules, item.ToRule())
-=======
-	if len(series) > 0 {
-		receiver <- storage.SaveRequest{
-			Target: storage.Prometheus,
-			Data:   remotewrite.PrometheusStorageData{Value: series},
->>>>>>> dfed0e7c
 		}
 		m.customServiceRules = rules
 		logger.Debugf("Refresh custom service successfully, length: %d", len(rules))
