--- conflicted
+++ resolved
@@ -125,14 +125,11 @@
       appSecret: appSecret
       bcsApiMicroGwUrl: ""
       bcsApiGatewayToken: ""
-<<<<<<< HEAD
+      bcsApiGatewayBaseUrl: ""
       nodemanApiBaseUrl: ""
       bkdataApiBaseUrl: ""
       bkssmUrl: ""
       bcsCcApiUrl: ""
-=======
-      bcsApiGatewayBaseUrl: ""
->>>>>>> 0ebbc803
   # metadata: metadata任务配置
   metadata:
     metricDimension:
