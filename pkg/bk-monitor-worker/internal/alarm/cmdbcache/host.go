// MIT License

// Copyright (c) 2021~2024 腾讯蓝鲸

// Permission is hereby granted, free of charge, to any person obtaining a copy
// of this software and associated documentation files (the "Software"), to deal
// in the Software without restriction, including without limitation the rights
// to use, copy, modify, merge, publish, distribute, sublicense, and/or sell
// copies of the Software, and to permit persons to whom the Software is
// furnished to do so, subject to the following conditions:

// The above copyright notice and this permission notice shall be included in all
// copies or substantial portions of the Software.

// THE SOFTWARE IS PROVIDED "AS IS", WITHOUT WARRANTY OF ANY KIND, EXPRESS OR
// IMPLIED, INCLUDING BUT NOT LIMITED TO THE WARRANTIES OF MERCHANTABILITY,
// FITNESS FOR A PARTICULAR PURPOSE AND NONINFRINGEMENT. IN NO EVENT SHALL THE
// AUTHORS OR COPYRIGHT HOLDERS BE LIABLE FOR ANY CLAIM, DAMAGES OR OTHER
// LIABILITY, WHETHER IN AN ACTION OF CONTRACT, TORT OR OTHERWISE, ARISING FROM,
// OUT OF OR IN CONNECTION WITH THE SOFTWARE OR THE USE OR OTHER DEALINGS IN THE
// SOFTWARE.

package cmdbcache

import (
	"context"
	"encoding/json"
	"fmt"
	"strconv"
	"strings"
	"sync"
	"time"

	"github.com/TencentBlueKing/bk-apigateway-sdks/core/define"
	"github.com/mitchellh/mapstructure"
	"github.com/pkg/errors"

	"github.com/TencentBlueKing/bkmonitor-datalink/pkg/bk-monitor-worker/internal/alarm/redis"
	"github.com/TencentBlueKing/bkmonitor-datalink/pkg/bk-monitor-worker/internal/api"
	"github.com/TencentBlueKing/bkmonitor-datalink/pkg/bk-monitor-worker/internal/api/cmdb"
	"github.com/TencentBlueKing/bkmonitor-datalink/pkg/utils/logger"
)

// hostFields 主机字段
var hostFields = []string{
	"bk_host_innerip",
	"bk_host_innerip_v6",
	"bk_cloud_id",
	"bk_host_id",
	"bk_agent_id",
	"bk_host_outerip",
	"bk_host_outerip_v6",
	"bk_host_name",
	"bk_os_name",
	"bk_os_type",
	"operator",
	"bk_bak_operator",
	"bk_state_name",
	"bk_isp_name",
	"bk_province_name",
	"bk_supplier_account",
	"bk_state",
	"service_template_id",
	"srv_status",
	"bk_comment",
	"idc_unit_name",
	"net_device_id",
	"rack_id",
	"bk_svr_device_cls_name",
	"svr_device_class",
	"docker_client_version",
	"docker_server_version",
	"bk_mem",
	"bk_disk",
	"bk_os_bit",
	"bk_os_version",
	"bk_cpu_module",
	"bk_cpu",
}

// AlarmHostInfo 告警主机信息
type AlarmHostInfo struct {
	// 原生字段
	BkBizId             int      `json:"bk_biz_id"`
	BkAgentId           string   `json:"bk_agent_id"`
	Operator            []string `json:"operator"`
	BkBakOperator       []string `json:"bk_bak_operator"`
	BkCloudId           int      `json:"bk_cloud_id"`
	BkComment           string   `json:"bk_comment"`
	BkHostId            int      `json:"bk_host_id"`
	BkHostInnerip       string   `json:"bk_host_innerip"`
	BkHostInneripV6     string   `json:"bk_host_innerip_v6"`
	BkHostName          string   `json:"bk_host_name"`
	BkHostOuterip       string   `json:"bk_host_outerip"`
	BkHostOuteripV6     string   `json:"bk_host_outerip_v6"`
	BkOsName            string   `json:"bk_os_name"`
	BkOsType            string   `json:"bk_os_type"`
	BkOsVersion         string   `json:"bk_os_version"`
	BkOsBit             string   `json:"bk_os_bit"`
	BkProvinceName      string   `json:"bk_province_name"`
	BkState             string   `json:"bk_state"`
	BkStateName         string   `json:"bk_state_name"`
	BkIspName           string   `json:"bk_isp_name"`
	BkSupplierAccount   string   `json:"bk_supplier_account"`
	BkMem               *int     `json:"bk_mem"`
	BkDisk              *int     `json:"bk_disk"`
	BkCpu               *int     `json:"bk_cpu"`
	BkCpuModule         string   `json:"bk_cpu_module"`
	ServiceTemplateId   string   `json:"service_template_id"`
	SrvStatus           string   `json:"srv_status"`
	IdcUnitName         string   `json:"idc_unit_name"`
	NetDeviceId         string   `json:"net_device_id"`
	RackId              string   `json:"rack_id"`
	BkSvrDeviceClsName  string   `json:"bk_svr_device_cls_name"`
	SvrDeviceClass      string   `json:"svr_device_class"`
	DockerClientVersion string   `json:"docker_client_version"`
	DockerServerVersion string   `json:"docker_server_version"`

	// 补充字段
	IP          string `json:"ip"`
	BkSetIds    []int  `json:"bk_set_ids"`
	BkModuleIds []int  `json:"bk_module_ids"`
	BkCloudName string `json:"bk_cloud_name"`
	DisplayName string `json:"display_name"`

	TopoLinks map[string][]map[string]interface{} `json:"topo_link"`
}

const (
	hostCacheKey        = "cmdb.host"
	hostAgentIDCacheKey = "cmdb.agent_id"
	hostIpCacheKey      = "cmdb.host_ip"
	topoCacheKey        = "cmdb.topo"
)

// NewAlarmHostInfoByListBizHostsTopoDataInfo 通过ListBizHostsTopoDataInfo构造AlarmHostInfo
func NewAlarmHostInfoByListBizHostsTopoDataInfo(info *cmdb.ListBizHostsTopoDataInfo) *AlarmHostInfo {
	// 主备负责人处理
	var operator []string
	var bkBakOperator []string
	if info.Host.Operator == "" {
		operator = []string{}
	} else {
		operator = strings.Split(info.Host.Operator, ",")
	}
	if info.Host.BkBakOperator == "" {
		bkBakOperator = []string{}
	} else {
		bkBakOperator = strings.Split(info.Host.BkBakOperator, ",")
	}

	// 集群/模块ID列表
	var bkSetIds []int
	var bkModuleIds []int
	for _, topo := range info.Topo {
		bkSetIds = append(bkSetIds, topo.BkSetId)
		for _, module := range topo.Module {
			bkModuleIds = append(bkModuleIds, module.BkModuleId)
		}
	}

	// 展示字段处理
	var displayName string
	if info.Host.BkHostInnerip != "" {
		displayName = info.Host.BkHostInnerip
	} else if info.Host.BkHostName != "" {
		displayName = info.Host.BkHostName
	} else if info.Host.BkHostInneripV6 != "" {
		displayName = info.Host.BkHostInneripV6
	}

	// 其他字段处理
	bkState, srvStatus := "", ""
	if info.Host.SrvStatus != nil {
		srvStatus = *info.Host.SrvStatus
	}
	if srvStatus != "" {
		bkState = *info.Host.SrvStatus
	} else if info.Host.BkState != nil {
		bkState = *info.Host.BkState
	}
	bkProvinceName := ""
	if info.Host.BkProvinceName != nil {
		bkProvinceName = *info.Host.BkProvinceName
	}
	bkStateName := ""
	if info.Host.BkStateName != nil {
		bkStateName = *info.Host.BkStateName
	}
	bkIspName := ""
	if info.Host.BkIspName != nil {
		bkIspName = *info.Host.BkIspName
	}

	host := &AlarmHostInfo{
		BkBizId:             info.Host.BkBizId,
		BkAgentId:           info.Host.BkAgentId,
		Operator:            operator,
		BkBakOperator:       bkBakOperator,
		BkCloudId:           info.Host.BkCloudId,
		BkComment:           info.Host.BkComment,
		BkHostId:            info.Host.BkHostId,
		BkHostInnerip:       info.Host.BkHostInnerip,
		BkHostInneripV6:     info.Host.BkHostInneripV6,
		BkHostName:          info.Host.BkHostName,
		BkHostOuterip:       info.Host.BkHostOuterip,
		BkHostOuteripV6:     info.Host.BkHostOuteripV6,
		BkOsName:            info.Host.BkOsName,
		BkOsType:            info.Host.BkOsType,
		BkOsVersion:         info.Host.BkOsVersion,
		BkOsBit:             info.Host.BkOsBit,
		BkProvinceName:      bkProvinceName,
		BkIspName:           bkIspName,
		BkState:             bkState,
		BkStateName:         bkStateName,
		SrvStatus:           srvStatus,
		BkSupplierAccount:   info.Host.BkSupplierAccount,
		BkMem:               info.Host.BkMem,
		BkDisk:              info.Host.BkDisk,
		BkCpu:               info.Host.BkCpu,
		BkCpuModule:         info.Host.BkCpuModule,
		IdcUnitName:         info.Host.IdcUnitName,
		NetDeviceId:         info.Host.NetDeviceId,
		RackId:              info.Host.RackId,
		BkSvrDeviceClsName:  info.Host.BkSvrDeviceClsName,
		SvrDeviceClass:      info.Host.SvrDeviceClass,
		DockerClientVersion: info.Host.DockerClientVersion,
		DockerServerVersion: info.Host.DockerServerVersion,

		IP:          info.Host.BkHostInnerip,
		BkSetIds:    bkSetIds,
		BkModuleIds: bkModuleIds,
		BkCloudName: "",
		DisplayName: displayName,
		TopoLinks:   make(map[string][]map[string]interface{}),
	}

	return host
}

// HostTopoCacheManager 主机及拓扑缓存管理器
type HostTopoCacheManager struct {
	*BaseCacheManager

	hostIpMap     map[string]map[string]struct{}
	hostIpMapLock sync.RWMutex
}

// NewHostAndTopoCacheManager 创建主机及拓扑缓存管理器
func NewHostAndTopoCacheManager(prefix string, opt *redis.Options, concurrentLimit int) (*HostTopoCacheManager, error) {
	manager, err := NewBaseCacheManager(prefix, opt, concurrentLimit)
	if err != nil {
		return nil, errors.Wrap(err, "new cache Manager failed")
	}

	manager.initUpdatedFieldSet(hostCacheKey, hostAgentIDCacheKey, hostIpCacheKey, topoCacheKey)
	return &HostTopoCacheManager{
		BaseCacheManager: manager,
		hostIpMap:        make(map[string]map[string]struct{}),
	}, nil
}

// Type 缓存类型
func (m *HostTopoCacheManager) Type() string {
	return "host_topo"
}

// RefreshByBiz 按业务刷新缓存
<<<<<<< HEAD
func (m *HostTopoCacheManager) RefreshByBiz(ctx context.Context, bkBizId int) error {
=======
func (m *HostAndTopoCacheManager) RefreshByBiz(ctx context.Context, bkBizId int) error {
	// 业务ID为1的是资源池，不需要刷新
	if bkBizId == 1 {
		return nil
	}

>>>>>>> 057c598d
	logger.Infof("start refresh cmdb cache by biz: %d", bkBizId)
	startTime := time.Now()
	defer func() {
		logger.Infof("end refresh cmdb cache by biz: %d, cost: %f", bkBizId, time.Since(startTime).Seconds())
	}()

	// 获取业务下的主机及拓扑信息
	hosts, topo, err := getHostAndTopoByBiz(ctx, bkBizId)
	if err != nil {
		return errors.Wrap(err, "get host by biz failed")
	}

	// 记录主机IP映射
	m.hostIpMapLock.Lock()
	for _, host := range hosts {
		if host.BkHostInnerip != "" {
			if _, ok := m.hostIpMap[host.BkHostInnerip]; !ok {
				m.hostIpMap[host.BkHostInnerip] = make(map[string]struct{})
			}
			m.hostIpMap[host.BkHostInnerip][fmt.Sprintf("\"%s|%d\"", host.BkHostInnerip, host.BkCloudId)] = struct{}{}
		}
	}
	m.hostIpMapLock.Unlock()

	wg := sync.WaitGroup{}
	wg.Add(4)

	// 刷新topo缓存
	go func() {
		err := m.refreshTopoCache(ctx, bkBizId, topo)
		if err != nil {
			logger.Error("refresh cmdb topo cache failed, err: %v", err)
		}
		wg.Done()
	}()

	// 刷新主机信息缓存
	go func() {
		err := m.refreshHostCache(ctx, bkBizId, hosts)
		if err != nil {
			logger.Error("refresh cmdb host cache failed, err: %v", err)
		}
		wg.Done()
	}()

	// 刷新主机AgentID缓存
	go func() {
		err := m.refreshHostAgentIDCache(ctx, bkBizId, hosts)
		if err != nil {
			logger.Error("refresh cmdb host agent id cache failed, err: %v", err)
		}
		wg.Done()
	}()

	// 处理完所有主机信息之后，根据 hosts 生成 relation 指标
	go func() {
		err = GetRelationMetricsBuilder().BuildMetrics(ctx, bkBizId, hosts)
		if err != nil {
			logger.Error("refresh relation metrics failed, err: %v", err)
		}
		wg.Done()
	}()

	wg.Wait()

	return nil
}

// RefreshGlobal 刷新全局缓存
func (m *HostTopoCacheManager) RefreshGlobal(ctx context.Context) error {
	// 刷新主机IP映射缓存
	data := make(map[string]string)
	for ip, hostIdMapping := range m.hostIpMap {
		hostIds := make([]string, 0, len(hostIdMapping))
		for hostId := range hostIdMapping {
			hostIds = append(hostIds, hostId)
		}
		data[ip] = fmt.Sprintf("[%s]", strings.Join(hostIds, ","))
	}

	err := m.UpdateHashMapCache(ctx, hostIpCacheKey, data)
	if err != nil {
		return errors.Wrap(err, "update host ip cache failed")
	}

	// 刷新缓存过期时间
	for _, key := range []string{hostCacheKey, topoCacheKey, hostAgentIDCacheKey, hostIpCacheKey} {
		if err := m.UpdateExpire(ctx, key); err != nil {
			logger.Errorf("update expire failed, key: %s, err: %v", key, err)
		}
	}

	return nil
}

// Reset 重置
func (m *HostTopoCacheManager) Reset() {
	m.BaseCacheManager.Reset()
	m.hostIpMap = make(map[string]map[string]struct{})
}

// CleanGlobal 清理全局缓存
func (m *HostTopoCacheManager) CleanGlobal(ctx context.Context) error {
	keys := []string{
		hostIpCacheKey,
		hostCacheKey,
		topoCacheKey,
		hostAgentIDCacheKey,
	}

	for _, key := range keys {
		err := m.DeleteMissingHashMapFields(ctx, key)
		if err != nil {
			return errors.Wrap(err, "delete cache failed")
		}
	}
	return nil
}

// 刷新拓扑缓存
func (m *HostTopoCacheManager) refreshTopoCache(ctx context.Context, bkBizId int, topo *cmdb.SearchBizInstTopoData) error {
	topoNodes := make(map[string]string)
	topo.Traverse(func(node *cmdb.SearchBizInstTopoData) {
		value, _ := json.Marshal(map[string]interface{}{
			"bk_inst_id":   node.BkInstId,
			"bk_inst_name": node.BkInstName,
			"bk_obj_id":    node.BkObjId,
			"bk_obj_name":  node.BkObjName,
		})
		topoNodes[node.GetId()] = string(value)
	})

	err := m.UpdateHashMapCache(ctx, topoCacheKey, topoNodes)
	if err != nil {
		return errors.Wrap(err, "update cmdb topo hashmap cache failed")
	}

	logger.Infof("refresh cmdb topo by biz: %d, topo count: %d", bkBizId, len(topoNodes))
	return nil
}

// 刷新主机信息缓存
func (m *HostTopoCacheManager) refreshHostCache(ctx context.Context, bkBizId int, hosts []*AlarmHostInfo) error {
	hostMapping := make(map[string]string)
	for _, host := range hosts {
		value, _ := json.Marshal(host)
		if host.BkHostInnerip != "" {
			hostMapping[fmt.Sprintf("%s|%d", host.BkHostInnerip, host.BkCloudId)] = string(value)
		}
		if host.BkHostId > 0 {
			hostMapping[strconv.Itoa(host.BkHostId)] = string(value)
		}
	}

	err := m.UpdateHashMapCache(ctx, hostCacheKey, hostMapping)
	if err != nil {
		return errors.Wrap(err, "update cmdb host hashmap cache failed")
	}

	logger.Infof("refresh cmdb host by biz: %d, host count: %d", bkBizId, len(hostMapping))
	return nil
}

// 刷新主机AgentID缓存
func (m *HostTopoCacheManager) refreshHostAgentIDCache(ctx context.Context, bkBizId int, hosts []*AlarmHostInfo) error {
	agentIDs := make(map[string]string)
	for _, host := range hosts {
		if host.BkAgentId != "" {
			agentIDs[host.BkAgentId] = strconv.Itoa(host.BkHostId)
		}
	}

	err := m.UpdateHashMapCache(ctx, hostAgentIDCacheKey, agentIDs)
	if err != nil {
		return errors.Wrap(err, "update hashmap cmdb host agent id cache failed")
	}

	logger.Infof("refresh cmdb host agent id by biz: %d, agent id count: %d", bkBizId, len(agentIDs))
	return nil
}

// getHostAndTopoByBiz 查询业务下的主机及拓扑信息
func getHostAndTopoByBiz(ctx context.Context, bkBizID int) ([]*AlarmHostInfo, *cmdb.SearchBizInstTopoData, error) {
	cmdbApi := getCmdbApi()

	// 设置超时时间
	_ = cmdbApi.AddOperationOptions()

	// 批量拉取业务下的主机信息
	results, err := api.BatchApiRequest(
		cmdbApiPageSize,
		func(resp interface{}) (int, error) {
			var res cmdb.ListBizHostsTopoResp
			err := mapstructure.Decode(resp, &res)
			if err != nil {
				return 0, errors.Wrap(err, "decode response failed")
			}
			return res.Data.Count, nil
		},
		func(page int) define.Operation {
			return cmdbApi.ListBizHostsTopo().SetContext(ctx).SetBody(map[string]interface{}{"page": map[string]int{"start": page * cmdbApiPageSize, "limit": cmdbApiPageSize}, "bk_biz_id": bkBizID, "fields": hostFields})
		},
		10,
	)
	if err != nil {
		return nil, nil, err
	}
	hosts := make([]*AlarmHostInfo, 0)
	for _, result := range results {
		var res cmdb.ListBizHostsTopoResp
		err := mapstructure.Decode(result, &res)
		if err != nil {
			return nil, nil, errors.Wrap(err, "decode response failed")
		}
		for _, rawHost := range res.Data.Info {
			host := NewAlarmHostInfoByListBizHostsTopoDataInfo(&rawHost)
			host.BkBizId = bkBizID
			hosts = append(hosts, host)
		}
	}

	// 拉取云区域信息
	var cloudAreaResp cmdb.SearchCloudAreaResp
	_, err = cmdbApi.SearchCloudArea().SetContext(ctx).SetBody(map[string]interface{}{"page": map[string]int{"start": 0, "limit": 1000}}).SetResult(&cloudAreaResp).Request()
	err = api.HandleApiResultError(cloudAreaResp.ApiCommonRespMeta, err, "search cloud area failed")
	if err != nil {
		return nil, nil, err
	}
	cloudIdToName := make(map[int]string)
	for _, cloudArea := range cloudAreaResp.Data.Info {
		cloudIdToName[cloudArea.BkCloudId] = cloudArea.BkCloudName
	}

	// 补充云区域名称到主机
	for _, host := range hosts {
		cloudName, ok := cloudIdToName[host.BkCloudId]
		if !ok {
			cloudName = strconv.Itoa(host.BkCloudId)
		}
		host.BkCloudName = cloudName
	}

	// 查询业务下的拓扑信息
	var bizInstTopoResp cmdb.SearchBizInstTopoResp
	_, err = cmdbApi.SearchBizInstTopo().SetContext(ctx).SetBody(map[string]interface{}{"bk_biz_id": bkBizID}).SetResult(&bizInstTopoResp).Request()
	err = api.HandleApiResultError(bizInstTopoResp.ApiCommonRespMeta, err, "search biz inst topo failed")
	if err != nil {
		logger.Errorf("search biz inst topo failed, bk_biz_id: %d, err: %v", bkBizID, err)
		return nil, nil, err
	}

	if len(bizInstTopoResp.Data) == 0 {
		return hosts, nil, nil
	}

	// 查询业务下的内置节点
	var bizInternalModuleResp cmdb.GetBizInternalModuleResp
	_, err = cmdbApi.GetBizInternalModule().SetBody(map[string]interface{}{"bk_biz_id": bkBizID}).SetResult(&bizInternalModuleResp).Request()
	err = api.HandleApiResultError(bizInternalModuleResp.ApiCommonRespMeta, err, "get biz internal module failed")
	if err != nil {
		logger.Errorf("get biz internal module failed, bk_biz_id: %d, err: %v", bkBizID, err)
		return nil, nil, err
	}

	// 将内置节点补充到拓扑树中
	setNode := &cmdb.SearchBizInstTopoData{
		BkInstId:   bizInternalModuleResp.Data.BkSetId,
		BkInstName: bizInternalModuleResp.Data.BkSetName,
		BkObjId:    "set",
		BkObjName:  "Set",
		Child:      []cmdb.SearchBizInstTopoData{},
	}
	for _, module := range bizInternalModuleResp.Data.Module {
		setNode.Child = append(setNode.Child, cmdb.SearchBizInstTopoData{
			BkInstId:   module.BkModuleId,
			BkInstName: module.BkModuleName,
			BkObjId:    "module",
			BkObjName:  "Module",
			Child:      []cmdb.SearchBizInstTopoData{},
		})
	}
	bizInstTopoResp.Data[0].Child = append(bizInstTopoResp.Data[0].Child, *setNode)

	// 构建模块ID到拓扑链路的映射
	moduleIdToTopoLinks := make(map[int][]map[string]interface{})
	bizInstTopoResp.Data[0].ToTopoLinks(&moduleIdToTopoLinks, []map[string]interface{}{})

	// 补充拓扑信息到主机
	for _, host := range hosts {
		for _, bkModuleId := range host.BkModuleIds {
			if topoLink, ok := moduleIdToTopoLinks[bkModuleId]; ok {
				host.TopoLinks[fmt.Sprintf("module|%d", bkModuleId)] = topoLink
			}
		}
	}

	return hosts, &bizInstTopoResp.Data[0], nil
}<|MERGE_RESOLUTION|>--- conflicted
+++ resolved
@@ -266,16 +266,12 @@
 }
 
 // RefreshByBiz 按业务刷新缓存
-<<<<<<< HEAD
 func (m *HostTopoCacheManager) RefreshByBiz(ctx context.Context, bkBizId int) error {
-=======
-func (m *HostAndTopoCacheManager) RefreshByBiz(ctx context.Context, bkBizId int) error {
 	// 业务ID为1的是资源池，不需要刷新
 	if bkBizId == 1 {
 		return nil
 	}
 
->>>>>>> 057c598d
 	logger.Infof("start refresh cmdb cache by biz: %d", bkBizId)
 	startTime := time.Now()
 	defer func() {
