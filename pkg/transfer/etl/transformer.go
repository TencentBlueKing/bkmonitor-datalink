// Tencent is pleased to support the open source community by making
// 蓝鲸智云 - 监控平台 (BlueKing - Monitor) available.
// Copyright (C) 2022 THL A29 Limited, a Tencent company. All rights reserved.
// Licensed under the MIT License (the "License"); you may not use this file except in compliance with the License.
// You may obtain a copy of the License at http://opensource.org/licenses/MIT
// Unless required by applicable law or agreed to in writing, software distributed under the License is distributed on
// an "AS IS" BASIS, WITHOUT WARRANTIES OR CONDITIONS OF ANY KIND, either express or implied. See the License for the
// specific language governing permissions and limitations under the License.

package etl

import (
	"bytes"
	"fmt"
	"io"
	"net/http"
	"regexp"
	"strings"
	"time"

	"github.com/cstockton/go-conv"

	"github.com/TencentBlueKing/bkmonitor-datalink/pkg/transfer/config"
	"github.com/TencentBlueKing/bkmonitor-datalink/pkg/transfer/define"
	"github.com/TencentBlueKing/bkmonitor-datalink/pkg/transfer/json"
	"github.com/TencentBlueKing/bkmonitor-datalink/pkg/transfer/logging"
	"github.com/TencentBlueKing/bkmonitor-datalink/pkg/transfer/types"
	"github.com/TencentBlueKing/bkmonitor-datalink/pkg/transfer/utils"
)

const (
	FieldExtJSON          = "ext_json"
	FieldRetainContentKey = "log"
)

// TransformAsIs : return value directly
func TransformAsIs(value interface{}) (interface{}, error) {
	return value, nil
}

// TransformContainer :
func TransformContainer(value interface{}) (interface{}, error) {
	switch v := value.(type) {
	case Container:
		return v, nil
	case map[string]interface{}:
		return NewMapContainerFrom(v), nil
	default:
		return nil, fmt.Errorf("unknown container type %T", value)
	}
}

// TransformMapBySeparator :
func TransformMapBySeparator(separator string, fields []string) TransformFn {
	count := len(fields)
	return func(from interface{}) (to interface{}, err error) {
		value, err := conv.DefaultConv.String(from)
		if err != nil {
			return nil, err
		}

		results := make(map[string]interface{}, count)
		var parts []string
		if value == "" {
			parts = []string{}
		} else {
			parts = strings.SplitN(value, separator, count)
		}
		total := len(parts)
		for i, name := range fields {
			if i < total {
				results[name] = parts[i]
			} else {
				results[name] = nil
			}
		}
		return results, nil
	}
}

// TransformMapByRegexp
func TransformMapByRegexp(pattern string) TransformFn {
	regex, err := regexp.Compile(pattern)
	if err != nil {
		return TransformErrorForever(err)
	}

	fields := regex.SubexpNames()
	count := len(fields)
	return func(from interface{}) (to interface{}, err error) {
		value, err := conv.DefaultConv.String(from)
		if err != nil {
			return nil, err
		}

		results := make(map[string]interface{}, count)
		matched := regex.FindStringSubmatch(value)
		matchedCount := len(matched)
		for i := 1; i < count; i++ {
			fieldName := fields[i]
			if len(fieldName) == 0 {
				// 去掉未命名的字段
				continue
			}
			if i < matchedCount {
				results[fieldName] = matched[i]
			} else {
				results[fieldName] = nil
			}
		}

		return results, nil
	}
}

func TransformMapByJsonWithRetainExtraJSON(table *config.MetaResultTableConfig) TransformFn {
	options := utils.NewMapHelper(table.Option)
	retainExtraJSON, _ := options.GetBool(config.PipelineConfigOptionRetainExtraJson)
	enableRetainContent, _ := options.GetBool(config.PipelineConfigOptionRetainContent)
	retainContentKey, _ := options.GetString(config.PipelineConfigOptionRetainContentKey)

	userFieldMap := table.FieldListGroupByName()
	return func(from interface{}) (to interface{}, err error) {
		value, err := conv.DefaultConv.String(from)
		if err != nil {
			return nil, err
		}
		if value == "" {
			return nil, nil
		}
		results := make(map[string]interface{})
		err = json.Unmarshal([]byte(value), &results)
		if err != nil {
			if enableRetainContent {
				rk := FieldRetainContentKey
				if retainContentKey != "" {
					rk = retainContentKey
				}
				return map[string]interface{}{rk: value}, nil
			}
			return nil, err
		}
		if retainExtraJSON {
			extraJSONMap := make(map[string]interface{})
			for key, value := range results {
				if _, ok := userFieldMap[key]; !ok {
					extraJSONMap[key] = value
				}
			}
			results[FieldExtJSON] = extraJSONMap
		}
		return results, nil
	}
}

// TransformMapByJSON
func TransformMapByJSON(from interface{}) (to interface{}, err error) {
	value, err := conv.DefaultConv.String(from)
	if err != nil {
		return nil, err
	}

	if value == "" {
		return nil, nil
	}

	results := make(map[string]interface{})
	err = json.Unmarshal([]byte(value), &results)
	if err != nil {
		return nil, err
	}
	return results, nil
}

// TransformInterfaceByJSONString
func TransformInterfaceByJSONString(from string) (to interface{}, err error) {
	var result interface{}
	err = json.Unmarshal([]byte(from), &result)
	if err != nil {
		return nil, err
	}
	return result, nil
}

// TransformJSON : return value as json
func TransformJSON(value interface{}) (interface{}, error) {
	j, err := json.Marshal(value)
	if err != nil {
		return nil, err
	}
	return conv.DefaultConv.String(j)
}

// TransformChain :
func TransformChain(transformers ...func(interface{}) (interface{}, error)) func(interface{}) (interface{}, error) {
	return func(value interface{}) (interface{}, error) {
		var err error
		for _, transformer := range transformers {
			value, err = transformer(value)
			if err != nil {
				return nil, err
			}
		}
		return value, nil
	}
}

// TransformErrorForever :
func TransformErrorForever(err error) TransformFn {
	return func(from interface{}) (interface{}, error) {
		return nil, err
	}
}

func TransformObject(from interface{}) (to interface{}, err error) {
	switch i := from.(type) {
	case string:
		if len(i) == 0 {
			return map[string]interface{}{}, nil
		}
		return TransformMapByJSON(i)
	case MapContainer, map[string]interface{}:
		return i, nil
	default:
		logging.Warnf("the type->[%T] dose no support convert to object", from)
		return map[string]interface{}{}, nil
	}
}

func TransformNested(from interface{}) (to interface{}, err error) {
	switch i := from.(type) {
	case string:
		if len(i) == 0 {
			return []interface{}{}, nil
		}
		return TransformInterfaceByJSONString(from.(string))
	case map[string]interface{}:
		return i, nil
	case []interface{}:
		return i, nil
	default:
		logging.Warnf("the type->[%T] dose no support convert to nested", from)
		return []interface{}{}, nil
	}
}

// NewTransformByType :
func NewTransformByType(name define.MetaFieldType) TransformFn {
	switch name {
	case define.MetaFieldTypeInt:
		return TransformNilInt64
	case define.MetaFieldTypeUint:
		return TransformNilUint64
	case define.MetaFieldTypeFloat:
		return TransformNilFloat64
	case define.MetaFieldTypeString:
		return TransformNilString
	case define.MetaFieldTypeBool:
		return TransformNilBool
	case define.MetaFieldTypeTimestamp:
		return TransformAutoTimeStamp
	case define.MetaFieldTypeObject:
		return TransformObject
	case define.MetaFieldTypeNested:
		return TransformNested
	default:
		return TransformAsIs
	}
}

type DbmRequest struct {
	Content string `json:"content" binding:"required"`
}

type DbmResponse struct {
	Command         string `json:"command"`
	QueryString     string `json:"query_string"`
	QueryDigestText string `json:"query_digest_text"`
	QueryDigestMd5  string `json:"query_digest_md5"`
	DbName          string `json:"db_name"`
	TableName       string `json:"table_name"`
	QueryLength     int    `json:"query_length"`
}

// ParseDbmSlowQuery 解析 sql 语句
func ParseDbmSlowQuery(url, content string, retry int) (*DbmResponse, error) {
	var resp *DbmResponse
	var err error

	delay := time.Millisecond * 100 // 初始重试 delay 100ms 重试时成倍增加
	for i := 0; i <= retry; i++ {
		resp, err = parseDbmSlowQuery(url, content)
		if err != nil {
			logging.MinuteErrorfSampling("DbmSlowQuery", "failed to request slow query, content=[%s], err: %v", content, err)
			time.Sleep(delay)
			delay = delay * 2
			continue
		}
		return resp, nil // 请求成功 返回结果
	}
	return nil, err
}

func parseDbmSlowQuery(url, content string) (*DbmResponse, error) {
	req := DbmRequest{Content: content}
	body, err := json.Marshal(req)
	if err != nil {
		return nil, err
	}

	buf := bytes.NewBuffer(body)
	resp, err := http.Post(url, "", buf)
	if err != nil {
		return nil, err
	}
	defer resp.Body.Close()

	b, err := io.ReadAll(resp.Body)
	if err != nil {
		return nil, err
	}

	var dbmResponse DbmResponse
	if err := json.Unmarshal(b, &dbmResponse); err != nil {
		return nil, err
	}
	return &dbmResponse, nil
}

type DbmRecord struct {
	ResponseFieldName string
	Response          DbmResponse
	BodyFieldName     string
	Body              string
}

// NewTransformByField :
func NewTransformByField(field *config.MetaFieldConfig, rt *config.MetaResultTableConfig) TransformFn {
	options := utils.NewMapHelper(field.Option)

	// dbm_* 代表数据来源自 dbm 需要解析
	dbmEnabled, _ := options.GetBool(config.MetaFieldOptDbmEnabled)
	dbmUrl, _ := options.GetString(config.MetaFieldOptDbmUrl)
	dbmField, _ := options.GetString(config.MetaFieldOptDbmField)
	dbmRetry, _ := options.GetInt(config.MetaFieldOptDbmRetry)

	// 将 from 当做 dbm 数据来处理必要要求，如若不符合以下条件则当做普通字符串处理
	// 1) dbm_enabled 字段指定是否启动慢查询处理
	// 2) dbm_url 不为空 即请求解析 sql 的地址
	// 3) dbm_field 解析后的数据写到的字段不为空
	// 4) dbm_retry 失败重试次数
	if field.Type == define.MetaFieldTypeString && dbmEnabled && dbmUrl != "" && dbmField != "" {
		return func(from interface{}) (interface{}, error) {
			obj, err := TransformNilString(from)
			if err != nil {
				return nil, err
			}
			s, ok := obj.(string)
			if !ok {
				return nil, err
			}
			resp, err := ParseDbmSlowQuery(dbmUrl, s, dbmRetry)
			if err != nil {
				return nil, err
			}

			return DbmRecord{
				Response:          *resp,
				ResponseFieldName: dbmField,
				Body:              s,
				BodyFieldName:     field.FieldName,
			}, nil
		}
	}

	// 保留原始字符串 而不是 golang 数据模型
	// map[string]string{} => {"foo":"bar"}
	var originString bool
	if rt != nil {
		rtOpt := utils.NewMapHelper(rt.Option)
		originString, _ = rtOpt.GetBool(config.MataFieldOptEnableOriginString)
	}

	if field.Type == define.MetaFieldTypeString && originString {
		return func(from interface{}) (interface{}, error) {
			if from == nil {
				return nil, nil
			}

			var matched bool
			switch from.(type) {
			case map[string]interface{}:
				matched = true
			case []interface{}:
				matched = true
			}

			if matched {
				txt, err := json.Marshal(from)
				if err == nil {
					return string(txt), nil
				}
			}

			// 退避处理
			result, err := conv.DefaultConv.String(from)
			if err != nil {
				return nil, err
			}
			return result, nil
		}
	}

	switch field.Type {
	case define.MetaFieldTypeTimestamp:
		if options.Exists(config.MetaFieldOptTimeFormat) {
<<<<<<< HEAD
			format := options.MustGetString(config.MetaFieldOptTimeFormat)

			layout, ok := options.GetString(config.MetaFieldOptTimeLayout)
			if ok && len(layout) > 0 && len(format) > 0 {
				define.RegisterTimeLayout(format, layout)
			}

			return TransformTimeStampByName(format, conv.Int(options.GetOrDefault(config.MetaFieldOptTimeZone, 0)))
=======
			return func(from interface{}) (to interface{}, err error) {
				fn := TransformTimeStampByName(
					options.MustGetString(config.MetaFieldOptTimeFormat),
					conv.Int(options.GetOrDefault(config.MetaFieldOptTimeZone, 0)),
				)
				result, err := fn(from)
				if err != nil {
					return result, err
				}
				if result == nil {
					return nil, nil
				}

				v, ok := field.Option[config.MetaFieldOptTimestampUnit]
				if !ok {
					return result, nil
				}
				u, ok := v.(string)
				if !ok {
					return result, nil
				}

				ts, ok := result.(types.TimeStamp)
				if !ok {
					return result, nil
				}
				(&ts).SetUnit(u)
				return ts, err
			}
>>>>>>> 49999de5
		}
		fallthrough
	default:
		return NewTransformByType(field.Type)
	}
}<|MERGE_RESOLUTION|>--- conflicted
+++ resolved
@@ -414,21 +414,15 @@
 	switch field.Type {
 	case define.MetaFieldTypeTimestamp:
 		if options.Exists(config.MetaFieldOptTimeFormat) {
-<<<<<<< HEAD
-			format := options.MustGetString(config.MetaFieldOptTimeFormat)
-
-			layout, ok := options.GetString(config.MetaFieldOptTimeLayout)
-			if ok && len(layout) > 0 && len(format) > 0 {
-				define.RegisterTimeLayout(format, layout)
-			}
-
-			return TransformTimeStampByName(format, conv.Int(options.GetOrDefault(config.MetaFieldOptTimeZone, 0)))
-=======
 			return func(from interface{}) (to interface{}, err error) {
-				fn := TransformTimeStampByName(
-					options.MustGetString(config.MetaFieldOptTimeFormat),
-					conv.Int(options.GetOrDefault(config.MetaFieldOptTimeZone, 0)),
-				)
+				format := options.MustGetString(config.MetaFieldOptTimeFormat)
+
+				layout, ok := options.GetString(config.MetaFieldOptTimeLayout)
+				if ok && len(layout) > 0 && len(format) > 0 {
+					define.RegisterTimeLayout(format, layout)
+				}
+
+				fn := TransformTimeStampByName(format, conv.Int(options.GetOrDefault(config.MetaFieldOptTimeZone, 0)))
 				result, err := fn(from)
 				if err != nil {
 					return result, err
@@ -453,7 +447,6 @@
 				(&ts).SetUnit(u)
 				return ts, err
 			}
->>>>>>> 49999de5
 		}
 		fallthrough
 	default:
