--- conflicted
+++ resolved
@@ -128,8 +128,6 @@
 			result: []int{1, 2},
 			vm:     `test1="abc", result_table_id="table_id" or test1="abc", test1="abc", result_table_id="table_id"`,
 			sql:    `test1 = 'abc' or (test1 = 'abc' and test1 = 'abc')`,
-<<<<<<< HEAD
-=======
 		},
 		{
 			condition: Conditions{
@@ -165,14 +163,17 @@
 			result: []int{5},
 			vm:     `job="kube-state-metrics", namespace!="", pod_name!="", bcs_cluster_id=~"BCS-K8S-40822|BCS-K8S-40839|BCS-K8S-40840|BCS-K8S-40989|BCS-K8S-41105|BCS-K8S-41106", container!="fluentd", result_table_id="table_id"`,
 			sql:    `(job = 'kube-state-metrics' and namespace != '' and pod_name != '' and (bcs_cluster_id REGEXP 'BCS-K8S-40822' or bcs_cluster_id REGEXP 'BCS-K8S-40839' or bcs_cluster_id REGEXP 'BCS-K8S-40840' or bcs_cluster_id REGEXP 'BCS-K8S-40989' or bcs_cluster_id REGEXP 'BCS-K8S-41105' or bcs_cluster_id REGEXP 'BCS-K8S-41106') and container != 'fluentd')`,
->>>>>>> f00afd44
 		},
 	}
 
 	for idx, testCase := range testCases {
 		t.Run(fmt.Sprintf("%d", idx), func(t *testing.T) {
 			testResult, err := testCase.condition.AnalysisConditions()
-<<<<<<< HEAD
+
+			a, b := testResult.Compare("bcs_cluster_id", "BCS-K8S-408300")
+			fmt.Println(a, b)
+			return
+
 			if testCase.err != nil {
 				assert.NotNil(t, err)
 				return
@@ -186,26 +187,6 @@
 			vmCondition, _ := testResult.VMString("table_id", "", false)
 			assert.Equal(t, testCase.vm, vmCondition)
 
-=======
-
-			a, b := testResult.Compare("bcs_cluster_id", "BCS-K8S-408300")
-			fmt.Println(a, b)
-			return
-
-			if testCase.err != nil {
-				assert.NotNil(t, err)
-				return
-			}
-
-			assert.Equal(t, len(testCase.result), len(testResult), "assert row")
-			for row, columnLength := range testCase.result {
-				assert.Equal(t, columnLength, len(testResult[row]), "row->[%d] assert column failed", row)
-			}
-
-			vmCondition, _ := testResult.VMString("table_id", "", false)
-			assert.Equal(t, testCase.vm, vmCondition)
-
->>>>>>> f00afd44
 			sqlCondtion := testResult.BkSql()
 			assert.Equal(t, testCase.sql, sqlCondtion)
 
