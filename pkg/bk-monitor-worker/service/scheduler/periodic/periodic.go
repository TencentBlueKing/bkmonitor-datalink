--- conflicted
+++ resolved
@@ -34,16 +34,6 @@
 	refreshInfluxdbRoute  = "periodic:metadata:refresh_influxdb_route"
 	refreshDatasource     = "periodic:metadata:refresh_datasource"
 	//DiscoverBcsClusters   = "periodic:metadata:discover_bcs_clusters" // todo 涉及bkmonitor模型，暂时不启用
-<<<<<<< HEAD
-	RefreshBcsMonitorInfo  = "periodic:metadata:refresh_bcs_monitor_info"
-	RefreshDefaultRp       = "periodic:metadata:refresh_default_rp"
-	RefreshBkccSpaceName   = "periodic:metadata:refresh_bkcc_space_name"
-	RefreshKafkaTopicInfo  = "periodic:metadata:refresh_kafka_topic_info"
-	CleanExpiredRestore    = "periodic:metadata:clean_expired_restore"
-	RefreshESRestore       = "periodic:metadata:refresh_es_restore"
-	RefreshBcsMetricsLabel = "periodic:metadata:refresh_bcs_metrics_label"
-	RefreshBcsProjectBiz   = "periodic:metadata:refresh_bcs_project_biz"
-=======
 	RefreshBcsMonitorInfo   = "periodic:metadata:refresh_bcs_monitor_info"
 	RefreshDefaultRp        = "periodic:metadata:refresh_default_rp"
 	RefreshBkccSpaceName    = "periodic:metadata:refresh_bkcc_space_name"
@@ -54,7 +44,7 @@
 	SyncBkccSpaceDataSource = "periodic:metadata:sync_bkcc_space_data_source"
 	RefreshBkccSpace        = "periodic:metadata:refresh_bkcc_space"
 	RefreshClusterResource  = "periodic:metadata:refresh_cluster_resource"
->>>>>>> 0ebbc803
+	RefreshBcsProjectBiz    = "periodic:metadata:refresh_bcs_project_biz"
 
 	ReportInfluxdbClusterMetrics = "periodic:cluster_metrics:report_influxdb"
 
@@ -111,11 +101,6 @@
 			Cron:    "*/10 * * * *",
 			Handler: metadataTask.RefreshBcsMetricsLabel,
 		},
-<<<<<<< HEAD
-		RefreshBcsProjectBiz: {
-			Cron:    "*/10 * * * *",
-			Handler: metadataTask.RefreshBcsProjectBiz,
-=======
 		RefreshBkccSpace: {
 			Cron:    "*/10 * * * *",
 			Handler: metadataTask.RefreshBkccSpace,
@@ -127,7 +112,10 @@
 		RefreshClusterResource: {
 			Cron:    "*/30 * * * *",
 			Handler: metadataTask.RefreshClusterResource,
->>>>>>> 0ebbc803
+		},
+		RefreshBcsProjectBiz: {
+			Cron:    "*/10 * * * *",
+			Handler: metadataTask.RefreshBcsProjectBiz,
 		},
 		ReportInfluxdbClusterMetrics: {
 			Cron:    "*/1 * * * *",
