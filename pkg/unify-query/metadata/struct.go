--- conflicted
+++ resolved
@@ -362,15 +362,9 @@
 			vmExpand.MetricFilterCondition[referenceName] = metricFilterCondition
 		}
 	}
-<<<<<<< HEAD
 
 	trace.InsertStringIntoSpan("vm_expand_cluster_name", fmt.Sprintf("%+v", vmClusterNames), span)
 
-=======
-
-	trace.InsertStringIntoSpan("vm_expand_cluster_name", fmt.Sprintf("%+v", vmClusterNames), span)
-
->>>>>>> 45b0d3de
 	// 当所有的 vm 集群都一样的时候，才进行传递
 	if len(vmClusterNames) == 1 {
 		for k := range vmClusterNames {
