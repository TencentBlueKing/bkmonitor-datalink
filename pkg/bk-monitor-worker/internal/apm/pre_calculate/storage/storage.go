--- conflicted
+++ resolved
@@ -66,12 +66,8 @@
 	traceEsConfig EsOptions
 	saveEsConfig  EsOptions
 
-<<<<<<< HEAD
 	prometheusWriterConfig PrometheusWriterOptions
 	metricsConfig          MetricConfigOptions
-=======
-	prometheusWriterConfig remotewrite.PrometheusWriterOptions
->>>>>>> dfed0e7c
 
 	// saveReqBufferSize Number of queue capacity that hold SaveRequest
 	saveReqBufferSize int
@@ -196,19 +192,11 @@
 
 	config ProxyOptions
 
-<<<<<<< HEAD
 	traceEs                  *esStorage
 	saveEs                   *esStorage
 	cache                    CacheOperator
 	bloomFilter              BloomOperator
 	prometheusMetricsHandler *MetricDimensionsHandler
-=======
-	traceEs          *esStorage
-	saveEs           *esStorage
-	cache            CacheOperator
-	bloomFilter      BloomOperator
-	prometheusWriter *remotewrite.PrometheusWriter
->>>>>>> dfed0e7c
 
 	ctx             context.Context
 	saveRequestChan chan SaveRequest
@@ -245,10 +233,6 @@
 	ticker := time.NewTicker(p.config.saveHoldDuration)
 	esSaveData := make([]EsStorageData, 0, p.config.saveHoldMaxCount)
 	cacheSaveData := make([]CacheStorageData, 0, p.config.saveHoldMaxCount)
-<<<<<<< HEAD
-=======
-	prometheusData := make(remotewrite.PrometheusStorageDataList, 0, p.config.saveHoldMaxCount)
->>>>>>> dfed0e7c
 loop:
 	for {
 		select {
@@ -298,24 +282,9 @@
 					metrics.RecordApmPreCalcOperateStorageFailedTotal(p.dataId, metrics.SaveBloomFilterFailed)
 				}
 			case Prometheus:
-<<<<<<< HEAD
 				// Metrics of prometheus is directly handed over to handler (Sending is triggered by handler)
 				item := r.Data.(PrometheusStorageData)
 				p.prometheusMetricsHandler.Add(item)
-=======
-				item := r.Data.(remotewrite.PrometheusStorageData)
-				prometheusData = append(prometheusData, item)
-				if len(prometheusData) >= p.config.saveHoldMaxCount {
-					err := p.prometheusWriter.WriteBatch(p.ctx, "", prometheusData.ToTimeSeries())
-					metrics.RecordApmPreCalcOperateStorageCount(p.dataId, metrics.StoragePrometheus, metrics.OperateSave)
-					metrics.RecordApmPreCalcSaveStorageTotal(p.dataId, metrics.StoragePrometheus, len(prometheusData))
-					if err != nil {
-						logger.Errorf("[MAX TRIGGER] Failed to save %d pieces of data to PROMETHEUS, cause: %s", len(prometheusData), err)
-						metrics.RecordApmPreCalcOperateStorageFailedTotal(p.dataId, metrics.SavePrometheusFailed)
-					}
-					prometheusData = make([]remotewrite.PrometheusStorageData, 0, p.config.saveHoldMaxCount)
-				}
->>>>>>> dfed0e7c
 			default:
 				p.logger.Warnf("An invalid storage SAVE request was received: %s", r.Target)
 			}
@@ -340,19 +309,6 @@
 				}
 				cacheSaveData = make([]CacheStorageData, 0, p.config.saveHoldMaxCount)
 			}
-<<<<<<< HEAD
-=======
-			if len(prometheusData) != 0 {
-				err := p.prometheusWriter.WriteBatch(p.ctx, "", prometheusData.ToTimeSeries())
-				metrics.RecordApmPreCalcOperateStorageCount(p.dataId, metrics.StoragePrometheus, metrics.OperateSave)
-				metrics.RecordApmPreCalcSaveStorageTotal(p.dataId, metrics.StoragePrometheus, len(prometheusData))
-				if err != nil {
-					logger.Errorf("[TICKER TRIGGER] Failed to save %d pieces of data to PROMETHEUS, cause: %s", len(prometheusData), err)
-					metrics.RecordApmPreCalcOperateStorageFailedTotal(p.dataId, metrics.SavePrometheusFailed)
-				}
-				prometheusData = make([]remotewrite.PrometheusStorageData, 0, p.config.saveHoldMaxCount)
-			}
->>>>>>> dfed0e7c
 		case <-p.ctx.Done():
 			ticker.Stop()
 			p.cache.Close()
@@ -438,7 +394,6 @@
 	}
 
 	return &Proxy{
-<<<<<<< HEAD
 		dataId:                   dataId,
 		config:                   opt,
 		traceEs:                  traceEsInstance,
@@ -449,16 +404,5 @@
 		ctx:                      ctx,
 		saveRequestChan:          make(chan SaveRequest, opt.saveReqBufferSize),
 		logger:                   monitorLogger.With(zap.String("name", "storage"), zap.String("dataId", dataId)),
-=======
-		dataId:           dataId,
-		config:           opt,
-		traceEs:          traceEsInstance,
-		saveEs:           saveEsInstance,
-		cache:            cache,
-		bloomFilter:      bloomFilter,
-		prometheusWriter: remotewrite.NewPrometheusWriterClient(opt.prometheusWriterConfig),
-		ctx:              ctx,
-		saveRequestChan:  make(chan SaveRequest, opt.saveReqBufferSize),
->>>>>>> dfed0e7c
 	}, nil
 }