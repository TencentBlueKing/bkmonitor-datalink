--- conflicted
+++ resolved
@@ -89,12 +89,8 @@
 // judgeFilter 判断 filter 是否符合合并压缩的条件
 // 目前仅支持 tsDB 的每一个 filter 的 key 均为一致，并且 key 的长度为 2 的情况
 func judgeFilter(filters []query.Filter) (bool, []string) {
-<<<<<<< HEAD
-	if len(filters) == 0 {
-=======
 	// 如果只有1个条件或者更少的条件则无需合并
 	if len(filters) < 2 {
->>>>>>> f00afd44
 		return false, nil
 	}
 
