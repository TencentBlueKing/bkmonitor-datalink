--- conflicted
+++ resolved
@@ -334,11 +334,7 @@
 }
 
 // NewTransformByField :
-<<<<<<< HEAD
-func NewTransformByField(field *config.MetaFieldConfig) TransformFn {
-=======
 func NewTransformByField(field *config.MetaFieldConfig, rt *config.MetaResultTableConfig) TransformFn {
->>>>>>> f00afd44
 	options := utils.NewMapHelper(field.Option)
 
 	// dbm_* 代表数据来源自 dbm 需要解析
@@ -376,8 +372,6 @@
 		}
 	}
 
-<<<<<<< HEAD
-=======
 	// 保留原始字符串 而不是 golang 数据模型
 	// map[string]string{} => {"foo":"bar"}
 	var originString bool
@@ -416,7 +410,6 @@
 		}
 	}
 
->>>>>>> f00afd44
 	switch field.Type {
 	case define.MetaFieldTypeTimestamp:
 		if options.Exists(config.MetaFieldOptTimeFormat) {
