--- conflicted
+++ resolved
@@ -185,26 +185,12 @@
 		return nil, errors.Errorf("Only one query supported, now %d ", len(q.QueryList))
 	}
 
-	for _, qry = range q.QueryList {
-	}
+	qry = q.QueryList[0]
 
 	// 结构定义转换
 	allConditions, err := qry.Conditions.AnalysisConditions()
-	queryConditions := make([][]metadata.ConditionField, 0, len(allConditions))
-	for _, conds := range allConditions {
-		queryConds := make([]metadata.ConditionField, 0, len(conds))
-		for _, cond := range conds {
-			queryConds = append(queryConds, metadata.ConditionField{
-				DimensionName: cond.DimensionName,
-				Value:         cond.Value,
-				Operator:      cond.Operator,
-				IsWildcard:    cond.IsWildcard,
-				IsPrefix:      cond.IsPrefix,
-				IsSuffix:      cond.IsSuffix,
-			})
-		}
-		queryConditions = append(queryConditions, queryConds)
-	}
+	queryConditions := allConditions.MetaDataAllConditions()
+
 	if err != nil {
 		return nil, err
 	}
@@ -941,27 +927,6 @@
 	query.Size = q.Limit
 	query.From = q.From
 
-<<<<<<< HEAD
-=======
-	if len(allCondition) > 0 {
-		query.AllConditions = make(metadata.AllConditions, len(allCondition))
-		for i, conditions := range allCondition {
-			conds := make([]metadata.ConditionField, len(conditions))
-			for j, c := range conditions {
-				conds[j] = metadata.ConditionField{
-					DimensionName: c.DimensionName,
-					Value:         c.Value,
-					Operator:      c.Operator,
-					IsWildcard:    c.IsWildcard,
-					IsPrefix:      c.IsPrefix,
-					IsSuffix:      c.IsSuffix,
-				}
-			}
-			query.AllConditions[i] = conds
-		}
-	}
-
->>>>>>> 478281e9
 	if len(q.OrderBy) > 0 {
 		query.Orders = q.OrderBy.Orders()
 	}
