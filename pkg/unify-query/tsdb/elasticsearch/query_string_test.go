--- conflicted
+++ resolved
@@ -78,13 +78,10 @@
 			q:        `"1642903" AND NOT "get_proc_status_v2" AND NOT "list_service_instance_detail" AND NOT "list_hosts_without_biz"`,
 			expected: `{"bool":{"must":[{"query_string":{"query":"1642903"}},{"bool":{"must":[{"bool":{"must_not":{"query_string":{"query":"get_proc_status_v2"}}}},{"bool":{"must":[{"bool":{"must_not":{"query_string":{"query":"list_service_instance_detail"}}}},{"bool":{"must_not":{"query_string":{"query":"list_hosts_without_biz"}}}}]}}]}}]}}`,
 		},
-<<<<<<< HEAD
-=======
 		{
 			q:   `"1642903" AND OR NOT "get_proc_status_v2"`,
 			err: fmt.Errorf("syntax error: unexpected tOR"),
 		},
->>>>>>> f27e73f1
 	} {
 		t.Run(fmt.Sprintf("%d", i), func(t *testing.T) {
 			ctx = metadata.InitHashID(ctx)
