// Tencent is pleased to support the open source community by making
// 蓝鲸智云 - 监控平台 (BlueKing - Monitor) available.
// Copyright (C) 2022 THL A29 Limited, a Tencent company. All rights reserved.
// Licensed under the MIT License (the "License"); you may not use this file except in compliance with the License.
// You may obtain a copy of the License at http://opensource.org/licenses/MIT
// Unless required by applicable law or agreed to in writing, software distributed under the License is distributed on
// an "AS IS" BASIS, WITHOUT WARRANTIES OR CONDITIONS OF ANY KIND, either express or implied. See the License for the
// specific language governing permissions and limitations under the License.

package elasticsearch

import (
	"context"
	"errors"
	"fmt"
	"net/http"
	"sort"
	"strings"
	"sync"
	"time"

	elastic "github.com/olivere/elastic/v7"
	"github.com/prometheus/prometheus/model/labels"
	"github.com/prometheus/prometheus/promql"
	"github.com/prometheus/prometheus/storage"
	"github.com/prometheus/prometheus/storage/remote"

	"github.com/TencentBlueKing/bkmonitor-datalink/pkg/unify-query/consul"
	"github.com/TencentBlueKing/bkmonitor-datalink/pkg/unify-query/influxdb/decoder"
	"github.com/TencentBlueKing/bkmonitor-datalink/pkg/unify-query/internal/function"
	"github.com/TencentBlueKing/bkmonitor-datalink/pkg/unify-query/internal/json"
	"github.com/TencentBlueKing/bkmonitor-datalink/pkg/unify-query/log"
	"github.com/TencentBlueKing/bkmonitor-datalink/pkg/unify-query/metadata"
	"github.com/TencentBlueKing/bkmonitor-datalink/pkg/unify-query/metric"
	"github.com/TencentBlueKing/bkmonitor-datalink/pkg/unify-query/pool"
	"github.com/TencentBlueKing/bkmonitor-datalink/pkg/unify-query/trace"
	"github.com/TencentBlueKing/bkmonitor-datalink/pkg/unify-query/tsdb"
)

var _ tsdb.Instance = (*Instance)(nil)

type Instance struct {
	ctx context.Context
	wg  sync.WaitGroup

	lock sync.Mutex

	connects Connects

	healthCheck bool

	headers map[string]string

	timeout time.Duration
	maxSize int
}

type Connects []Connect

func (cs Connects) String() string {
	var s strings.Builder
	for _, c := range cs {
		s.WriteString(c.String())
	}
	return s.String()
}

type Connect struct {
	Address  string
	UserName string
	Password string
}

func (c Connect) String() string {
	var s strings.Builder
	s.WriteString(c.Address)
	return s.String()
}

type InstanceOption struct {
	Connects []Connect

	MaxSize     int
	MaxRouting  int
	Timeout     time.Duration
	Headers     map[string]string
	HealthCheck bool
}

type queryOption struct {
	indexes []string
	start   time.Time
	end     time.Time

	timeZone string

	conn Connect

	query *metadata.Query
}

var TimeSeriesResultPool = sync.Pool{
	New: func() any {
		return &TimeSeriesResult{}
	},
}

func NewInstance(ctx context.Context, opt *InstanceOption) (*Instance, error) {
	ins := &Instance{
		ctx:      ctx,
		maxSize:  opt.MaxSize,
		connects: opt.Connects,

		headers:     opt.Headers,
		healthCheck: opt.HealthCheck,
		timeout:     opt.Timeout,
	}

	if len(ins.connects) == 0 {
		return ins, errors.New("empty es client options")
	}

	if opt.MaxRouting > 0 {
		err := pool.Tune(opt.MaxRouting)
		if err != nil {
			return ins, err
		}
	}

	return ins, nil
}

func (i *Instance) getClient(ctx context.Context, connect Connect) (*elastic.Client, error) {
	cliOpts := []elastic.ClientOptionFunc{
		elastic.SetURL(connect.Address),
		elastic.SetSniff(false),
		elastic.SetHealthcheck(i.healthCheck),
	}
	ctx, cancel := context.WithTimeout(ctx, i.timeout)
	defer cancel()

	headers := metadata.Headers(ctx, i.headers)
	if len(headers) > 0 {
		httpHeaders := make(http.Header, len(headers))
		for k, v := range headers {
			httpHeaders[k] = []string{v}
		}
		cliOpts = append(cliOpts, elastic.SetHeaders(httpHeaders))
	}

	if connect.UserName != "" && connect.Password != "" {
		cliOpts = append(
			cliOpts,
			elastic.SetBasicAuth(connect.UserName, connect.Password),
		)
	}

	return elastic.DialContext(ctx, cliOpts...)
}

func (i *Instance) Check(ctx context.Context, promql string, start, end time.Time, step time.Duration) string {
	return ""
}

func (i *Instance) getMappings(ctx context.Context, conn Connect, aliases []string) ([]map[string]any, error) {
	var (
		err error
	)

	ctx, span := trace.NewSpan(ctx, "elasticsearch-get-mapping")
	defer span.End(&err)

	defer func() {
		if r := recover(); r != nil {
			err = fmt.Errorf("get mapping error: %s", r)
		}
		span.End(&err)
	}()

	span.Set("alias", aliases)
	client, err := i.getClient(ctx, conn)
	if err != nil {
		return nil, err
	}
	mappingMap, err := client.GetMapping().Index(aliases...).Type("").Do(ctx)
	if err != nil {
		log.Warnf(ctx, "get mapping error: %s", err.Error())
		return nil, err
	}

	indexes := make([]string, 0, len(mappingMap))
	for index := range mappingMap {
		indexes = append(indexes, index)
	}
	// 按照正序排列，最新的覆盖老的
	sort.Strings(indexes)
	span.Set("indexes", indexes)

	mappings := make([]map[string]any, 0, len(mappingMap))
	for _, index := range indexes {
		if mapping, ok := mappingMap[index].(map[string]any)["mappings"].(map[string]any); ok {
			mappings = append(mappings, mapping)
		}
	}

	return mappings, nil
}

func (i *Instance) esQuery(ctx context.Context, qo *queryOption, fact *FormatFactory) (*elastic.SearchResult, error) {
	var (
		err error
		qb  = qo.query
	)
	ctx, span := trace.NewSpan(ctx, "elasticsearch-query")
	defer span.End(&err)

	filterQueries := make([]elastic.Query, 0)

	// 过滤条件生成 elastic.query
	query, err := fact.Query(qb.AllConditions)
	if err != nil {
		return nil, err
	}
	if query != nil {
		filterQueries = append(filterQueries, query)
	}

	// 查询时间生成 elastic.query
	rangeQuery, err := fact.RangeQuery()
	if err != nil {
		return nil, err
	}
	filterQueries = append(filterQueries, rangeQuery)

	// querystring 生成 elastic.query
	if qb.QueryString != "" {
		qs := NewQueryString(qb.QueryString, fact.NestedField)
		q, qsErr := qs.ToDSL()
		if qsErr != nil {
			return nil, qsErr
		}
		if q != nil {
			filterQueries = append(filterQueries, q)
		}
	}

	source := elastic.NewSearchSource()
	for _, order := range fact.Orders() {
		source.Sort(order.Name, order.Ast)
	}

	if len(filterQueries) > 0 {
		esQuery := elastic.NewBoolQuery().Filter(filterQueries...)
		source.Query(esQuery)
	}

	if len(qb.Source) > 0 {
		fetchSource := elastic.NewFetchSourceContext(true)
		fetchSource.Include(qb.Source...)
		source.FetchSourceContext(fetchSource)
	}

	// 判断是否有聚合
	if len(qb.Aggregates) > 0 {
		name, agg, aggErr := fact.EsAgg(qb.Aggregates)
		if aggErr != nil {
			return nil, aggErr
		}
		source.Size(0)
		source.Aggregation(name, agg)
	} else {
		source.Size(qb.Size)
		if qb.Scroll == "" {
			source.From(qb.From)
		}
	}

	if qb.HighLight != nil && qb.HighLight.Enable {
		source.Highlight(fact.HighLight(qb.QueryString, qb.HighLight.MaxAnalyzedOffset))
	}

	if source == nil {
		return nil, fmt.Errorf("empty es query source")
	}

	body, _ := source.Source()
	if body == nil {
		return nil, fmt.Errorf("empty query body")
	}

	bodyJson, _ := json.Marshal(body)
	bodyString := string(bodyJson)

	span.Set("metadata-query", qb)
	span.Set("query-connect", qo.conn.String())
	span.Set("query-headers", i.headers)

	span.Set("query-indexes", qo.indexes)
	span.Set("query-body", bodyString)

	log.Infof(ctx, "elasticsearch-query indexes: %s", qo.indexes)
	log.Infof(ctx, "elasticsearch-query body: %s", bodyString)

	startAnalyze := time.Now()
	client, err := i.getClient(ctx, qo.conn)
	if err != nil {
		return nil, err
	}

	var res *elastic.SearchResult
	func() {
		if qb.ResultTableOptions != nil {
			opt := qb.ResultTableOptions.GetOption(qb.TableID, qo.conn.Address)
			if opt != nil {
				if opt.ScrollID != "" {
					span.Set("query-scroll-id", opt.ScrollID)
					res, err = client.Scroll(qo.indexes...).Scroll(qb.Scroll).ScrollId(opt.ScrollID).Do(ctx)
					return
				}

				if len(opt.SearchAfter) > 0 {
					span.Set("query-search-after", opt.SearchAfter)
					source.SearchAfter(opt.SearchAfter...)
					res, err = client.Search().Index(qo.indexes...).SearchSource(source).Do(ctx)
					return
				}
			}

		}

		if qb.Scroll != "" {
			span.Set("query-scroll", qb.Scroll)
			res, err = client.Scroll(qo.indexes...).Scroll(qb.Scroll).SearchSource(source).Do(ctx)
		} else {
			span.Set("query-from", qb.From)
			res, err = client.Search().Index(qo.indexes...).SearchSource(source).Do(ctx)
		}
	}()

	if err != nil {
		var (
			e   *elastic.Error
			msg strings.Builder
		)
		if errors.As(err, &e) {
			if e.Details != nil {
				if len(e.Details.RootCause) > 0 {
					msg.WriteString("root cause: \n")
					for _, rc := range e.Details.RootCause {
						msg.WriteString(fmt.Sprintf("%s: %s \n", rc.Index, rc.Reason))
					}
				}

				if e.Details.CausedBy != nil {
					msg.WriteString("caused by: \n")
					for k, v := range e.Details.CausedBy {
						msg.WriteString(fmt.Sprintf("%s: %v \n", k, v))
					}
				}
			}

			return nil, errors.New(msg.String())
		} else if err.Error() == "EOF" {
			return nil, nil
		} else {
			return nil, err
		}
	}

	if res.Error != nil {
		err = fmt.Errorf("es query %v error: %s", qo.indexes, res.Error.Reason)
	}

	queryCost := time.Since(startAnalyze)
	span.Set("query-cost", queryCost.String())
	metric.TsDBRequestSecond(
		ctx, queryCost, consul.ElasticsearchStorageType, qo.conn.Address,
	)

	return res, err
}

func (i *Instance) queryWithAgg(ctx context.Context, qo *queryOption, fact *FormatFactory) storage.SeriesSet {
	var (
		err error
	)
	ctx, span := trace.NewSpan(ctx, "query-with-aggregation")
	defer func() {
		span.End(&err)
	}()

	span.Set("query-conn", qo.conn)

	metricLabel := qo.query.MetricLabels(ctx)

	sr, err := i.esQuery(ctx, qo, fact)
	if err != nil {
		return storage.ErrSeriesSet(err)
	}

	// 如果是非时间聚合计算，则无需进行指标名的拼接作用
	qr, err := fact.AggDataFormat(sr.Aggregations, metricLabel)
	if err != nil {
		return storage.ErrSeriesSet(err)
	}

	return remote.FromQueryResult(false, qr)
}

func (i *Instance) getAlias(ctx context.Context, db string, needAddTime bool, start, end time.Time, timezone string) ([]string, error) {
	var (
		aliases []string
		_, span = trace.NewSpan(ctx, "get-alias")
		err     error
		loc     *time.Location
	)
	defer span.End(&err)

	if db == "" {
		return nil, fmt.Errorf("alias is empty")
	}

	aliases = strings.Split(db, ",")

	span.Set("need-add-time", needAddTime)
	if !needAddTime {
		return aliases, nil
	}

	loc, err = time.LoadLocation(timezone)
	if err != nil {
		loc = time.UTC
	}
	start = start.In(loc)
	end = end.In(loc)

	left := end.Unix() - start.Unix()
	// 超过 6 个月

	span.Set("timezone", loc.String())
	span.Set("start", start.String())
	span.Set("end", end.String())
	span.Set("left", left)

	var (
		unit string
	)

	if left > int64(time.Hour.Seconds()*24*14) {
		halfYear := time.Hour * 24 * 30 * 6
		if left > int64(halfYear.Seconds()) {
			start = end.Add(halfYear * -1)
		}

		unit = "month"
	} else {
		unit = "day"
	}

	newAliases := make([]string, 0)
	dates := function.RangeDateWithUnit(unit, start, end, 1)

	for _, d := range dates {
		for _, alias := range aliases {
			newAliases = append(newAliases, fmt.Sprintf("%s_%s*", alias, d))
		}
	}

	span.Set("new_alias_num", len(newAliases))
	return newAliases, nil
}

// QueryRawData 直接查询原始返回
func (i *Instance) QueryRawData(ctx context.Context, query *metadata.Query, start, end time.Time, dataCh chan<- map[string]any) (int64, metadata.ResultTableOptions, error) {
	var (
		err error
		wg  sync.WaitGroup

		total              int64
		lock               sync.Mutex
		resultTableOptions metadata.ResultTableOptions
	)

	defer func() {
		if r := recover(); r != nil {
			err = fmt.Errorf("es query error: %s", r)
		}
	}()

	ctx, span := trace.NewSpan(ctx, "elasticsearch-query-raw")
	defer span.End(&err)

	span.Set("instance-connects", i.connects.String())
	span.Set("instance-query-result-table-options", query.ResultTableOptions)

	if query.DB == "" {
		err = fmt.Errorf("%s 查询别名为空", query.TableID)
		return total, resultTableOptions, err
	}
	unit := metadata.GetQueryParams(ctx).TimeUnit

	aliases, err := i.getAlias(ctx, query.DB, query.NeedAddTime, start, end, query.Timezone)
	if err != nil {
		return total, resultTableOptions, err
	}

	errChan := make(chan error, len(i.connects))

	span.Set("aliases", aliases)

	for _, conn := range i.connects {
		wg.Add(1)
		conn := conn
		go func() {
			defer func() {
				errChan <- err
				wg.Done()
			}()

			mappings, mappingErr := i.getMappings(ctx, conn, aliases)
			if mappingErr != nil {
				err = mappingErr
				return
			}
			if len(mappings) == 0 {
				err = fmt.Errorf("index is empty with %v，url: %s", aliases, conn.Address)
				return
			}

			if i.maxSize > 0 && query.Size > i.maxSize {
				query.Size = i.maxSize
			}

			if len(query.ResultTableOptions) > 0 {
				option := query.ResultTableOptions.GetOption(query.TableID, conn.Address)
				if option != nil {
					if option.From != nil {
						query.From = *option.From
					}
				}
			}

			qo := &queryOption{
				indexes: aliases,
				start:   start,
				end:     end,
				query:   query,
				conn:    conn,
			}

			fact := NewFormatFactory(ctx).
				WithIsReference(metadata.GetQueryParams(ctx).IsReference).
				WithQuery(query.Field, query.TimeField, qo.start, qo.end, unit, query.Size).
				WithMappings(mappings...).
				WithOrders(query.Orders)

			sr, queryErr := i.esQuery(ctx, qo, fact)
			if queryErr != nil {
				err = queryErr
				return
			}

			var option *metadata.ResultTableOption

			if sr != nil {
				if sr.Hits != nil {

					span.Set("instance-out-list-size", len(sr.Hits.Hits))

					for idx, d := range sr.Hits.Hits {
						data := make(map[string]any)
						if err = json.Unmarshal(d.Source, &data); err != nil {
							return
						}

						fact.SetData(data)
						fact.data[KeyDocID] = d.Id
						fact.data[KeyIndex] = d.Index
						fact.data[KeyTableID] = query.TableID
						fact.data[KeyDataLabel] = query.DataLabel

						fact.data[KeyAddress] = conn.Address

						if timeValue, ok := data[fact.GetTimeField().Name]; ok {
							fact.data[FieldTime] = timeValue
						}

						if len(d.Highlight) > 0 {
							fact.data[KeyHighLight] = d.Highlight
						}

						if idx == len(sr.Hits.Hits)-1 && d.Sort != nil {
							option = &metadata.ResultTableOption{
								SearchAfter: d.Sort,
							}
						}

						dataCh <- fact.data
					}

					if sr.Hits.TotalHits != nil {
						total += sr.Hits.TotalHits.Value
					}
				}

				// ScrollID 覆盖 SearchAfter 配置
				if sr.ScrollId != "" {
					option = &metadata.ResultTableOption{
						ScrollID: sr.ScrollId,
					}
				}
			}

			if option != nil {
				if resultTableOptions == nil {
					resultTableOptions = metadata.ResultTableOptions{}
				}

				lock.Lock()
				resultTableOptions.SetOption(query.TableID, conn.Address, option)
				lock.Unlock()

			}
		}()
	}
	wg.Wait()
	close(errChan)

	for e := range errChan {
		if e != nil {
			return total, resultTableOptions, e
		}
	}
	span.Set("instance-out-total", total)
	span.Set("instance-out-result-table-options", resultTableOptions)

	return total, resultTableOptions, nil
}

// QuerySeriesSet 给 PromEngine 提供查询接口
func (i *Instance) QuerySeriesSet(
	ctx context.Context,
	query *metadata.Query,
	start time.Time,
	end time.Time,
) storage.SeriesSet {
	var (
		err error
	)

	ctx, span := trace.NewSpan(ctx, "elasticsearch-query-series-set")
	defer span.End(&err)

	if len(query.Aggregates) == 0 {
		err = fmt.Errorf("聚合函数不能为空以及聚合周期跟 Step 必须一样")
		return storage.ErrSeriesSet(err)
	}

	if query.DB == "" {
		err = fmt.Errorf("%s 查询别名为空", query.TableID)
		return storage.ErrSeriesSet(err)
	}

	unit := metadata.GetQueryParams(ctx).TimeUnit

	rangeLeftTime := end.Sub(start)
	metric.TsDBRequestRangeMinute(ctx, rangeLeftTime, i.InstanceType())

	user := metadata.GetUser(ctx)
	span.Set("query-space-uid", user.SpaceUid)
	span.Set("query-source", user.Source)
	span.Set("query-username", user.Name)
	span.Set("query-connects", i.connects.String())

	span.Set("query-storage-id", query.StorageID)
	span.Set("query-storage-ids", query.StorageIDs)

	span.Set("query-max-size", i.maxSize)
	span.Set("query-db", query.DB)
	span.Set("query-measurement", query.Measurement)
	span.Set("query-measurements", query.Measurements)
	span.Set("query-field", query.Field)
	span.Set("query-fields", query.Fields)

	setCh := make(chan storage.SeriesSet, len(i.connects))

	go func() {
		defer func() {
			// es 查询有很多结构体无法判断的，会导致 panic
			if r := recover(); r != nil {
				setCh <- storage.ErrSeriesSet(fmt.Errorf("es query error: %s", r))
			}

			close(setCh)
		}()

		aliases, err1 := i.getAlias(ctx, query.DB, query.NeedAddTime, start, end, query.Timezone)
		if err1 != nil {
			setCh <- storage.ErrSeriesSet(err1)
		}

		span.Set("query-aliases", aliases)

		var wg sync.WaitGroup
		for _, conn := range i.connects {
			conn := conn

			wg.Add(1)
			go func() {
				defer wg.Done()

				qo := &queryOption{
					indexes: aliases,
					start:   start,
					end:     end,
					query:   query,
					conn:    conn,
				}

				mappings, errMapping := i.getMappings(ctx, qo.conn, qo.indexes)
				// index 不存在，mappings 获取异常直接返回空
				if len(mappings) == 0 {
					log.Warnf(ctx, "index is empty with %v with %s error %v", qo.indexes, qo.conn.String(), errMapping)
					return
				}

<<<<<<< HEAD
				if errMapping != nil {
					rets <- &TimeSeriesResult{
						Error: errMapping,
					}
=======
				if err1 != nil {
					setCh <- storage.ErrSeriesSet(err1)
>>>>>>> 53590fa7
					return
				}
				var size int
				if query.Size > 0 && query.Size < i.maxSize {
					size = query.Size
				} else {
					size = i.maxSize
				}

				fact := NewFormatFactory(ctx).
					WithIsReference(metadata.GetQueryParams(ctx).IsReference).
					WithQuery(query.Field, query.TimeField, qo.start, qo.end, unit, size).
					WithMappings(mappings...).
					WithOrders(query.Orders).
					WithTransform(metadata.GetPromDataFormat(ctx).EncodeFunc(), metadata.GetPromDataFormat(ctx).DecodeFunc())

				if len(query.Aggregates) == 0 {
					setCh <- storage.ErrSeriesSet(fmt.Errorf("aggregates is empty"))
					return
				}

				setCh <- i.queryWithAgg(ctx, qo, fact)
			}()
		}

		wg.Wait()
	}()

	var sets []storage.SeriesSet
	for s := range setCh {
		if s != nil {
			sets = append(sets, s)
		}
	}

	return storage.NewMergeSeriesSet(sets, function.NewMergeSeriesSetWithFuncAndSort(query.Aggregates.LastAggName()))
}

// QueryRange 使用 es 直接查询引擎
func (i *Instance) DirectQueryRange(ctx context.Context, referenceName string, start, end time.Time, step time.Duration) (promql.Matrix, error) {
	//TODO implement me
	panic("implement me")
}

func (i *Instance) DirectQuery(ctx context.Context, qs string, end time.Time) (promql.Vector, error) {
	//TODO implement me
	panic("implement me")
}

func (i *Instance) QueryExemplar(ctx context.Context, fields []string, query *metadata.Query, start, end time.Time, matchers ...*labels.Matcher) (*decoder.Response, error) {
	//TODO implement me
	panic("implement me")
}

func (i *Instance) QueryLabelNames(ctx context.Context, query *metadata.Query, start, end time.Time) ([]string, error) {
	//TODO implement me
	panic("implement me")
}

func (i *Instance) QueryLabelValues(ctx context.Context, query *metadata.Query, name string, start, end time.Time) ([]string, error) {
	//TODO implement me
	panic("implement me")
}

func (i *Instance) QuerySeries(ctx context.Context, query *metadata.Query, start, end time.Time) ([]map[string]string, error) {
	//TODO implement me
	panic("implement me")
}

func (i *Instance) DirectLabelNames(ctx context.Context, start, end time.Time, matchers ...*labels.Matcher) ([]string, error) {
	//TODO implement me
	panic("implement me")
}

func (i *Instance) DirectLabelValues(ctx context.Context, name string, start, end time.Time, limit int, matchers ...*labels.Matcher) ([]string, error) {
	//TODO implement me
	panic("implement me")
}

func (i *Instance) InstanceType() string {
	return consul.ElasticsearchStorageType
}<|MERGE_RESOLUTION|>--- conflicted
+++ resolved
@@ -724,15 +724,8 @@
 					return
 				}
 
-<<<<<<< HEAD
-				if errMapping != nil {
-					rets <- &TimeSeriesResult{
-						Error: errMapping,
-					}
-=======
 				if err1 != nil {
 					setCh <- storage.ErrSeriesSet(err1)
->>>>>>> 53590fa7
 					return
 				}
 				var size int
