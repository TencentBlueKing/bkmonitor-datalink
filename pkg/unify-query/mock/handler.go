// Tencent is pleased to support the open source community by making
// 蓝鲸智云 - 监控平台 (BlueKing - Monitor) available.
// Copyright (C) 2022 THL A29 Limited, a Tencent company. All rights reserved.
// Licensed under the MIT License (the "License"); you may not use this file except in compliance with the License.
// You may obtain a copy of the License at http://opensource.org/licenses/MIT
// Unless required by applicable law or agreed to in writing, software distributed under the License is distributed on
// an "AS IS" BASIS, WITHOUT WARRANTIES OR CONDITIONS OF ANY KIND, either express or implied. See the License for the
// specific language governing permissions and limitations under the License.

package mock

import (
	"context"
	"fmt"
	"io"
	"net/http"
	"net/url"
	"sync"

	"github.com/jarcoal/httpmock"

	"github.com/TencentBlueKing/bkmonitor-datalink/pkg/unify-query/internal/json"
	"github.com/TencentBlueKing/bkmonitor-datalink/pkg/unify-query/log"
)

type VmRequest struct {
	BkAppCode                  string `json:"bk_app_code"`
	BkUsername                 string `json:"bk_username"`
	BkdataAuthenticationMethod string `json:"bkdata_authentication_method"`
	BkdataDataToken            string `json:"bkdata_data_token"`
	PreferStorage              string `json:"prefer_storage"`
	Sql                        string `json:"sql"`
}

type VmParams struct {
	InfluxCompatible      bool              `json:"influx_compatible"`
	UseNativeOr           bool              `json:"use_native_or"`
	ApiType               string            `json:"api_type"`
	ClusterName           string            `json:"cluster_name"`
	ApiParams             map[string]any    `json:"api_params"`
	ResultTableList       []string          `json:"result_table_list"`
	MetricFilterCondition map[string]string `json:"metric_filter_condition,omitempty"`
}

type QueryRangeParams struct {
	Query string `json:"query"`
	Start int64  `json:"start"`
	End   int64  `json:"end"`
	Step  int64  `json:"step"`
}

type QueryParams struct {
	Query   string `json:"query"`
	Time    int64  `json:"time"`
	Timeout int64  `json:"timeout"`
}

type LabelValuesParams struct {
	Label string `json:"label"`
	Match string `json:"match[]"`
	Start int64  `json:"start"`
	End   int64  `json:"end"`
	Limit int    `json:"limit"`
}

type Data struct {
	List []VmList `json:"list,omitempty"`
	SQL  string   `json:"sql"`
}

type VmList struct {
	Data      any    `json:"data,omitempty"`
	IsPartial bool   `json:"isPartial,omitempty"`
	Status    string `json:"status,omitempty"`
}

// VmResponse 查询返回结构体
type VmResponse struct {
	Result  bool   `json:"result"`
	Message string `json:"message"`
	Code    string `json:"code"`
	Data    Data   `json:"data,omitempty"`
	Errors  struct {
		Error   string `json:"error"`
		QueryId string `json:"query_id"`
	} `json:"errors"`
}

var (
	Vm       = &vmResultData{}
	BkSQL    = &bkSQLResultData{}
	InfluxDB = &influxdbResultData{}
	Es       = &elasticSearchResultData{}
)

type resultData struct {
	lock sync.RWMutex
	data map[string]any
}

func (r *resultData) Set(in map[string]any) {
	r.lock.Lock()
	defer r.lock.Unlock()
	if r.data == nil {
		r.data = make(map[string]any)
	}
	for k, v := range in {
		r.data[k] = v
	}
}

func (r *resultData) Get(k string) (any, bool) {
	r.lock.RLock()
	defer r.lock.RUnlock()
	d, ok := r.data[k]
	return d, ok
}

type vmResultData struct {
	resultData
}

func (vr *vmResultData) Set(in map[string]any) {
	vr.lock.Lock()
	defer vr.lock.Unlock()
	if vr.data == nil {
		vr.data = make(map[string]any)
	}
	for k, v := range in {
		var data any
		switch v.(type) {
		case string:
			data = v
		default:
			rd := VmResponse{
				Result: true,
				Code:   "00",
			}
			rd.Data.List = append(rd.Data.List, VmList{Data: v})
			data = rd
		}
		vr.data[k] = data
	}
}

type bkSQLResultData struct {
	resultData
}

type influxdbResultData struct {
	resultData
}

type elasticSearchResultData struct {
	resultData
}

func mockHandler(ctx context.Context) {
	httpmock.Activate()

	mockVmHandler(ctx)
	mockInfluxDBHandler(ctx)
	mockBkSQLHandler(ctx)
	mockElasticSearchHandler(ctx)
}

const (
	EsUrl    = "http://127.0.0.1:93002"
	BkSQLUrl = "http://127.0.0.1:92001"
	VmUrl    = "http://127.0.0.1:12001/bk_data/query_sync"
)

type BkSQLRequest struct {
	BkAppCode                  string `json:"bk_app_code"`
	BkUsername                 string `json:"bk_username"`
	BkdataAuthenticationMethod string `json:"bkdata_authentication_method"`
	BkdataDataToken            string `json:"bkdata_data_token"`
	Sql                        string `json:"sql"`
}

func mockElasticSearchHandler(ctx context.Context) {
	bkBaseUrl := "http://127.0.0.1:12001/bk_data/query_sync/es"

	searchHandler := func(r *http.Request) (w *http.Response, err error) {
		body, _ := io.ReadAll(r.Body)

		d, ok := Es.Get(string(body))
		if !ok {
			err = fmt.Errorf(`es mock data is empty in "%s"`, body)
			log.Errorf(ctx, err.Error())
			return
		}
		w = httpmock.NewStringResponse(http.StatusOK, fmt.Sprintf("%s", d))
		return
	}

	mappings := `{"es_index":{"mappings":{"properties":{"a":{"type":"keyword"},"b":{"type":"keyword"},"group":{"type":"keyword"},"kibana_stats":{"properties":{"kibana":{"properties":{"name":{"type":"keyword"}}}}},"timestamp":{"type":"log"},"type":{"type":"keyword"},"dtEventTimeStamp":{"type":"date"},"user":{"type":"nested","properties":{"first":{"type":"keyword"},"last":{"type":"keyword"}}}}}}}`
	mappingResp := httpmock.NewStringResponder(http.StatusOK, mappings)
	httpmock.RegisterResponder(http.MethodGet, bkBaseUrl+"/es_index/_mapping/", mappingResp)
	httpmock.RegisterResponder(http.MethodGet, EsUrl+"/es_index/_mapping/", mappingResp)

	httpmock.RegisterResponder(http.MethodPost, bkBaseUrl+"/es_index/_search", searchHandler)
	httpmock.RegisterResponder(http.MethodPost, EsUrl+"/es_index/_search", searchHandler)

	httpmock.RegisterResponder(http.MethodPost, bkBaseUrl+"/es_index/_search?scroll=5m", searchHandler)
	httpmock.RegisterResponder(http.MethodPost, EsUrl+"/es_index/_search?scroll=5m", searchHandler)

	httpmock.RegisterResponder(http.MethodPost, bkBaseUrl+"/_search/scroll", searchHandler)
	httpmock.RegisterResponder(http.MethodPost, EsUrl+"/_search/scroll", searchHandler)

	httpmock.RegisterResponder(http.MethodHead, EsUrl, searchHandler)
}

func mockBkSQLHandler(ctx context.Context) {
	httpmock.RegisterResponder(http.MethodPost, BkSQLUrl, func(r *http.Request) (w *http.Response, err error) {
		var (
			request BkSQLRequest
		)
		err = json.NewDecoder(r.Body).Decode(&request)
		if err != nil {
			return
		}

		d, ok := BkSQL.Get(request.Sql)
		if !ok {
<<<<<<< HEAD
			err = fmt.Errorf(`bksql mock data is empty in: %s`, request.Sql)
=======
			err = fmt.Errorf(`bksql mock data is empty in "%s"`, request.Sql)
			log.Errorf(ctx, err.Error())
>>>>>>> 6f73ae7b
			return
		}

		switch t := d.(type) {
		case string:
			w = httpmock.NewStringResponse(http.StatusOK, t)
		default:
			w, err = httpmock.NewJsonResponse(http.StatusOK, d)
		}
		return
	})
}

func mockInfluxDBHandler(ctx context.Context) {
	host1 := "http://127.0.0.1:6371"
	host2 := "http://127.0.0.2:6371"

	httpmock.RegisterResponder(http.MethodGet, host1+"/ping", httpmock.NewBytesResponder(http.StatusNoContent, nil))
	httpmock.RegisterResponder(http.MethodGet, host2+"/ping", httpmock.NewBytesResponder(http.StatusBadGateway, nil))

	address := "http://127.0.0.1:12302"
	httpmock.RegisterResponder(http.MethodGet, address+"/query", func(r *http.Request) (w *http.Response, err error) {
		params, err := url.ParseQuery(r.URL.RawQuery)
		if err != nil {
			return
		}
		key := params.Get("q")
		d, ok := InfluxDB.Get(key)
		if !ok {
			err = fmt.Errorf(`bksql mock data is empty in "%s"`, key)
			return
		}

		switch t := d.(type) {
		case string:
			w = httpmock.NewStringResponse(http.StatusOK, t)
		default:
			w, err = httpmock.NewJsonResponse(http.StatusOK, d)
		}
		return
	})
}

func mockVmHandler(ctx context.Context) {
	httpmock.RegisterResponder(http.MethodPost, VmUrl, func(r *http.Request) (w *http.Response, err error) {
		var (
			request VmRequest
			params  VmParams
		)
		err = json.NewDecoder(r.Body).Decode(&request)
		if err != nil {
			return
		}

		err = json.Unmarshal([]byte(request.Sql), &params)
		if err != nil {
			return
		}

		p := params.ApiParams
		var key string
		switch params.ApiType {
		case "series":
			fallthrough
		case "labels":
			key = fmt.Sprintf("%.f%.f%s", p["start"], p["end"], p["match[]"])
		case "label_values":
			key = fmt.Sprintf("%.f%.f%s%s", p["start"], p["end"], p["label"], p["match[]"])
		case "query_range":
			key = fmt.Sprintf("%.f%.f%.f%s", p["start"], p["end"], p["step"], p["query"])
		case "query":
			key = fmt.Sprintf("%.f%s", p["time"], p["query"])
		default:
			err = fmt.Errorf("api type %s is empty ", params.ApiType)
			return
		}

		key = params.ApiType + ":" + key
		d, ok := Vm.Get(key)
		if !ok {
			err = fmt.Errorf(`vm mock data is empty in "%s"`, key)
			log.Errorf(ctx, err.Error())
			return
		}

		switch v := d.(type) {
		case string:
			w = httpmock.NewStringResponse(http.StatusOK, v)
		default:
			w, err = httpmock.NewJsonResponse(http.StatusOK, v)
		}
		return
	})
}<|MERGE_RESOLUTION|>--- conflicted
+++ resolved
@@ -223,12 +223,8 @@
 
 		d, ok := BkSQL.Get(request.Sql)
 		if !ok {
-<<<<<<< HEAD
-			err = fmt.Errorf(`bksql mock data is empty in: %s`, request.Sql)
-=======
 			err = fmt.Errorf(`bksql mock data is empty in "%s"`, request.Sql)
 			log.Errorf(ctx, err.Error())
->>>>>>> 6f73ae7b
 			return
 		}
 
@@ -310,7 +306,6 @@
 		d, ok := Vm.Get(key)
 		if !ok {
 			err = fmt.Errorf(`vm mock data is empty in "%s"`, key)
-			log.Errorf(ctx, err.Error())
 			return
 		}
 
