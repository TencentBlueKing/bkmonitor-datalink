// Tencent is pleased to support the open source community by making
// 蓝鲸智云 - 监控平台 (BlueKing - Monitor) available.
// Copyright (C) 2022 THL A29 Limited, a Tencent company. All rights reserved.
// Licensed under the MIT License (the "License"); you may not use this file except in compliance with the License.
// You may obtain a copy of the License at http://opensource.org/licenses/MIT
// Unless required by applicable law or agreed to in writing, software distributed under the License is distributed on
// an "AS IS" BASIS, WITHOUT WARRANTIES OR CONDITIONS OF ANY KIND, either express or implied. See the License for the
// specific language governing permissions and limitations under the License.

package task

import (
	"context"

	"github.com/pkg/errors"

	"github.com/TencentBlueKing/bkmonitor-datalink/pkg/bk-monitor-worker/internal/metadata/service"
	t "github.com/TencentBlueKing/bkmonitor-datalink/pkg/bk-monitor-worker/task"
	"github.com/TencentBlueKing/bkmonitor-datalink/pkg/utils/logger"
)

// RefreshBkccSpaceName 刷新 bkcc 类型空间名称
func RefreshBkccSpaceName(ctx context.Context, t *t.Task) error {
	defer func() {
		if err := recover(); err != nil {
			logger.Errorf("RefreshBkccSpaceName Runtime panic caught: %v", err)
		}
	}()
	logger.Info("start sync bkcc space name task")
	svc := service.NewSpaceSvc(nil)
	if err := svc.RefreshBkccSpaceName(); err != nil {
		return errors.Wrap(err, "refresh bkcc space name failed")
	}
	logger.Info("refresh bkcc space name successfully")
	return nil
}

<<<<<<< HEAD
// RefreshBcsProjectBiz 检测 bcs 项目绑定的业务的变化
func RefreshBcsProjectBiz(ctx context.Context, t *t.Task) error {
	defer func() {
		if err := recover(); err != nil {
			logger.Errorf("RefreshBcsProjectBiz Runtime panic caught: %v", err)
		}
	}()
	logger.Info("start check and update the bind biz of bcs project task")
	svc := service.NewSpaceSvc(nil)
	if err := svc.RefreshBcsProjectBiz(); err != nil {
		return errors.Wrap(err, "refresh bcs project biz failed")
	}
	logger.Info("refresh bcs project biz successfully")
=======
// RefreshClusterResource 检测集群资源的变化,当绑定资源的集群信息变动时，刷新绑定的集群资源
func RefreshClusterResource(ctx context.Context, t *t.Task) error {
	defer func() {
		if err := recover(); err != nil {
			logger.Errorf("RefreshClusterResource Runtime panic caught: %v", err)
		}
	}()
	logger.Infof("start sync bcs space cluster resource task")
	if err := service.NewBcsClusterInfoSvc(nil).RefreshClusterResource(); err != nil {
		logger.Errorf("sync bcs space cluster resource failed, %v", err)
		return err
	}
	logger.Infof("sync bcs space cluster resource success")
	return nil
}

// RefreshBkccSpace 同步 bkcc 的业务，自动创建对应的空间
func RefreshBkccSpace(ctx context.Context, t *t.Task) error {
	defer func() {
		if err := recover(); err != nil {
			logger.Errorf("RefreshBkccSpace Runtime panic caught: %v", err)
		}
	}()
	logger.Info("start sync bkcc space task")
	svc := service.NewSpaceSvc(nil)
	if err := svc.RefreshBkccSpace(false); err != nil {
		return errors.Wrap(err, "refresh bkcc space failed")
	}
	logger.Info("refresh bkcc space successfully")
	return nil
}

// SyncBkccSpaceDataSource 同步bkcc数据源和空间的关系及数据源的所属类型
func SyncBkccSpaceDataSource(ctx context.Context, t *t.Task) error {
	defer func() {
		if err := recover(); err != nil {
			logger.Errorf("SyncBkccSpaceDataSource Runtime panic caught: %v", err)
		}
	}()
	logger.Info("start sync bkcc space data source task")
	svc := service.NewSpaceDataSourceSvc(nil)
	if err := svc.SyncBkccSpaceDataSource(); err != nil {
		return errors.Wrap(err, "sync bkcc space data source failed")
	}
	logger.Info("sync bkcc space data source successfully")
>>>>>>> 0ebbc803
	return nil
}<|MERGE_RESOLUTION|>--- conflicted
+++ resolved
@@ -35,21 +35,6 @@
 	return nil
 }
 
-<<<<<<< HEAD
-// RefreshBcsProjectBiz 检测 bcs 项目绑定的业务的变化
-func RefreshBcsProjectBiz(ctx context.Context, t *t.Task) error {
-	defer func() {
-		if err := recover(); err != nil {
-			logger.Errorf("RefreshBcsProjectBiz Runtime panic caught: %v", err)
-		}
-	}()
-	logger.Info("start check and update the bind biz of bcs project task")
-	svc := service.NewSpaceSvc(nil)
-	if err := svc.RefreshBcsProjectBiz(); err != nil {
-		return errors.Wrap(err, "refresh bcs project biz failed")
-	}
-	logger.Info("refresh bcs project biz successfully")
-=======
 // RefreshClusterResource 检测集群资源的变化,当绑定资源的集群信息变动时，刷新绑定的集群资源
 func RefreshClusterResource(ctx context.Context, t *t.Task) error {
 	defer func() {
@@ -95,6 +80,21 @@
 		return errors.Wrap(err, "sync bkcc space data source failed")
 	}
 	logger.Info("sync bkcc space data source successfully")
->>>>>>> 0ebbc803
+	return nil
+}
+
+// RefreshBcsProjectBiz 检测 bcs 项目绑定的业务的变化
+func RefreshBcsProjectBiz(ctx context.Context, t *t.Task) error {
+	defer func() {
+		if err := recover(); err != nil {
+			logger.Errorf("RefreshBcsProjectBiz Runtime panic caught: %v", err)
+		}
+	}()
+	logger.Info("start check and update the bind biz of bcs project task")
+	svc := service.NewSpaceSvc(nil)
+	if err := svc.RefreshBcsProjectBiz(); err != nil {
+		return errors.Wrap(err, "refresh bcs project biz failed")
+	}
+	logger.Info("refresh bcs project biz successfully")
 	return nil
 }