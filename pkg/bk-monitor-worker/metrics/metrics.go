--- conflicted
+++ resolved
@@ -25,16 +25,16 @@
 	apiRequestCount = prometheus.NewCounterVec(
 		prometheus.CounterOpts{
 			Namespace: bmwMetricNamespace,
-			Name: "api_request_count",
-			Help: "api request count",
+			Name:      "api_request_count",
+			Help:      "api request count",
 		},
 		[]string{"method", "path", "status"},
 	)
 	apiRequestCost = prometheus.NewGaugeVec(
 		prometheus.GaugeOpts{
 			Namespace: bmwMetricNamespace,
-			Name: "api_request_cost",
-			Help: "api request cost time",
+			Name:      "api_request_cost",
+			Help:      "api request cost time",
 		},
 		[]string{"method", "path"},
 	)
@@ -43,8 +43,8 @@
 	taskCount = prometheus.NewCounterVec(
 		prometheus.CounterOpts{
 			Namespace: bmwMetricNamespace,
-			Name: "task_count",
-			Help: "task run count",
+			Name:      "task_count",
+			Help:      "task run count",
 		},
 		[]string{"name", "status"}, // name 包含类型
 	)
@@ -52,8 +52,8 @@
 	taskCostTime = prometheus.NewGaugeVec(
 		prometheus.GaugeOpts{
 			Namespace: bmwMetricNamespace,
-			Name: "task_cost",
-			Help: "task run cost time",
+			Name:      "task_cost",
+			Help:      "task run cost time",
 		},
 		[]string{"name"},
 	)
@@ -136,16 +136,9 @@
 	metric, err := taskCostTime.GetMetricWithLabelValues(taskName)
 	if err != nil {
 		logger.Errorf("prom get run task count time metric failed: %s", err)
-<<<<<<< HEAD
 		return
 	}
 	metric.Set(duringTime)
-=======
-		return err
-	}
-	metric.Set(duringTime)
-	return nil
->>>>>>> 56618d81
 }
 
 // 设置 api 请求的耗时
@@ -164,161 +157,7 @@
 	}
 }
 
-<<<<<<< HEAD
 var Registry *prometheus.Registry
-=======
-// metadata metrics
-var (
-	//consul数据操作统计
-	consulCount = prometheus.NewGaugeVec(
-		prometheus.GaugeOpts{
-			Name: "metadata_consul_count",
-			Help: "consul execute count",
-		},
-		[]string{"key", "operation"},
-	)
-
-	//GSE变动统计
-	gseCount = prometheus.NewGaugeVec(
-		prometheus.GaugeOpts{
-			Name: "metadata_gse_count",
-			Help: "gse change count",
-		},
-		[]string{"dataid", "operation"},
-	)
-
-	//ES变动统计
-	esCount = prometheus.NewGaugeVec(
-		prometheus.GaugeOpts{
-			Name: "metadata_es_count",
-			Help: "es change count",
-		},
-		[]string{"table_id", "operation"},
-	)
-
-	// redis数据操作统计
-	redisCount = prometheus.NewGaugeVec(
-		prometheus.GaugeOpts{
-			Name: "metadata_redis_count",
-			Help: "redis change count",
-		},
-		[]string{"key", "operation"},
-	)
-
-	// mysql数据操作统计
-	mysqlCount = prometheus.NewGaugeVec(
-		prometheus.GaugeOpts{
-			Name: "metadata_mysql_count",
-			Help: "mysql change count",
-		},
-		[]string{"table", "operation"},
-	)
-
-	// 常驻任务正在运行的任务统计
-	daemonRunningTaskCount = prometheus.NewGaugeVec(
-		prometheus.GaugeOpts{
-			Name: "daemon_running_task_count",
-			Help: "daemon running task count",
-		},
-		[]string{"task_dimension"},
-	)
-
-	// 常驻任务任务重试次数
-	daemonTaskRetryCount = prometheus.NewGaugeVec(
-		prometheus.GaugeOpts{
-			Name: "daemon_task_retry_count",
-			Help: "daemon task retry count",
-		},
-		[]string{"task_dimension"},
-	)
-)
-
-// ConsulPutCount consul put count
-func ConsulPutCount(key string) error {
-	metric, err := consulCount.GetMetricWithLabelValues(key, "PUT")
-	if err != nil {
-		logger.Errorf("prom get consul put count metric failed: %s", err)
-		return err
-	}
-	metric.Inc()
-	return nil
-}
-
-// ConsulDeleteCount consul delete count
-func ConsulDeleteCount(key string) error {
-	metric, err := consulCount.GetMetricWithLabelValues(key, "DELETE")
-	if err != nil {
-		logger.Errorf("prom get consul delete count metric failed: %s", err)
-		return err
-	}
-	metric.Inc()
-	return nil
-}
-
-// GSEUpdateCount gse update count
-func GSEUpdateCount(dataid uint) error {
-	metric, err := gseCount.GetMetricWithLabelValues(strconv.Itoa(int(dataid)), "UPDATE")
-	if err != nil {
-		logger.Errorf("prom get gse update count metric failed: %s", err)
-		return err
-	}
-	metric.Inc()
-	return nil
-}
-
-// ESChangeCount es change count
-func ESChangeCount(tableId, operation string) error {
-	metric, err := esCount.GetMetricWithLabelValues(tableId, operation)
-	if err != nil {
-		logger.Errorf("prom get es change count metric failed: %s", err)
-		return err
-	}
-	metric.Inc()
-	return nil
-}
-
-// RedisCount redis count
-func RedisCount(key, operation string) error {
-	metric, err := redisCount.GetMetricWithLabelValues(key, operation)
-	if err != nil {
-		logger.Errorf("prom get redis count metric failed: %s", err)
-		return err
-	}
-	metric.Inc()
-	return nil
-}
-
-// MysqlCount mysql count
-func MysqlCount(tableName, operation string, count float64) error {
-	metric, err := mysqlCount.GetMetricWithLabelValues(tableName, operation)
-	if err != nil {
-		logger.Errorf("prom get mysql count metric failed: %s", err)
-		return err
-	}
-	metric.Add(count)
-	return nil
-}
-
-func RecordDaemonTask(dimension string) {
-	metric, err := daemonRunningTaskCount.GetMetricWithLabelValues(dimension)
-	if err != nil {
-		logger.Errorf("prom get [daemonRunningTaskCount] metric failed: %s", err)
-		return
-	}
-	metric.Set(1)
-}
-
-func RecordDaemonTaskRetryCount(dimension string) {
-	metric, err := daemonTaskRetryCount.GetMetricWithLabelValues(dimension)
-	if err != nil {
-		logger.Errorf("prom get [daemonTaskRetryCount] metric failed: %s", err)
-		return
-	}
-	metric.Add(1)
-}
-
-var Registry = prometheus.NewRegistry()
->>>>>>> 56618d81
 
 func init() {
 	// register the metrics
@@ -327,12 +166,5 @@
 		apiRequestCost,
 		taskCount,
 		taskCostTime,
-		consulCount,
-		gseCount,
-		esCount,
-		redisCount,
-		mysqlCount,
-		daemonRunningTaskCount,
-		daemonTaskRetryCount,
 	)
 }