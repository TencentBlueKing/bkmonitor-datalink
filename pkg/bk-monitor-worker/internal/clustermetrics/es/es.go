// Tencent is pleased to support the open source community by making
// 蓝鲸智云 - 监控平台 (BlueKing - Monitor) available.
// Copyright (C) 2022 THL A29 Limited, a Tencent company. All rights reserved.
// Licensed under the MIT License (the "License"); you may not use this file except in compliance with the License.
// You may obtain a copy of the License at http://opensource.org/licenses/MIT
// Unless required by applicable law or agreed to in writing, software distributed under the License is distributed on
// an "AS IS" BASIS, WITHOUT WARRANTIES OR CONDITIONS OF ANY KIND, either express or implied. See the License for the
// specific language governing permissions and limitations under the License.

package es

import (
	"bytes"
	"context"
	"crypto/tls"
	"fmt"
	"net"
	"net/http"
	"net/url"
	"regexp"
	"strconv"
	"sync"
	"time"

	"github.com/go-kit/log"
	"github.com/pkg/errors"
	"github.com/prometheus-community/elasticsearch_exporter/collector"
	"github.com/prometheus/client_golang/prometheus"
	"github.com/prometheus/client_model/go"

	cfg "github.com/TencentBlueKing/bkmonitor-datalink/pkg/bk-monitor-worker/config"
	"github.com/TencentBlueKing/bkmonitor-datalink/pkg/bk-monitor-worker/internal/clustermetrics"
	"github.com/TencentBlueKing/bkmonitor-datalink/pkg/bk-monitor-worker/internal/metadata/models"
	"github.com/TencentBlueKing/bkmonitor-datalink/pkg/bk-monitor-worker/internal/metadata/models/storage"
	"github.com/TencentBlueKing/bkmonitor-datalink/pkg/bk-monitor-worker/internal/metadata/task"
	"github.com/TencentBlueKing/bkmonitor-datalink/pkg/bk-monitor-worker/store/elasticsearch"
	"github.com/TencentBlueKing/bkmonitor-datalink/pkg/bk-monitor-worker/store/mysql"
	t "github.com/TencentBlueKing/bkmonitor-datalink/pkg/bk-monitor-worker/task"
	"github.com/TencentBlueKing/bkmonitor-datalink/pkg/bk-monitor-worker/utils/cipher"
	"github.com/TencentBlueKing/bkmonitor-datalink/pkg/bk-monitor-worker/utils/jsonx"
	"github.com/TencentBlueKing/bkmonitor-datalink/pkg/utils/logger"
)

// GetMetricValue 根据指标类型获取值
func GetMetricValue(metricType io_prometheus_client.MetricType, metric *io_prometheus_client.Metric) float64 {
	switch metricType {
	case io_prometheus_client.MetricType_GAUGE:
		return metric.GetGauge().GetValue()
	case io_prometheus_client.MetricType_COUNTER:
		return metric.GetCounter().GetValue()
	case io_prometheus_client.MetricType_UNTYPED:
		return metric.GetUntyped().GetValue()
	}
	return 0
}

//type collectTaskInfo struct {
//	ClusterInfo storage.ClusterInfo
//	Timestamp   int64
//}

// collectAndReportMetrics 采集&上报ES集群指标
func collectAndReportMetrics(c storage.ClusterInfo, timestamp int64) error {
	logger.Infof("start to collect es cluster metrics, es cluster name [%s].", c.ClusterName)
	// 从custom option中获取集群业务id
	var bkBizID float64
	var customOption map[string]interface{}
	err := jsonx.Unmarshal([]byte(c.CustomOption), &customOption)
	if err != nil {
		return errors.WithMessage(err, "failed to unmarshal custom option")
	}
	if bkBizIDVal, ok := customOption["bk_biz_id"].(float64); ok {
		bkBizID = bkBizIDVal
	}

	// 解析ES集群URL、用户名、密码信息
	var schema string
	if c.Schema != nil {
		schema = *c.Schema
	} else {
		schema = "http"
	}
	var esURLs = elasticsearch.ComposeESHosts(schema, c.DomainName, c.Port)
	var esUsername = c.Username
	var esPassword = cipher.GetDBAESCipher().AESDecrypt(c.Password)
	esURL, err := url.Parse(esURLs[0])
	if err != nil {
		return errors.WithMessage(err, "failed to parse es cluster url")
	}
	esURL.User = url.UserPassword(esUsername, esPassword)
	var esURI = fmt.Sprintf("%s:%v", c.DomainName, c.Port)

	_, err = net.DialTimeout("tcp", esURI, 5*time.Second)
	if err != nil {
		return errors.WithMessage(err, "esURL unreachable")
	}

	// 注册es指标收集器
	collectorLogger := log.NewNopLogger()
	exporterCollector, err := collector.NewElasticsearchCollector(
		collectorLogger,
		[]string{},
		collector.WithElasticsearchURL(esURL),
		collector.WithHTTPClient(httpClient),
	)
	if err != nil {
		return errors.WithMessage(err, "failed to create elasticsearch collector")
	}
<<<<<<< HEAD
	registry.MustRegister(exporter)

	indices := collector.NewIndices(collectorLogger, httpClient, esURL, true, true)
	shards := collector.NewShards(collectorLogger, httpClient, esURL)
	defer func() {
		close(*indices.ClusterLabelUpdates())
		close(*shards.ClusterLabelUpdates())
	}()

	registry.MustRegister(indices)
	registry.MustRegister(shards)
	// todo: 补充状态维度
	registry.MustRegister(collector.NewClusterHealth(collectorLogger, httpClient, esURL))
	registry.MustRegister(collector.NewNodes(collectorLogger, httpClient, esURL, true, "_local"))
	metricFamilies, err := registry.Gather()
	if err != nil {
		return errors.WithMessage(err, "collect es cluster metrics failed")
=======
	indicesCollector := collector.NewIndices(collectorLogger, httpClient, esURL, true, true)
	shardsCollector := collector.NewShards(collectorLogger, httpClient, esURL)
	clusterHeathCollector := collector.NewClusterHealth(collectorLogger, httpClient, esURL)
	nodesCollector := collector.NewNodes(collectorLogger, httpClient, esURL, true, "_local")

	esCollectors := map[string]prometheus.Collector{
		"exporter":       exporterCollector,
		"indices":        indicesCollector,
		"shards":         shardsCollector,
		"cluster_health": clusterHeathCollector,
		"nodes":          nodesCollector,
>>>>>>> 6c7cfc85
	}
	defer func() {
		close(*indicesCollector.ClusterLabelUpdates())
		close(*shardsCollector.ClusterLabelUpdates())
	}()

	for metricType, esCollector := range esCollectors {
		start := time.Now()
		registry := prometheus.NewRegistry()
		registry.MustRegister(esCollector)
		metricFamilies, err := registry.Gather()
		registry.Unregister(esCollector)

		if err != nil {
			return errors.WithMessagef(err, "collect es %s metrics failed", metricType)
		}

		esMetrics := make([]*clustermetrics.EsMetric, 0)

		for _, mf := range metricFamilies {
			// 处理指标数据
			metricType := mf.GetType()
			metricName := mf.GetName()
			for _, metric := range mf.GetMetric() {
				// 填充指标值
				m := make(map[string]float64)
				m[metricName] = GetMetricValue(metricType, metric)
				d := make(map[string]interface{})

				// 填充指标维度
				for _, label := range metric.GetLabel() {
					d[label.GetName()] = label.GetValue()
				}

				// 填充默认维度
				d["bk_biz_id"] = bkBizID
				d["cluster_id"] = strconv.Itoa(int(c.ClusterID))
				d["cluster_name"] = c.ClusterName
				if index, ok := d["index"].(string); ok {
					bizMatch := targetBizRe.FindStringSubmatch(index)
					if len(bizMatch) > 0 {
						if bizMatch[1] == "_space" {
							d["target_biz_id"] = "-" + bizMatch[2]
						} else {
							d["target_biz_id"] = bizMatch[2]
						}
					}
					rtMatch := rtRe.FindStringSubmatch(index)
					if len(rtMatch) > 1 {
						d["table_id"] = rtMatch[1]
					}
					logger.Debugf("index: %s, target_biz_id: %s, table_id: %s", index, d["target_biz_id"],
						d["table_id"])
				}

				esm := &clustermetrics.EsMetric{
					Metrics:   m,
					Target:    cfg.ESClusterMetricTarget,
					Timestamp: timestamp,
					Dimension: d,
				}
				esMetrics = append(esMetrics, esm)
			}
		}

		logger.Infof("process es %s metrics success [%s], all metric count: %v, current timestamp: %v ",
			metricType, c.ClusterName, len(esMetrics), timestamp)

		customReportData := clustermetrics.CustomReportData{
			DataId: cfg.ESClusterMetricReportDataId, AccessToken: cfg.ESClusterMetricReportAccessToken, Data: esMetrics}
		jsonData, err := jsonx.Marshal(customReportData)
		if err != nil {
			return errors.WithMessage(err, "custom report data json marshal failed")
		}

		u, err := url.Parse(cfg.ESClusterMetricReportUrl)
		if err != nil {
			return errors.WithMessage(err, "parse es cluster metric report url failed")
		}

		customReportUrl := u.String()
		_ = func() error {
			req, _ := http.NewRequest("POST", customReportUrl, bytes.NewBuffer(jsonData))
			req.Header.Set("Content-Type", "application/json")
			resp, err := httpClient.Do(req)
			if err != nil {
				return errors.WithMessage(err, "report es metrics failed")
			}
			defer resp.Body.Close()

			return nil
		}()

		elapsed := time.Since(start)
		logger.Infof("report es %s metrics success [%s], task execution time：%s", metricType, c.ClusterName, elapsed)
	}

	return nil
}

// 构建全局http client
var httpClient = &http.Client{
	Timeout: 300 * time.Second,
	Transport: &http.Transport{
		TLSClientConfig: &tls.Config{},
		Proxy:           http.ProxyFromEnvironment,
	},
}

var targetBizRe = regexp.MustCompile(`v2(_space)?_(\d+)_`)

var rtRe = regexp.MustCompile(`^v2_(.*)_.*?_.*$`)

func ReportESClusterMetrics(ctx context.Context, t *t.Task) error {
	logger.Infof("start report es cluster metrics task.")
	timestamp := time.Now().Truncate(time.Minute).UnixMilli()
	// 1. 从metadata db中获取所有ES类型集群信息
	dbSession := mysql.GetDBSession()
	var esClusterInfoList []storage.ClusterInfo
	if err := storage.NewClusterInfoQuerySet(dbSession.DB).ClusterTypeEq(models.StorageTypeES).All(&esClusterInfoList); err != nil {
		logger.Errorf("query all cluster info record error, %v", err)
		return err
	}
	if len(esClusterInfoList) == 0 {
		logger.Infof("no es cluster need to report metrics.")
		return nil
	}

	blacklist := cfg.ESClusterMetricReportBlackList
	blacklistMap := make(map[uint]bool)
	for _, cluster := range blacklist {
		clusterID := uint(cluster)
		blacklistMap[clusterID] = true
	}

	// 创建一个新的列表，用于存储不在黑名单中的集群
	var filteredClusterInfoList []storage.ClusterInfo
	for _, cluster := range esClusterInfoList {
		// 检查集群是否在黑名单中
		if _, found := blacklistMap[cluster.ClusterID]; !found {
			filteredClusterInfoList = append(filteredClusterInfoList, cluster)
		}
	}
	esClusterInfoList = filteredClusterInfoList

	// 2. 遍历存储获取集群信息
	wg := &sync.WaitGroup{}
	ch := make(chan struct{}, task.GetGoroutineLimit("report_es"))
	wg.Add(len(esClusterInfoList))
	for _, clusterInfo := range esClusterInfoList {
		ch <- struct{}{}
		go func(c storage.ClusterInfo, wg *sync.WaitGroup, ch chan struct{}) {
			defer func() {
				<-ch
				wg.Done()
			}()
			// 3. 采集并上报集群指标
			if err := collectAndReportMetrics(c, timestamp); err != nil {
				logger.Errorf("es_cluster_info: [%v] name [%s] try to collect and report metrics failed, %v", c.ClusterID, c.ClusterName, err)
			} else {
				logger.Infof("es_cluster_info: [%v] name [%s] collect and report metrics success", c.ClusterID, c.ClusterName)
			}
		}(clusterInfo, wg, ch)
	}
	wg.Wait()

	logger.Infof("report es cluster metrics task is done.")
	return nil
}<|MERGE_RESOLUTION|>--- conflicted
+++ resolved
@@ -106,25 +106,6 @@
 	if err != nil {
 		return errors.WithMessage(err, "failed to create elasticsearch collector")
 	}
-<<<<<<< HEAD
-	registry.MustRegister(exporter)
-
-	indices := collector.NewIndices(collectorLogger, httpClient, esURL, true, true)
-	shards := collector.NewShards(collectorLogger, httpClient, esURL)
-	defer func() {
-		close(*indices.ClusterLabelUpdates())
-		close(*shards.ClusterLabelUpdates())
-	}()
-
-	registry.MustRegister(indices)
-	registry.MustRegister(shards)
-	// todo: 补充状态维度
-	registry.MustRegister(collector.NewClusterHealth(collectorLogger, httpClient, esURL))
-	registry.MustRegister(collector.NewNodes(collectorLogger, httpClient, esURL, true, "_local"))
-	metricFamilies, err := registry.Gather()
-	if err != nil {
-		return errors.WithMessage(err, "collect es cluster metrics failed")
-=======
 	indicesCollector := collector.NewIndices(collectorLogger, httpClient, esURL, true, true)
 	shardsCollector := collector.NewShards(collectorLogger, httpClient, esURL)
 	clusterHeathCollector := collector.NewClusterHealth(collectorLogger, httpClient, esURL)
@@ -136,7 +117,6 @@
 		"shards":         shardsCollector,
 		"cluster_health": clusterHeathCollector,
 		"nodes":          nodesCollector,
->>>>>>> 6c7cfc85
 	}
 	defer func() {
 		close(*indicesCollector.ClusterLabelUpdates())
