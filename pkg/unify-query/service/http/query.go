--- conflicted
+++ resolved
@@ -326,11 +326,7 @@
 
 				instance := prometheus.GetTsDbInstance(ctx, qry)
 				if instance == nil {
-<<<<<<< HEAD
-					errCh <- metadata.Sprintf(
-=======
 					err = metadata.NewMessage(
->>>>>>> 4b4faca1
 						metadata.MsgQueryRaw,
 						"查询实例为空",
 					).Error(ctx, nil)
