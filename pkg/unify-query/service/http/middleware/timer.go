// Tencent is pleased to support the open source community by making
// 蓝鲸智云 - 监控平台 (BlueKing - Monitor) available.
// Copyright (C) 2022 THL A29 Limited, a Tencent company. All rights reserved.
// Licensed under the MIT License (the "License"); you may not use this file except in compliance with the License.
// You may obtain a copy of the License at http://opensource.org/licenses/MIT
// Unless required by applicable law or agreed to in writing, software distributed under the License is distributed on
// an "AS IS" BASIS, WITHOUT WARRANTIES OR CONDITIONS OF ANY KIND, either express or implied. See the License for the
// specific language governing permissions and limitations under the License.

package middleware

import (
	"fmt"
	"net"
	"sync"
	"time"

	"github.com/gin-gonic/gin"
	oleltrace "go.opentelemetry.io/otel/trace"

	"github.com/TencentBlueKing/bkmonitor-datalink/pkg/unify-query/log"
	"github.com/TencentBlueKing/bkmonitor-datalink/pkg/unify-query/metadata"
	"github.com/TencentBlueKing/bkmonitor-datalink/pkg/unify-query/metric"
	"github.com/TencentBlueKing/bkmonitor-datalink/pkg/unify-query/trace"
)

// Params
type Params struct {
	SlowQueryThreshold time.Duration
}

var (
	once     sync.Once
	localIPs []string
)

// get instance ip single pass
func getIPs() []string {
	once.Do(func() {
		interfaces, _ := net.Interfaces()
		for _, i := range interfaces {
			adders, err := i.Addrs()
			if err != nil {
				continue
			}

			for _, addr := range adders {
				var ip net.IP
				switch v := addr.(type) {
				case *net.IPNet:
					ip = v.IP
				case *net.IPAddr:
					ip = v.IP
				}

				if ip == nil || ip.IsLoopback() {
					continue
				}
				ip = ip.To4()
				if ip == nil {
					continue
				}
				localIPs = append(localIPs, ip.String())
			}
		}
	})
	return localIPs
}

// Timer 进行请求处理时间记录
func Timer(p *Params) gin.HandlerFunc {
	return func(c *gin.Context) {
		var (
<<<<<<< HEAD
			span     oleltrace.Span
			start    = time.Now()
			ips      = getIPs()
			source   = c.Request.Header.Get(metadata.BkQuerySourceHeader)
			spaceUid = c.Request.Header.Get(metadata.SpaceUIDHeader)
			ctx      = c.Request.Context()
=======
			span      oleltrace.Span
			start     = time.Now()
			ips       = getIPs()
			source    = c.Request.Header.Get(metadata.BkQuerySourceHeader)
			spaceUid  = c.Request.Header.Get(metadata.SpaceUIDHeader)
			skipSpace = c.Request.Header.Get(metadata.SkipSpaceHeader)
			ctx       = c.Request.Context()
>>>>>>> f00afd44
		)

		ctx = metadata.InitHashID(ctx)
		c.Request = c.Request.WithContext(ctx)

		ctx, span = trace.IntoContext(ctx, trace.TracerName, "http-api")

		// 把用户名注入到 metadata 中
		metadata.SetUser(ctx, source, spaceUid, skipSpace)

		metric.APIRequestInc(ctx, c.Request.URL.Path, metric.StatusReceived, spaceUid)

		if span != nil {
			defer func() {

				trace.InsertStringSliceIntoSpan("local-ips", ips, span)

				sub := time.Since(start)
				metric.APIRequestSecond(ctx, sub, c.Request.URL.Path, spaceUid)

				// 记录慢查询
				if p.SlowQueryThreshold > 0 && sub.Milliseconds() > p.SlowQueryThreshold.Milliseconds() {
					log.Warnf(ctx,
						fmt.Sprintf(
							"slow query log request: %s, duration: %s",
							c.Request.URL.Path, sub.String(),
						),
					)
				}
				trace.InsertIntIntoSpan("http-api-query-cost", int(sub.Milliseconds()), span)

				status := metadata.GetStatus(ctx)
				if status != nil {
					trace.InsertStringIntoSpan("http-api-status-code", status.Code, span)
					trace.InsertStringIntoSpan("http-api-status-message", status.Message, span)
				}

				span.End()
			}()
		}

		c.Next()
	}
}<|MERGE_RESOLUTION|>--- conflicted
+++ resolved
@@ -71,14 +71,6 @@
 func Timer(p *Params) gin.HandlerFunc {
 	return func(c *gin.Context) {
 		var (
-<<<<<<< HEAD
-			span     oleltrace.Span
-			start    = time.Now()
-			ips      = getIPs()
-			source   = c.Request.Header.Get(metadata.BkQuerySourceHeader)
-			spaceUid = c.Request.Header.Get(metadata.SpaceUIDHeader)
-			ctx      = c.Request.Context()
-=======
 			span      oleltrace.Span
 			start     = time.Now()
 			ips       = getIPs()
@@ -86,7 +78,6 @@
 			spaceUid  = c.Request.Header.Get(metadata.SpaceUIDHeader)
 			skipSpace = c.Request.Header.Get(metadata.SkipSpaceHeader)
 			ctx       = c.Request.Context()
->>>>>>> f00afd44
 		)
 
 		ctx = metadata.InitHashID(ctx)
