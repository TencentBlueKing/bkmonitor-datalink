--- conflicted
+++ resolved
@@ -34,14 +34,13 @@
 	TableIDProxyISNotExists      = "TABLE_ID_PROXY_IS_NOT_EXISTS"
 
 	QueryRawError = "QUERY_RAW_ERROR"
-<<<<<<< HEAD
 
 	KeyDocID     = "__doc_id"
 	KeyTableUUID = "__table_uuid"
 	KeyTableID   = "__result_table"
 	KeyDataLabel = "__data_label"
 	KeyIndex     = "__index"
-=======
+
 	HandlerMapKey = "handler_map_key"
->>>>>>> cd3eead7
+
 )