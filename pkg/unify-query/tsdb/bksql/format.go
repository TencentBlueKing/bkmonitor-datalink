--- conflicted
+++ resolved
@@ -68,17 +68,10 @@
 
 func NewQueryFactory(ctx context.Context, query *metadata.Query) *QueryFactory {
 	f := &QueryFactory{
-<<<<<<< HEAD
-		ctx:    ctx,
-		query:  query,
-		orders: make(metadata.Orders),
-=======
-		ctx:     ctx,
-		query:   query,
-		selects: make([]string, 0),
-		groups:  make([]string, 0),
->>>>>>> 37f36bf9
-	}
+		ctx:   ctx,
+		query: query,
+	}
+
 	if query.Orders != nil {
 		f.orders = query.Orders
 	}
@@ -101,50 +94,10 @@
 	return f
 }
 
-<<<<<<< HEAD
 func (f *QueryFactory) WithFieldsMap(m map[string]string) *QueryFactory {
 	f.expr.WithFieldsMap(m)
 	return f
 }
-=======
-func (f *QueryFactory) ParserQuery() (err error) {
-	f.lock.Lock()
-	defer f.lock.Unlock()
-
-	if len(f.query.Aggregates) > 0 {
-		for _, agg := range f.query.Aggregates {
-			for _, dim := range agg.Dimensions {
-				dim = fmt.Sprintf("`%s`", dim)
-				f.groups = append(f.groups, dim)
-				f.selects = append(f.selects, dim)
-			}
-			f.selects = append(f.selects, fmt.Sprintf("%s(`%s`) AS `%s`", strings.ToUpper(agg.Name), f.query.Field, value))
-			if agg.Window > 0 {
-				// 时间聚合函数兼容时区
-				loc, locErr := time.LoadLocation(agg.TimeZone)
-				if locErr != nil {
-					loc = time.UTC
-				}
-				// 获取时区偏移量
-				_, offset := time.Now().In(loc).Zone()
-				var offsetMillis int
-				// 只有按天聚合才需要偏移
-				if agg.Window.Milliseconds()%(24*time.Hour).Milliseconds() == 0 {
-					offsetMillis = offset * 1000
-				}
-
-				timeField := fmt.Sprintf("(`%s` - ((`%s` - %d) %% %d - %d))", f.timeField, f.timeField, offsetMillis, agg.Window.Milliseconds(), offsetMillis)
-
-				f.groups = append(f.groups, timeField)
-				f.selects = append(f.selects, fmt.Sprintf("MAX(%s) AS `%s`", timeField, timeStamp))
-				f.orders = append(f.orders, metadata.Order{
-					Name: FieldTime,
-					Ast:  true,
-				})
-			}
-		}
-	}
->>>>>>> 37f36bf9
 
 func (f *QueryFactory) Table() string {
 	table := fmt.Sprintf("`%s`", f.query.DB)
@@ -236,28 +189,8 @@
 	if whereString != "" {
 		sql += " WHERE " + whereString
 	}
-<<<<<<< HEAD
 	if len(groupFields) > 0 {
 		sql += " GROUP BY " + strings.Join(groupFields, ", ")
-=======
-
-	orders := make([]string, 0)
-	for _, order := range f.orders {
-		var orderField string
-		switch order.Name {
-		case FieldValue:
-			orderField = f.query.Field
-		case FieldTime:
-			orderField = timeStamp
-		default:
-			orderField = order.Name
-		}
-		ascName := "ASC"
-		if !order.Ast {
-			ascName = "DESC"
-		}
-		orders = append(orders, fmt.Sprintf("`%s` %s", orderField, ascName))
->>>>>>> 37f36bf9
 	}
 
 	if len(orderFields) > 0 {
