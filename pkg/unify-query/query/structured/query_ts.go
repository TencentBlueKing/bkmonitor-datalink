--- conflicted
+++ resolved
@@ -578,9 +578,6 @@
 	query.Measurements = measurements
 
 	query.Condition = whereList.String()
-<<<<<<< HEAD
-	query.VmCondition, query.VmConditionNum = allCondition.Vm(vmRt)
-=======
 	query.VmCondition, query.VmConditionNum = allCondition.VMString(vmRt, vmMetric, q.IsRegexp)
 
 	trace.InsertStringIntoSpan("query-source-type", query.SourceType, span)
@@ -603,7 +600,6 @@
 	trace.InsertStringIntoSpan("query-cluster-name", query.ClusterName, span)
 	trace.InsertStringSliceIntoSpan("query-tag-keys", query.TagsKey, span)
 	trace.InsertStringIntoSpan("query-vm-rt", query.VmRt, span)
->>>>>>> 943593e3
 
 	return query, nil
 }
@@ -614,6 +610,7 @@
 		err    error
 
 		originalOffset time.Duration
+		step           time.Duration
 		dTmp           model.Duration
 
 		result parser.Expr
@@ -628,15 +625,17 @@
 	}
 
 	if q.AlignInfluxdbResult && q.TimeAggregation.Window != "" {
-		// 使用 window 做为对齐标准
-		dTmp, err = model.ParseDuration(string(q.TimeAggregation.Window))
-		if err != nil {
-			log.Errorf(ctx, "parse step err->[%s]", err)
-			return nil, err
-		}
-		window := time.Duration(dTmp)
+		step = promql.GetDefaultStep()
+		if q.Step != "" {
+			dTmp, err = model.ParseDuration(q.Step)
+			if err != nil {
+				log.Errorf(ctx, "parse step err->[%s]", err)
+				return nil, err
+			}
+			step = time.Duration(dTmp)
+		}
 		// 控制偏移，promQL 只支持毫秒级别数据
-		originalOffset = -window + time.Millisecond
+		originalOffset = -step + time.Millisecond
 	}
 
 	if q.Offset != "" {
