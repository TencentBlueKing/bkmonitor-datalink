--- conflicted
+++ resolved
@@ -399,10 +399,7 @@
 
 func TestQueryTs_ToQueryReference(t *testing.T) {
 	ctx := context.Background()
-<<<<<<< HEAD
-=======
 	mock.Init()
->>>>>>> 45b0d3de
 	err := featureFlag.MockFeatureFlag(
 		ctx, `{
 	"must-vm-query": {
