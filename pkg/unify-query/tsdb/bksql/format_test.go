--- conflicted
+++ resolved
@@ -48,7 +48,6 @@
 						Window: time.Minute,
 					},
 				},
-<<<<<<< HEAD
 				AllConditions: metadata.AllConditions{
 					{
 						{
@@ -63,15 +62,14 @@
 						},
 					},
 				},
-				From:   0,
-				Size:   0,
-				Orders: metadata.Orders{"level": true},
-=======
-				BkSqlCondition: "gseIndex > 0",
-				From:           0,
-				Size:           0,
-				Orders:         metadata.Orders{{Name: "ip", Ast: true}},
->>>>>>> 37f36bf9
+				From: 0,
+				Size: 0,
+				Orders: metadata.Orders{
+					{
+						Name: "level",
+						Ast:  true,
+					},
+				},
 			},
 			expected: "SELECT `level`, COUNT(`gseIndex`) AS `_value_`, ((CAST((__shard_key__ / 1000 + 0) / 1 AS INT) * 1 - 0) * 60 * 1000) AS `_timestamp_` FROM `5000140_bklog_container_log_demo_analysis`.doris WHERE `dtEventTimeStamp` >= 1741795260000 AND `dtEventTimeStamp` < 1741796260000 AND `thedate` = '20250313' AND `gseIndex` > 0 AND `level` = 'ERROR' GROUP BY `level`, _timestamp_ ORDER BY `_timestamp_` ASC, `level` ASC",
 		},
@@ -103,9 +101,14 @@
 						},
 					},
 				},
-				From:   0,
-				Size:   0,
-				Orders: metadata.Orders{"level": true},
+				From: 0,
+				Size: 0,
+				Orders: metadata.Orders{
+					{
+						Name: "level",
+						Ast:  true,
+					},
+				},
 			},
 			expected: "SELECT `level`, COUNT(`gseIndex`) AS `_value_`, CAST(dtEventTimeStamp / 75000 AS INT) * 75000  AS `_timestamp_` FROM `5000140_bklog_container_log_demo_analysis`.doris WHERE `dtEventTimeStamp` >= 1741795260000 AND `dtEventTimeStamp` < 1741796260000 AND `thedate` = '20250313' AND `gseIndex` > 0 AND `level` = 'ERROR' GROUP BY `level`, _timestamp_ ORDER BY `_timestamp_` ASC, `level` ASC",
 		},
