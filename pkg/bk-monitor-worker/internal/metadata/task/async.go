--- conflicted
+++ resolved
@@ -147,27 +147,6 @@
 	return nil
 }
 
-<<<<<<< HEAD
-// AccessToBkDataParams AccessToBkData 任务入参
-type AccessToBkDataParams struct {
-	TableId string `json:"table_id"`
-}
-
-// AccessToBkData 接入bkdata
-func AccessToBkData(ctx context.Context, t *task.Task) error {
-	var params AccessToBkDataParams
-	if err := jsonx.Unmarshal(t.Payload, &params); err != nil {
-		return errors.Wrapf(err, "parse params for AccessToBkDataParams with [%s] error", t.Payload)
-	}
-	if params.TableId == "" {
-		return errors.New("params table_id can not be empty")
-	}
-	logger.Infof("async task start to access bkdata with table_id [%s]", params.TableId)
-	svc := service.NewBkDataStorageSvc(nil)
-	if err := svc.CreateTable(params.TableId, true); err != nil {
-		return errors.Wrapf(err, "CreateTable for table_id [%s] failed", svc.TableID)
-	}
-=======
 // RefreshCustomReportConfigParams RefreshCustomReportConfig 任务入参
 type RefreshCustomReportConfigParams struct {
 	BkBizId *int `json:"bk_biz_id"`
@@ -230,6 +209,27 @@
 		}(restore, wg, ch)
 	}
 	wg.Wait()
->>>>>>> cb64c839
+	return nil
+}
+
+// AccessToBkDataParams AccessToBkData 任务入参
+type AccessToBkDataParams struct {
+	TableId string `json:"table_id"`
+}
+
+// AccessToBkData 接入bkdata
+func AccessToBkData(ctx context.Context, t *task.Task) error {
+	var params AccessToBkDataParams
+	if err := jsonx.Unmarshal(t.Payload, &params); err != nil {
+		return errors.Wrapf(err, "parse params for AccessToBkDataParams with [%s] error", t.Payload)
+	}
+	if params.TableId == "" {
+		return errors.New("params table_id can not be empty")
+	}
+	logger.Infof("async task start to access bkdata with table_id [%s]", params.TableId)
+	svc := service.NewBkDataStorageSvc(nil)
+	if err := svc.CreateTable(params.TableId, true); err != nil {
+		return errors.Wrapf(err, "CreateTable for table_id [%s] failed", svc.TableID)
+	}
 	return nil
 }