// Tencent is pleased to support the open source community by making
// 蓝鲸智云 - 监控平台 (BlueKing - Monitor) available.
// Copyright (C) 2022 THL A29 Limited, a Tencent company. All rights reserved.
// Licensed under the MIT License (the "License"); you may not use this file except in compliance with the License.
// You may obtain a copy of the License at http://opensource.org/licenses/MIT
// Unless required by applicable law or agreed to in writing, software distributed under the License is distributed on
// an "AS IS" BASIS, WITHOUT WARRANTIES OR CONDITIONS OF ANY KIND, either express or implied. See the License for the
// specific language governing permissions and limitations under the License.

package http

import (
	"context"
	"encoding/json"
	"fmt"
	"strings"

	"github.com/gin-gonic/gin"

	rdb "github.com/TencentBlueKing/bkmonitor-datalink/pkg/bk-monitor-worker/broker/redis"
	"github.com/TencentBlueKing/bkmonitor-datalink/pkg/bk-monitor-worker/common"
	"github.com/TencentBlueKing/bkmonitor-datalink/pkg/bk-monitor-worker/metrics"
	"github.com/TencentBlueKing/bkmonitor-datalink/pkg/bk-monitor-worker/service/scheduler/daemon"
	storeRedis "github.com/TencentBlueKing/bkmonitor-datalink/pkg/bk-monitor-worker/store/redis"
	"github.com/TencentBlueKing/bkmonitor-datalink/pkg/bk-monitor-worker/task"
	"github.com/TencentBlueKing/bkmonitor-datalink/pkg/bk-monitor-worker/utils/timex"
	"github.com/TencentBlueKing/bkmonitor-datalink/pkg/bk-monitor-worker/worker"
	"github.com/TencentBlueKing/bkmonitor-datalink/pkg/utils/logger"
)

type taskOptions struct {
	Retry     int    `json:"retry,omitempty"`
	Queue     string `json:"queue,omitempty"`
	Timeout   int    `json:"timeout,omitempty"`
	Deadline  string `json:"deadline,omitempty"`
	UniqueTTL int    `json:"unique_ttl,omitempty"`
}

type taskParams struct {
	Kind    string         `binding:"required" json:"kind"`
	Payload map[string]any `json:"payload"`
	Options taskOptions    `json:"options"`
}

type daemonTaskItem struct {
	UniId   string         `json:"uni_id"`
	Kind    string         `json:"kind"`
	Payload map[string]any `json:"payload"`
	Options task.Options   `json:"options"`
}

type removeTaskParams struct {
	TaskType  string `json:"task_type"`
	TaskUniId string `json:"task_uni_id"`
}

type removeAllTaskParams struct {
	TaskType string `json:"task_type"`
}

// CreateTask create a delay task
func CreateTask(c *gin.Context) {
	// get data
	params := new(taskParams)
	if err := BindJSON(c, params); err != nil {
		BadReqResponse(c, "parse params error: %v", err)
		return
	}
	// compose task
	payload, err := json.Marshal(params.Payload)
	if err != nil {
		ServerErrResponse(c, "json marshal error: %v", err)
		return
	}
	// 如果是周期任务，则写入到 redis 中，周期性取任务写入到队列执行
	// 如果是异步任务，则直接写入到队列，然后执行任务
	// 如果是常驻任务，则直接写入到常驻任务队列中即可
	kind := params.Kind
	if err = metrics.RegisterTaskCount(kind); err != nil {
		logger.Errorf("Report task count metric failed: %s", err)
	}
	// 组装 task
	newedTask := &task.Task{
		Kind:    kind,
		Payload: payload,
		Options: composeOption(params.Options),
	}
	// 根据类型做判断
	if strings.HasPrefix(kind, AsyncTask) {
		if err = enqueueAsyncTask(newedTask); err != nil {
			ServerErrResponse(c, "enqueue async task error, %v", err)
			return
		}
	} else if strings.HasPrefix(kind, PeriodicTask) {
		if err = pushPeriodicTaskToRedis(c, newedTask); err != nil {
			ServerErrResponse(c, "push task to redis error, %v", err)
			return
		}
	} else if strings.HasPrefix(kind, DaemonTask) {
		if err = enqueueDaemonTask(newedTask); err != nil {
			ServerErrResponse(c, "enqueue daemon task error error, %v", err)
			return
		}
	} else {
		BadReqResponse(c, "task kind: %s not support", kind)
		return
	}

	// success response
	Response(c, nil)
}

// 组装传递的 option， 如 retry、deadline 等
func composeOption(opt taskOptions) []task.Option {
	var opts []task.Option
	// 添加 option
	if opt.Retry != 0 {
		opts = append(opts, task.MaxRetry(opt.Retry))
	}
	if opt.Queue != "" {
		opts = append(opts, task.Queue(opt.Queue))
	}
	if opt.Timeout != 0 {
		timeoutOpt := IntToSecond(opt.Timeout)
		opts = append(opts, task.Timeout(timeoutOpt))
	}
	if opt.Deadline != "" {
		deadlineOpt, _ := timex.StringToTime(opt.Deadline)
		opts = append(opts, task.Deadline(deadlineOpt))
	}
	if opt.UniqueTTL != 0 {
		uniqueTTLOpt := IntToSecond(opt.UniqueTTL)
		opts = append(opts, task.Timeout(uniqueTTLOpt))
	}
	return opts
}

// 写入任务队列
func enqueueAsyncTask(t *task.Task) error {
	// new client
	client, err := worker.GetClient()
	if err != nil {
<<<<<<< HEAD
		return fmt.Errorf("new client error, %v", err)
=======
		return err
>>>>>>> bb934567
	}
	defer client.Close()

	// 入队列
<<<<<<< HEAD
	if _, err = client.Enqueue(t); err != nil {
		return fmt.Errorf("enqueue task error, %v", err)
=======
	if _, err := client.Enqueue(t); err != nil {
		return errors.New(fmt.Sprintf("enqueue task error, %v", err))
>>>>>>> bb934567
	}

	return nil
}

// 推送任务到 redis 中
func pushPeriodicTaskToRedis(c *gin.Context, t *task.Task) error {
	r := storeRedis.GetInstance(c)

	// expiration set zero，means the key has no expiration time
	if err := r.HSet(storeRedis.StoragePeriodicTaskKey, t.Kind, string(t.Payload)); err != nil {
		return err
	}

	// public msg
	if err := r.Publish(storeRedis.StoragePeriodicTaskChannelKey, t.Kind); err != nil {
		return err
	}

	return nil
}

// 推送任务到 task队列中
func enqueueDaemonTask(t *task.Task) error {
	broker := rdb.GetRDB()

	serializerTask, err := task.NewSerializerTask(*t)
	if err != nil {
		return err
	}
	data, err := json.Marshal(serializerTask)
	if err != nil {
		return err
	}

	return broker.Client().SAdd(context.Background(), common.DaemonTaskKey(), data).Err()
}

// RemoveAllTask 删除所有任务
func RemoveAllTask(c *gin.Context) {
	params := new(removeAllTaskParams)
	if err := BindJSON(c, params); err != nil {
		BadReqResponse(c, "parse params error: %v", err)
		return
	}

	switch params.TaskType {
	case DaemonTask:
		broker := rdb.GetRDB()
		_, err := broker.Client().Del(context.Background(), common.DaemonTaskKey()).Result()
		if err != nil {
			ServerErrResponse(c, fmt.Sprintf("failed to delete key: %s.", common.DaemonTaskKey()), err)
			return
		}
		Response(c, &gin.H{})
	default:
		ServerErrResponse(c, fmt.Sprintf("Task remove not support type: %s", params.TaskType))
	}

	return
}

// RemoveTask 删除某个任务
func RemoveTask(c *gin.Context) {
	params := new(removeTaskParams)
	if err := BindJSON(c, params); err != nil {
		BadReqResponse(c, "parse params error: %v", err)
		return
	}

	switch params.TaskType {
	case DaemonTask:
		client := rdb.GetRDB()
		tasks, err := client.Client().SMembers(context.Background(), common.DaemonTaskKey()).Result()
		if err != nil {
			ServerErrResponse(c, fmt.Sprintf("failed to list task by key: %s.", common.DaemonTaskKey()), err)
			return
		}
		for _, i := range tasks {
			var item task.SerializerTask
			if err = json.Unmarshal([]byte(i), &item); err != nil {
				ServerErrResponse(c, fmt.Sprintf("failed to parse key: %v to Task on value: %s", common.DaemonTaskKey(), i), err)
				return
			}
			taskUniId := daemon.ComputeTaskUniId(item)
			if taskUniId == params.TaskUniId {
				client.Client().SRem(context.Background(), common.DaemonTaskKey(), i)
				Response(c, &gin.H{"data": taskUniId})
				return
			}
		}
		ServerErrResponse(c, fmt.Sprintf(
			"failed to remove TaskUniId: %s, not found in key: %s",
			params.TaskUniId, common.DaemonTaskKey()),
		)
	default:
		ServerErrResponse(c, fmt.Sprintf("Task remove not support type: %s", params.TaskType))
	}

	return
}

// ListTask 获取broker中的任务列表
func ListTask(c *gin.Context) {
	taskType := c.DefaultQuery("task_type", "empty")

	switch taskType {
	case DaemonTask:
		client := rdb.GetRDB()
		tasks, err := client.Client().SMembers(context.Background(), common.DaemonTaskKey()).Result()
		if err != nil {
			ServerErrResponse(c, fmt.Sprintf("failed to list task by key: %s.", common.DaemonTaskKey()), err)
			return
		}
		var res []daemonTaskItem
		for _, i := range tasks {
			var item task.SerializerTask
			if err = json.Unmarshal([]byte(i), &item); err != nil {
				ServerErrResponse(c, fmt.Sprintf("failed to parse key: %v to Task on value: %s", common.DaemonTaskKey(), i), err)
				return
			}

			var payload map[string]any
			if err = json.Unmarshal(item.Payload, &payload); err != nil {
				ServerErrResponse(c, fmt.Sprintf("failed to parse payload, value: %s, error: %s", item.Payload, err), err)
				return
			}
			res = append(
				res,
				daemonTaskItem{
					UniId:   daemon.ComputeTaskUniId(item),
					Kind:    item.Kind,
					Options: item.Options,
					Payload: payload,
				},
			)
		}
		Response(c, &gin.H{"data": res})
	default:
		ServerErrResponse(c, fmt.Sprintf("Task list not support type: %s", taskType))
	}
	return
}<|MERGE_RESOLUTION|>--- conflicted
+++ resolved
@@ -23,6 +23,7 @@
 	"github.com/TencentBlueKing/bkmonitor-datalink/pkg/bk-monitor-worker/service/scheduler/daemon"
 	storeRedis "github.com/TencentBlueKing/bkmonitor-datalink/pkg/bk-monitor-worker/store/redis"
 	"github.com/TencentBlueKing/bkmonitor-datalink/pkg/bk-monitor-worker/task"
+	"github.com/TencentBlueKing/bkmonitor-datalink/pkg/bk-monitor-worker/utils/errors"
 	"github.com/TencentBlueKing/bkmonitor-datalink/pkg/bk-monitor-worker/utils/timex"
 	"github.com/TencentBlueKing/bkmonitor-datalink/pkg/bk-monitor-worker/worker"
 	"github.com/TencentBlueKing/bkmonitor-datalink/pkg/utils/logger"
@@ -140,22 +141,13 @@
 	// new client
 	client, err := worker.GetClient()
 	if err != nil {
-<<<<<<< HEAD
-		return fmt.Errorf("new client error, %v", err)
-=======
-		return err
->>>>>>> bb934567
+		return err
 	}
 	defer client.Close()
 
 	// 入队列
-<<<<<<< HEAD
-	if _, err = client.Enqueue(t); err != nil {
-		return fmt.Errorf("enqueue task error, %v", err)
-=======
 	if _, err := client.Enqueue(t); err != nil {
 		return errors.New(fmt.Sprintf("enqueue task error, %v", err))
->>>>>>> bb934567
 	}
 
 	return nil
