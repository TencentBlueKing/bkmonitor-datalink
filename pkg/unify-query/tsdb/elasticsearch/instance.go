// Tencent is pleased to support the open source community by making
// 蓝鲸智云 - 监控平台 (BlueKing - Monitor) available.
// Copyright (C) 2022 THL A29 Limited, a Tencent company. All rights reserved.
// Licensed under the MIT License (the "License"); you may not use this file except in compliance with the License.
// You may obtain a copy of the License at http://opensource.org/licenses/MIT
// Unless required by applicable law or agreed to in writing, software distributed under the License is distributed on
// an "AS IS" BASIS, WITHOUT WARRANTIES OR CONDITIONS OF ANY KIND, either express or implied. See the License for the
// specific language governing permissions and limitations under the License.

package elasticsearch

import (
	"context"
	"errors"
	"fmt"
	"net/http"
	"sort"
	"strings"
	"sync"
	"time"

	elastic "github.com/olivere/elastic/v7"
	"github.com/prometheus/prometheus/storage"
	"github.com/prometheus/prometheus/storage/remote"

	"github.com/TencentBlueKing/bkmonitor-datalink/pkg/unify-query/consul"
	"github.com/TencentBlueKing/bkmonitor-datalink/pkg/unify-query/internal/function"
	"github.com/TencentBlueKing/bkmonitor-datalink/pkg/unify-query/internal/json"
	"github.com/TencentBlueKing/bkmonitor-datalink/pkg/unify-query/log"
	"github.com/TencentBlueKing/bkmonitor-datalink/pkg/unify-query/metadata"
	"github.com/TencentBlueKing/bkmonitor-datalink/pkg/unify-query/metric"
	"github.com/TencentBlueKing/bkmonitor-datalink/pkg/unify-query/pool"
	"github.com/TencentBlueKing/bkmonitor-datalink/pkg/unify-query/query/structured"
	"github.com/TencentBlueKing/bkmonitor-datalink/pkg/unify-query/trace"
	"github.com/TencentBlueKing/bkmonitor-datalink/pkg/unify-query/tsdb"
)

var _ tsdb.Instance = (*Instance)(nil)

type Instance struct {
	tsdb.DefaultInstance

	ctx context.Context
	wg  sync.WaitGroup

	lock sync.Mutex

	connect Connect

	healthCheck bool

	headers map[string]string

	timeout time.Duration
	maxSize int
}

type Connect struct {
	Address  string
	UserName string
	Password string
}

func (c Connect) String() string {
	var s strings.Builder
	s.WriteString(c.Address)
	return s.String()
}

type InstanceOption struct {
	Connect Connect

	MaxSize     int
	MaxRouting  int
	Timeout     time.Duration
	Headers     map[string]string
	HealthCheck bool
}

type queryOption struct {
	indexes []string
	start   time.Time
	end     time.Time

	timeZone string

	conn Connect

	query *metadata.Query
}

var TimeSeriesResultPool = sync.Pool{
	New: func() any {
		return &TimeSeriesResult{}
	},
}

func NewInstance(ctx context.Context, opt *InstanceOption) (*Instance, error) {
	ins := &Instance{
		ctx:     ctx,
		maxSize: opt.MaxSize,
		connect: opt.Connect,

		headers:     opt.Headers,
		healthCheck: opt.HealthCheck,
		timeout:     opt.Timeout,
	}

	if opt.MaxRouting > 0 {
		err := pool.Tune(opt.MaxRouting)
		if err != nil {
			return ins, err
		}
	}

	return ins, nil
}

func (i *Instance) getClient(ctx context.Context, connect Connect) (*elastic.Client, error) {
	cliOpts := []elastic.ClientOptionFunc{
		elastic.SetURL(connect.Address),
		elastic.SetSniff(false),
		elastic.SetHealthcheck(i.healthCheck),
	}
	ctx, cancel := context.WithTimeout(ctx, i.timeout)
	defer cancel()

	headers := metadata.Headers(ctx, i.headers)
	if len(headers) > 0 {
		httpHeaders := make(http.Header, len(headers))
		for k, v := range headers {
			httpHeaders[k] = []string{v}
		}
		cliOpts = append(cliOpts, elastic.SetHeaders(httpHeaders))
	}

	if connect.UserName != "" && connect.Password != "" {
		cliOpts = append(
			cliOpts,
			elastic.SetBasicAuth(connect.UserName, connect.Password),
		)
	}

	return elastic.DialContext(ctx, cliOpts...)
}

func (i *Instance) Check(ctx context.Context, promql string, start, end time.Time, step time.Duration) string {
	return ""
}

func (i *Instance) getMappings(ctx context.Context, conn Connect, aliases []string) ([]map[string]any, error) {
	var (
		err error
	)

	ctx, span := trace.NewSpan(ctx, "elasticsearch-get-mapping")
	defer span.End(&err)

	defer func() {
		if r := recover(); r != nil {
			err = fmt.Errorf("get mapping error: %s", r)
		}
		span.End(&err)
	}()

	span.Set("alias", aliases)
	client, err := i.getClient(ctx, conn)
	if err != nil {
		return nil, err
	}
	defer client.Stop()

	mappingMap, err := client.GetMapping().Index(aliases...).Type("").Do(ctx)
	if err != nil {
		log.Warnf(ctx, "get mapping error: %s", err.Error())
		return nil, err
	}

	indexes := make([]string, 0, len(mappingMap))
	for index := range mappingMap {
		indexes = append(indexes, index)
	}
	// 按照正序排列，最新的覆盖老的
	sort.Strings(indexes)
	span.Set("indexes", indexes)

	mappings := make([]map[string]any, 0, len(mappingMap))
	for _, index := range indexes {
		if mapping, ok := mappingMap[index].(map[string]any)["mappings"].(map[string]any); ok {
			mappings = append(mappings, mapping)
		}
	}

	return mappings, nil
}

func (i *Instance) esQuery(ctx context.Context, qo *queryOption, fact *FormatFactory) (*elastic.SearchResult, error) {
	var (
		err error
		qb  = qo.query
	)
	ctx, span := trace.NewSpan(ctx, "elasticsearch-query")
	defer span.End(&err)

	filterQueries := make([]elastic.Query, 0)

	// 过滤条件生成 elastic.query
	query, err := fact.Query(qb.AllConditions)
	if err != nil {
		return nil, err
	}
	if query != nil {
		filterQueries = append(filterQueries, query)
	}

	// 查询时间生成 elastic.query
	rangeQuery, err := fact.RangeQuery()
	if err != nil {
		return nil, err
	}
	filterQueries = append(filterQueries, rangeQuery)

	// querystring 生成 elastic.query
	if qb.QueryString != "" {
		qs := NewQueryString(qb.QueryString, qb.IsPrefix, fact.NestedField)
		q, qsErr := qs.ToDSL(ctx, qb.FieldAlias)
		if qsErr != nil {
			return nil, qsErr
		}
		if q != nil {
			filterQueries = append(filterQueries, q)
		}
	}

	source := elastic.NewSearchSource()
	for _, order := range fact.Orders() {
		source.Sort(order.Name, order.Ast)
	}

	if len(filterQueries) > 0 {
		esQuery := elastic.NewBoolQuery().Filter(filterQueries...)
		source.Query(esQuery)
	}

	if len(qb.Source) > 0 {
		fetchSource := elastic.NewFetchSourceContext(true)
		fetchSource.Include(qb.Source...)
		source.FetchSourceContext(fetchSource)
	}

	// 判断是否有聚合
	if len(qb.Aggregates) > 0 {
		name, agg, aggErr := fact.EsAgg(qb.Aggregates)
		if aggErr != nil {
			return nil, aggErr
		}
		source.Size(0)
		source.Aggregation(name, agg)
	} else {
		source.Size(qb.Size)
		if qb.Scroll == "" {
			source.From(qb.From)
		}
	}

	if qb.Collapse != nil && qb.Collapse.Field != "" {
		source.Collapse(elastic.NewCollapseBuilder(qb.Collapse.Field))
	}

	if source == nil {
		return nil, fmt.Errorf("empty es query source")
	}

	body, _ := source.Source()
	if body == nil {
		return nil, fmt.Errorf("empty query body")
	}

	bodyJson, _ := json.Marshal(body)
	bodyString := string(bodyJson)

	span.Set("metadata-query", qb)
	span.Set("query-connect", qo.conn.String())
	span.Set("query-headers", i.headers)

	span.Set("query-indexes", qo.indexes)
	span.Set("query-body", bodyString)

	log.Infof(ctx, "elasticsearch-query indexes: %s", qo.indexes)
	log.Infof(ctx, "elasticsearch-query body: %s", bodyString)

	startAnalyze := time.Now()
	client, err := i.getClient(ctx, qo.conn)
	if err != nil {
		return nil, err
	}
	defer client.Stop()

	var res *elastic.SearchResult
	func() {
		opt := qb.ResultTableOption
		if opt != nil {
			if opt.ScrollID != "" {
				span.Set("query-scroll-id", opt.ScrollID)
				res, err = client.Scroll(qo.indexes...).Scroll(qb.Scroll).ScrollId(opt.ScrollID).Do(ctx)
				return
			}

			if len(opt.SearchAfter) > 0 {
				span.Set("query-search-after", opt.SearchAfter)
				source.SearchAfter(opt.SearchAfter...)
				res, err = client.Search().Index(qo.indexes...).SearchSource(source).Do(ctx)
				return
			}
		}

		if qb.Scroll != "" {
			span.Set("query-scroll", qb.Scroll)
			scroll := client.Scroll(qo.indexes...).Scroll(qb.Scroll).SearchSource(source)
			option := qb.ResultTableOption
			if option != nil {
				if option.ScrollID != "" {
					span.Set("query-scroll-id", option.ScrollID)
					scroll.ScrollId(option.ScrollID)
				}
				if option.SliceIndex != nil && option.SliceMax != nil {
					span.Set("query-scroll-slice", fmt.Sprintf("%d/%d", *option.SliceIndex, *option.SliceMax))
					scroll.Slice(elastic.NewSliceQuery().Id(*option.SliceIndex).Max(*option.SliceMax))
				}
			}
			res, err = scroll.Do(ctx)
		} else {
			span.Set("query-from", qb.From)
			res, err = client.Search().Index(qo.indexes...).SearchSource(source).Do(ctx)
		}
	}()

	if err != nil {
		var (
			e   *elastic.Error
			msg strings.Builder
		)
		if errors.As(err, &e) {
			if e.Details != nil {
				if len(e.Details.RootCause) > 0 {
					msg.WriteString("root cause: \n")
					for _, rc := range e.Details.RootCause {
						msg.WriteString(fmt.Sprintf("%s: %s \n", rc.Index, rc.Reason))
					}
				}

				if e.Details.CausedBy != nil {
					msg.WriteString("caused by: \n")
					for k, v := range e.Details.CausedBy {
						msg.WriteString(fmt.Sprintf("%s: %v \n", k, v))
					}
				}
			}

			return nil, errors.New(msg.String())
		} else if err.Error() == "EOF" {
			return nil, nil
		} else {
			return nil, err
		}
	}

	if res.Error != nil {
		err = fmt.Errorf("es query %v error: %s", qo.indexes, res.Error.Reason)
	}

	if res.Hits != nil {
		span.Set("total_hits", res.Hits.TotalHits)
		span.Set("hits_length", len(res.Hits.Hits))
	}
	if res.Aggregations != nil {
		span.Set("aggregations_length", len(res.Aggregations))
	}

	queryCost := time.Since(startAnalyze)
	span.Set("query-cost", queryCost.String())

	metric.TsDBRequestSecond(
		ctx, queryCost, consul.ElasticsearchStorageType, qo.conn.Address,
	)

	return res, err
}

func (i *Instance) queryWithAgg(ctx context.Context, qo *queryOption, fact *FormatFactory) storage.SeriesSet {
	var (
		err error
	)
	ctx, span := trace.NewSpan(ctx, "query-with-aggregation")
	defer func() {
		span.End(&err)
	}()

	span.Set("query-conn", qo.conn)

	metricLabel := qo.query.MetricLabels(ctx)

	sr, err := i.esQuery(ctx, qo, fact)
	if err != nil {
		return storage.ErrSeriesSet(err)
	}

	if sr == nil || sr.Aggregations == nil {
		return storage.EmptySeriesSet()
	}

	// 如果是非时间聚合计算，则无需进行指标名的拼接作用
	qr, err := fact.AggDataFormat(sr.Aggregations, metricLabel)
	if err != nil {
		return storage.ErrSeriesSet(err)
	}

	span.Set("time-series-length", len(qr.Timeseries))

	return remote.FromQueryResult(false, qr)
}

func (i *Instance) getAlias(ctx context.Context, db string, needAddTime bool, start, end time.Time, sourceType string) ([]string, error) {
	var (
		aliases []string
		_, span = trace.NewSpan(ctx, "get-alias")
		err     error
		loc     *time.Location
	)
	defer span.End(&err)

	if db == "" {
		return nil, fmt.Errorf("alias is empty")
	}

	aliases = strings.Split(db, ",")

	span.Set("need-add-time", needAddTime)
	if !needAddTime {
		return aliases, nil
	}

	span.Set("source-type", sourceType)

	// bkdata 数据源使用东八区创建别名，而自建 es 则使用 UTC 创建别名，所以需要特殊处理该逻辑
	var timezone string
	if sourceType == structured.BkData {
		timezone = "Asia/Shanghai"
	} else {
		timezone = "UTC"
	}

	loc, err = time.LoadLocation(timezone)
	if err != nil {
		loc = time.UTC
	}
	start = start.In(loc)
	end = end.In(loc)

	left := end.Unix() - start.Unix()
	// 超过 6 个月

	span.Set("timezone", loc.String())
	span.Set("start", start.String())
	span.Set("end", end.String())
	span.Set("left", left)

	var (
		unit string
	)

	if left > int64(time.Hour.Seconds()*24*14) {
		halfYear := time.Hour * 24 * 30 * 6
		if left > int64(halfYear.Seconds()) {
			start = end.Add(halfYear * -1)
		}

		unit = "month"
	} else {
		unit = "day"
	}

	newAliases := make([]string, 0)
	dates := function.RangeDateWithUnit(unit, start, end, 1)

	for _, d := range dates {
		for _, alias := range aliases {
			newAliases = append(newAliases, fmt.Sprintf("%s_%s*", alias, d))
		}
	}

	span.Set("new_alias_num", len(newAliases))
	return newAliases, nil
}

// QueryRawData 直接查询原始返回
func (i *Instance) QueryRawData(ctx context.Context, query *metadata.Query, start, end time.Time, dataCh chan<- map[string]any) (total int64, option *metadata.ResultTableOption, err error) {
	defer func() {
		if r := recover(); r != nil {
			err = fmt.Errorf("es query error: %s", r)
		}
	}()

	ctx, span := trace.NewSpan(ctx, "elasticsearch-query-raw")
	defer span.End(&err)

	span.Set("instance-connect", i.connect.String())
	span.Set("instance-query-result-table-option", query.ResultTableOption)

	if query.DB == "" {
		err = fmt.Errorf("%s 配置的查询别名为空", query.TableID)
		return
	}

	aliases, err := i.getAlias(ctx, query.DB, query.NeedAddTime, start, end, query.SourceType)
	if err != nil {
		return
	}

	unit := metadata.GetQueryParams(ctx).TimeUnit
	span.Set("aliases", aliases)

	qo := &queryOption{
		indexes: aliases,
		start:   start,
		end:     end,
		query:   query,
		conn:    i.connect,
	}

	mappings, mappingErr := i.getMappings(ctx, qo.conn, aliases)
	if len(mappings) == 0 {
		log.Warnf(ctx, "index is empty with %v with %s error %s", aliases, qo.conn.String(), mappingErr)
		return
	}
	span.Set("mapping-length", len(mappings))

	if i.maxSize > 0 && query.Size > i.maxSize {
		query.Size = i.maxSize
	}

	option = query.ResultTableOption
	if option != nil {
		if option.From != nil {
			query.From = *option.From
		}
	}

	queryLabelMaps, queryLabelErr := query.LabelMap()
	if queryLabelErr != nil {
		log.Warnf(ctx, "query label map error: %s", queryLabelErr)
	}

	fact := NewFormatFactory(ctx).
		WithIsReference(metadata.GetQueryParams(ctx).IsReference).
		WithQuery(query.Field, query.TimeField, qo.start, qo.end, unit, query.Size).
		WithMappings(mappings...).
		WithOrders(query.Orders).
		WithIncludeValues(queryLabelMaps)

	sr, err := i.esQuery(ctx, qo, fact)
	if err != nil {
		log.Errorf(ctx, fmt.Sprintf("es query raw data error: %s", err.Error()))
		return
	}

	option = &metadata.ResultTableOption{
		FieldType: fact.FieldType(),
		From:      &query.From,
	}

	reverseAlias := make(map[string]string, len(query.FieldAlias))
	for k, v := range query.FieldAlias {
		reverseAlias[v] = k
	}

	if sr != nil {
		if sr.Hits != nil {

			span.Set("instance-out-list-size", len(sr.Hits.Hits))

			for idx, d := range sr.Hits.Hits {
				data := make(map[string]any)
				if err = json.Unmarshal(d.Source, &data); err != nil {
					return
				}

				fact.SetData(data)

				// 注入别名
				for k, v := range reverseAlias {
					if _, ok := fact.data[k]; ok {
						fact.data[v] = fact.data[k]
						// TODO: 等前端适配之后，再移除
						//delete(fact.data, k)
					}
				}

				fact.data[metadata.KeyDocID] = d.Id
				fact.data[metadata.KeyIndex] = d.Index
				query.DataReload(fact.data)

				if timeValue, ok := data[fact.GetTimeField().Name]; ok {
					fact.data[FieldTime] = timeValue
				}

				if idx == len(sr.Hits.Hits)-1 && d.Sort != nil {
					option.SearchAfter = d.Sort
				}

				dataCh <- fact.data
			}

			if sr.Hits.TotalHits != nil {
				total += sr.Hits.TotalHits.Value
			}
		}

		if query.Scroll != "" {
			var originalOption *metadata.ResultTableOption
			originalOption = query.ResultTableOption

			option.ScrollID = sr.ScrollId

			if originalOption != nil {
				option.SliceIndex = originalOption.SliceIndex
				option.SliceMax = originalOption.SliceMax
			}
		}
	}

	span.Set("instance-out-total", total)
	span.Set("instance-out-result-table-option", option)

	return
}

// QuerySeriesSet 给 PromEngine 提供查询接口
func (i *Instance) QuerySeriesSet(
	ctx context.Context,
	query *metadata.Query,
	start time.Time,
	end time.Time,
) storage.SeriesSet {
	var (
		err error
	)

	ctx, span := trace.NewSpan(ctx, "elasticsearch-query-series-set")
	defer func() {
		if r := recover(); r != nil {
			err = fmt.Errorf("es query panic error: %s", r)
		}
		span.End(&err)
	}()

	if len(query.Aggregates) == 0 {
		err = fmt.Errorf("聚合函数不能为空以及聚合周期跟 Step 必须一样")
		return storage.ErrSeriesSet(err)
	}

	if query.DB == "" {
		err = fmt.Errorf("%s 配置的查询别名为空", query.TableID)
		return storage.ErrSeriesSet(err)
	}

	unit := metadata.GetQueryParams(ctx).TimeUnit

	rangeLeftTime := end.Sub(start)
	metric.TsDBRequestRangeMinute(ctx, rangeLeftTime, i.InstanceType())

	user := metadata.GetUser(ctx)
	span.Set("query-space-uid", user.SpaceUID)
	span.Set("query-source", user.Source)
	span.Set("query-username", user.Name)
	span.Set("query-connects", i.connect.String())

	span.Set("query-storage-id", query.StorageID)

	span.Set("query-max-size", i.maxSize)
	span.Set("query-db", query.DB)
	span.Set("query-measurement", query.Measurement)
	span.Set("query-measurements", query.Measurements)
	span.Set("query-field", query.Field)
	span.Set("query-fields", query.Fields)

	aliases, err := i.getAlias(ctx, query.DB, query.NeedAddTime, start, end, query.SourceType)
	if err != nil {
		return storage.ErrSeriesSet(err)
	}

	span.Set("query-aliases", aliases)

<<<<<<< HEAD
	qo := &queryOption{
		indexes: aliases,
		start:   start,
		end:     end,
		query:   query,
		conn:    i.connect,
	}
=======
// QueryRange 使用 es 直接查询引擎
func (i *Instance) DirectQueryRange(ctx context.Context, referenceName string, start, end time.Time, step time.Duration) (promql.Matrix, bool, error) {
	//TODO implement me
	panic("implement me")
}

func (i *Instance) DirectQuery(ctx context.Context, qs string, end time.Time) (promql.Vector, error) {
	//TODO implement me
	panic("implement me")
}
>>>>>>> 63fce474

	mappings, errMapping := i.getMappings(ctx, qo.conn, qo.indexes)
	// index 不存在，mappings 获取异常直接返回空
	if len(mappings) == 0 {
		log.Warnf(ctx, "index is empty with %v with %s error %v", qo.indexes, qo.conn.String(), errMapping)
		return storage.EmptySeriesSet()
	}
	span.Set("mapping-length", len(mappings))

	var size int
	if query.Size > 0 && query.Size < i.maxSize {
		size = query.Size
	} else {
		size = i.maxSize
	}

	queryLabelMap, queryLabelErr := query.LabelMap()
	if queryLabelErr != nil {
		log.Warnf(ctx, "query label map error: %s", queryLabelErr)
	}

	fact := NewFormatFactory(ctx).
		WithIsReference(metadata.GetQueryParams(ctx).IsReference).
		WithQuery(query.Field, query.TimeField, qo.start, qo.end, unit, size).
		WithMappings(mappings...).
		WithOrders(query.Orders).
		WithTransform(metadata.GetFieldFormat(ctx).EncodeFunc(), metadata.GetFieldFormat(ctx).DecodeFunc()).
		WithIncludeValues(queryLabelMap)

	if len(query.Aggregates) == 0 {
		return storage.ErrSeriesSet(fmt.Errorf("aggregates is empty"))
	}

	return i.queryWithAgg(ctx, qo, fact)
}

func (i *Instance) InstanceType() string {
	return consul.ElasticsearchStorageType
}<|MERGE_RESOLUTION|>--- conflicted
+++ resolved
@@ -691,7 +691,6 @@
 
 	span.Set("query-aliases", aliases)
 
-<<<<<<< HEAD
 	qo := &queryOption{
 		indexes: aliases,
 		start:   start,
@@ -699,19 +698,6 @@
 		query:   query,
 		conn:    i.connect,
 	}
-=======
-// QueryRange 使用 es 直接查询引擎
-func (i *Instance) DirectQueryRange(ctx context.Context, referenceName string, start, end time.Time, step time.Duration) (promql.Matrix, bool, error) {
-	//TODO implement me
-	panic("implement me")
-}
-
-func (i *Instance) DirectQuery(ctx context.Context, qs string, end time.Time) (promql.Vector, error) {
-	//TODO implement me
-	panic("implement me")
-}
->>>>>>> 63fce474
-
 	mappings, errMapping := i.getMappings(ctx, qo.conn, qo.indexes)
 	// index 不存在，mappings 获取异常直接返回空
 	if len(mappings) == 0 {
