// Tencent is pleased to support the open source community by making
// 蓝鲸智云 - 监控平台 (BlueKing - Monitor) available.
// Copyright (C) 2022 THL A29 Limited, a Tencent company. All rights reserved.
// Licensed under the MIT License (the "License"); you may not use this file except in compliance with the License.
// You may obtain a copy of the License at http://opensource.org/licenses/MIT
// Unless required by applicable law or agreed to in writing, software distributed under the License is distributed on
// an "AS IS" BASIS, WITHOUT WARRANTIES OR CONDITIONS OF ANY KIND, either express or implied. See the License for the
// specific language governing permissions and limitations under the License.

package http

import (
	"context"
	"encoding/json"
	"fmt"
	"strconv"
	"testing"
	"time"

	"github.com/prometheus/prometheus/promql/parser"
	"github.com/stretchr/testify/assert"

	"github.com/TencentBlueKing/bkmonitor-datalink/pkg/unify-query/consul"
	"github.com/TencentBlueKing/bkmonitor-datalink/pkg/unify-query/curl"
	"github.com/TencentBlueKing/bkmonitor-datalink/pkg/unify-query/featureFlag"
	"github.com/TencentBlueKing/bkmonitor-datalink/pkg/unify-query/log"
	"github.com/TencentBlueKing/bkmonitor-datalink/pkg/unify-query/metadata"
	"github.com/TencentBlueKing/bkmonitor-datalink/pkg/unify-query/mock"
	"github.com/TencentBlueKing/bkmonitor-datalink/pkg/unify-query/query/promql"
	"github.com/TencentBlueKing/bkmonitor-datalink/pkg/unify-query/query/structured"
	"github.com/TencentBlueKing/bkmonitor-datalink/pkg/unify-query/redis"
	"github.com/TencentBlueKing/bkmonitor-datalink/pkg/unify-query/tsdb"
	tsdbInfluxdb "github.com/TencentBlueKing/bkmonitor-datalink/pkg/unify-query/tsdb/influxdb"
	"github.com/TencentBlueKing/bkmonitor-datalink/pkg/unify-query/tsdb/victoriaMetrics"
	ir "github.com/TencentBlueKing/bkmonitor-datalink/pkg/utils/router/influxdb"
)

// mockData comment lint rebel
func mockData(ctx context.Context, path, bucket string) *curl.TestCurl {
	featureFlag.MockFeatureFlag(ctx, `{
    	"vm-query-or": {
    		"variations": {
    			"true": true,
    			"false": false
    		},
    		"targeting": [{
    			"query": "name in [\"vm-query-or\"]",
    			"percentage": {
    				"true": 100,
    				"false": 0
    			}
    		}],
    		"defaultRule": {
    			"percentage": {
    				"true": 0,
    				"false": 100
    			}
    		}
    	}
    }`)

	promql.NewEngine(&promql.Params{
		Timeout:              2 * time.Hour,
		MaxSamples:           500000,
		LookbackDelta:        2 * time.Minute,
		EnableNegativeOffset: true,
	})

	metadata.GetQueryRouter().MockSpaceUid("vm-query", consul.VictoriaMetricsStorageType, "bkcc__1068")

	victoriaMetricsStorageId := int64(1)
	influxdbStorageId := int64(2)

	mock.SetRedisClient(ctx, "demo")
<<<<<<< HEAD
=======
	mock.SetSpaceTsDbMockData(ctx, path, bucket,
		ir.SpaceInfo{
			"bkcc__1068": ir.Space{
				"table_id_1.metric": &ir.SpaceResultTable{
					TableId: "table_id_1.metric",
					Filters: []map[string]string{
						{
							"bcs_cluster_id": "BCS-K8S-40899",
							"namespace":      "ns-1",
						},
						{
							"bcs_cluster_id": "BCS-K8S-40899",
							"namespace":      "ns-2",
						},
						{
							"bcs_cluster_id": "BCS-K8S-40899",
							"namespace":      "ns-3",
						},
						{
							"bcs_cluster_id": "BCS-K8S-40899",
							"namespace":      "ns-4",
						},
					},
				},
				"table_id_2.metric": &ir.SpaceResultTable{
					TableId: "table_id_2.metric",
					Filters: []map[string]string{
						{
							"bcs_cluster_id": "cls-2",
							"namespace":      "ns-1",
						},
					},
				},
				"table_id_3.metric": &ir.SpaceResultTable{
					TableId: "table_id_3.metric",
					Filters: []map[string]string{
						{
							"bk_biz_id":      "bk_biz_id_1",
							"bcs_cluster_id": "cls-3",
						},
					},
				},
			},
		}, ir.ResultTableDetailInfo{
			"table_id_1.metric": &ir.ResultTableDetail{
				Fields:          []string{"container_cpu_usage_seconds_total"},
				MeasurementType: redis.BkSplitMeasurement,
				StorageId:       victoriaMetricsStorageId,
				DB:              redis.BkSplitMeasurement,
				VmRt:            "vm_rt_1",
				BcsClusterID:    "BCS-K8S-40899",
			},
			"table_id_2.metric": &ir.ResultTableDetail{
				Fields:          []string{"container_cpu_usage_seconds_total"},
				MeasurementType: redis.BkSplitMeasurement,
				StorageId:       victoriaMetricsStorageId,
				DB:              redis.BkSplitMeasurement,
				VmRt:            "vm_rt_2",
				BcsClusterID:    "cls-2",
			},
			"table_id_3.metric": &ir.ResultTableDetail{
				Fields:          []string{"container_cpu_usage_seconds_total"},
				MeasurementType: redis.BkSplitMeasurement,
				StorageId:       victoriaMetricsStorageId,
				DB:              redis.BkSplitMeasurement,
				VmRt:            "vm_rt_3",
				BcsClusterID:    "cls-3",
			},
		}, nil, nil)
>>>>>>> 45b0d3de
	mock.SetSpaceTsDbMockData(ctx, path, bucket,
		ir.SpaceInfo{
			consul.VictoriaMetricsStorageType: ir.Space{
				"a.b_2": &ir.SpaceResultTable{
					TableId: "a.b_2",
					Filters: []map[string]string{
						{
							redis.BkSplitMeasurement: redis.BkSplitMeasurement,
						},
					},
				},
				"a.b_1": &ir.SpaceResultTable{
					TableId: "a.b_1",
					Filters: []map[string]string{
						{
							redis.BkSplitMeasurement: redis.BkSplitMeasurement,
						},
					},
				},
			},
		},
		ir.ResultTableDetailInfo{
			"a.b_2": &ir.ResultTableDetail{
				Fields:          []string{redis.BkSplitMeasurement},
				MeasurementType: redis.BkSplitMeasurement,
				StorageId:       victoriaMetricsStorageId,
				DB:              redis.BkSplitMeasurement,
				VmRt:            consul.VictoriaMetricsStorageType,
			},
			"a.b_1": &ir.ResultTableDetail{
				Fields:          []string{redis.BkSplitMeasurement},
				MeasurementType: redis.BkSplitMeasurement,
				StorageId:       victoriaMetricsStorageId,
				DB:              redis.BkSplitMeasurement,
				VmRt:            consul.VictoriaMetricsStorageType,
			},
		},
		nil, nil,
	)

	mock.SetSpaceTsDbMockData(ctx, path, bucket,
		ir.SpaceInfo{
			consul.InfluxDBStorageType: ir.Space{
				"a.b": &ir.SpaceResultTable{
					TableId: "a.b",
					Filters: []map[string]string{
						{
							redis.BkSplitMeasurement: redis.BkSplitMeasurement,
						},
					},
				},
				"system.cpu_summary": &ir.SpaceResultTable{
					TableId: "system.cpu_summary",
				},
			},
		},
		ir.ResultTableDetailInfo{
			"a.b": &ir.ResultTableDetail{
				Fields:          []string{redis.BkSplitMeasurement},
				MeasurementType: redis.BkSplitMeasurement,
				StorageId:       influxdbStorageId,
				DB:              redis.BkSplitMeasurement,
			},
			"system.cpu_summary": &ir.ResultTableDetail{
				Fields:          []string{"usage", "rate"},
				MeasurementType: redis.BKTraditionalMeasurement,
				StorageId:       influxdbStorageId,
				DB:              "system",
				Measurement:     "cpu_summary",
			},
		},
		nil, nil,
	)
	mock.SetSpaceTsDbMockData(ctx, path, bucket,
		ir.SpaceInfo{
			"vm-query": ir.Space{
				"table_id.__default__": &ir.SpaceResultTable{
					TableId: "table_id.__default__",
					Filters: []map[string]string{
						{
							"bcs_cluster_id": "cls",
							"namespace":      "",
						},
					},
				},
				"100147_bcs_prom_computation_result_table_25428.__default__": &ir.SpaceResultTable{
					TableId: "100147_bcs_prom_computation_result_table_25428.__default__",
					Filters: []map[string]string{
						{
							"bcs_cluster_id": "BCS-K8S-25428",
							"namespace":      "",
						},
						{
							"bcs_cluster_id": "BCS-K8S-25430",
							"namespace":      "",
						},
					},
				},
				"100147_bcs_prom_computation_result_table_25429.__default__": &ir.SpaceResultTable{
					TableId: "100147_bcs_prom_computation_result_table_25429.__default__",
					Filters: []map[string]string{
						{
							"bcs_cluster_id": "BCS-K8S-25429",
							"namespace":      "",
						},
					},
				},
			},
		},
		ir.ResultTableDetailInfo{
			"table_id.__default__": &ir.ResultTableDetail{
				Fields:          []string{"metric"},
				MeasurementType: redis.BkSplitMeasurement,
				Measurement:     "__default__",
				StorageId:       victoriaMetricsStorageId,
				DB:              "table_id",
				VmRt:            "vm_rt",
			},
			"100147_bcs_prom_computation_result_table_25428.__default__": &ir.ResultTableDetail{
				Fields:          []string{"container_cpu_usage_seconds_total"},
				MeasurementType: redis.BkSplitMeasurement,
				StorageId:       victoriaMetricsStorageId,
				DB:              "100147_bcs_prom_computation_result_table_25428",
				Measurement:     "__default__",
				VmRt:            "100147_bcs_prom_computation_result_table_25428",
				DataLabel:       "100147_bcs_prom_computation_result_table_25428",
			},
			"100147_bcs_prom_computation_result_table_25429.__default__": &ir.ResultTableDetail{
				Fields:          []string{"container_cpu_usage_seconds_total"},
				MeasurementType: redis.BkSplitMeasurement,
				StorageId:       victoriaMetricsStorageId,
				DB:              "100147_bcs_prom_computation_result_table_25429",
				Measurement:     "__default__",
				VmRt:            "100147_bcs_prom_computation_result_table_25429",
				DataLabel:       "100147_bcs_prom_computation_result_table_25429",
			},
		},
		nil, nil,
	)
	mock.SetSpaceTsDbMockData(ctx, path, bucket,
		ir.SpaceInfo{
			"bkcc__100147": ir.Space{"custom_report_aggate.base": &ir.SpaceResultTable{
				TableId: "custom_report_aggate.base",
			}}},
		ir.ResultTableDetailInfo{"custom_report_aggate.base": &ir.ResultTableDetail{
			Fields:          []string{"bkmonitor_action_notice_api_call_count_total"},
			MeasurementType: redis.BkSplitMeasurement,
			StorageId:       influxdbStorageId,
			DB:              "custom_report_aggate",
			Measurement:     "base",
		}},
		nil, nil,
	)
	mockCurl := curl.NewMockCurl(map[string]string{
		`http://127.0.0.1:80/query?chunk_size=10&chunked=true&db=pushgateway_bkmonitor_unify_query&q=select+metric_value+as+_value%2C+time+as+_time%2C+bk_trace_id%2C+bk_span_id%2C+bk_trace_value%2C+bk_trace_timestamp+from+group2_cmdb_level+where+time+%3E+1682149980000000000+and+time+%3C+1682154605000000000+and+%28bk_obj_id%3D%27module%27+and+%28ip%3D%27127.0.0.2%27+and+%28bk_inst_id%3D%2714261%27+and+bk_biz_id%3D%277%27%29%29%29+and+metric_name+%3D+%27unify_query_request_count_total%27+and+%28bk_span_id+%21%3D+%27%27+or+bk_trace_id+%21%3D+%27%27%29++limit+100000000+slimit+100000000`: `{"results":[{"statement_id":0,"series":[{"name":"group2_cmdb_level","columns":["_time","_value","bk_trace_id","bk_span_id","bk_trace_value","bk_trace_timestamp"],"values":[["2023-04-22T07:53:28Z",114938716,"d8952469b9014ed6b36c19d396b15c61","0a97123ee5ad7fd8",1,1682150008967],["2023-04-22T07:53:28Z",5,"b9cc0e45d58a70b61e8db6fffb5e3376","3d2a373cbeefa1f8",1,1680157900736],["2023-04-22T07:53:28Z",5,"b9cc0e45d58a70b61e8db6fffb5e3376","3d2a373cbeefa1f8",1,1680157900669],["2023-04-22T07:53:28Z",483,"fe45f0eccdce3e643a77504f6e6bd87a","c72dcc8fac9bcead",1,1682121442937],["2023-04-22T07:53:28Z",114939201,"771073eb573336a6d3365022a512d6d8","fca46f1c065452e8",1,1682150008969],["2023-04-22T07:54:28Z",114949368,"5b4931bbeb7bf497ff46d9cd9579ab60","0b0713e4e0106e55",1,1682150068965],["2023-04-22T07:54:28Z",114949853,"7c3c66f8763071d315fe8136bf8ff35c","159d9534754dc66d",1,1682150068965],["2023-04-22T07:54:28Z",5,"b9cc0e45d58a70b61e8db6fffb5e3376","3d2a373cbeefa1f8",1,1680157900669],["2023-04-22T07:54:28Z",5,"b9cc0e45d58a70b61e8db6fffb5e3376","3d2a373cbeefa1f8",1,1680157900736],["2023-04-22T07:54:28Z",483,"fe45f0eccdce3e643a77504f6e6bd87a","c72dcc8fac9bcead",1,1682121442937]],"partial":true}],"partial":true}]}
{"results":[{"statement_id":0,"series":[{"name":"group2_cmdb_level","columns":["_time","_value","bk_trace_id","bk_span_id","bk_trace_value","bk_trace_timestamp"],"values":[["2023-04-22T07:55:28Z",5,"b9cc0e45d58a70b61e8db6fffb5e3376","3d2a373cbeefa1f8",1,1680157900736],["2023-04-22T07:55:28Z",5,"b9cc0e45d58a70b61e8db6fffb5e3376","3d2a373cbeefa1f8",1,1680157900669],["2023-04-22T07:55:28Z",114959046,"c9659d0b28bdb0c8afbd21aedd6bacd3","94bc25ffa3cc44e5",1,1682150128965],["2023-04-22T07:55:28Z",114959529,"c9659d0b28bdb0c8afbd21aedd6bacd3","94bc25ffa3cc44e5",1,1682150128962],["2023-04-22T07:55:28Z",483,"fe45f0eccdce3e643a77504f6e6bd87a","c72dcc8fac9bcead",1,1682121442937],["2023-04-22T07:56:28Z",114968813,"5def2a6568efe57199022da6f7cfcf3f","1d761b6cc2aabe5e",1,1682150188964],["2023-04-22T07:56:28Z",5,"b9cc0e45d58a70b61e8db6fffb5e3376","3d2a373cbeefa1f8",1,1680157900736],["2023-04-22T07:56:28Z",5,"b9cc0e45d58a70b61e8db6fffb5e3376","3d2a373cbeefa1f8",1,1680157900669],["2023-04-22T07:56:28Z",114969300,"ca18ec94669be35fee1b4ae4a2e3df2a","c113aa392812404a",1,1682150188968],["2023-04-22T07:56:28Z",483,"fe45f0eccdce3e643a77504f6e6bd87a","c72dcc8fac9bcead",1,1682121442937]],"partial":true}],"partial":true}]}
{"results":[{"statement_id":0,"series":[{"name":"group2_cmdb_level","columns":["_time","_value","bk_trace_id","bk_span_id","bk_trace_value","bk_trace_timestamp"],"values":[["2023-04-22T07:57:28Z",114986134,"ab5b57bea973133a5cb1f89ee93ffd5a","191d6c2087b110de",1,1682150248965],["2023-04-22T07:57:28Z",5,"b9cc0e45d58a70b61e8db6fffb5e3376","3d2a373cbeefa1f8",1,1680157900669],["2023-04-22T07:57:28Z",5,"b9cc0e45d58a70b61e8db6fffb5e3376","3d2a373cbeefa1f8",1,1680157900736],["2023-04-22T07:57:28Z",114986622,"032fa9e22eaa486349f3a9d8ac1a0c76","7832acea944dc180",1,1682150248967],["2023-04-22T07:57:28Z",483,"fe45f0eccdce3e643a77504f6e6bd87a","c72dcc8fac9bcead",1,1682121442937],["2023-04-22T07:58:28Z",5,"b9cc0e45d58a70b61e8db6fffb5e3376","3d2a373cbeefa1f8",1,1680157900736],["2023-04-22T07:58:28Z",5,"b9cc0e45d58a70b61e8db6fffb5e3376","3d2a373cbeefa1f8",1,1680157900669],["2023-04-22T07:58:28Z",114997601,"0bd0b98c89250d1ab3e4fc77cdc9d619","4d3a86e07ac11e04",1,1682150308961],["2023-04-22T07:58:28Z",114998085,"09aeca94699ae82eec038c85573b68c4","687b908edb32b09f",1,1682150308967],["2023-04-22T07:58:28Z",483,"fe45f0eccdce3e643a77504f6e6bd87a","c72dcc8fac9bcead",1,1682121442937]],"partial":true}],"partial":true}]}
{"results":[{"statement_id":0,"series":[{"name":"group2_cmdb_level","columns":["_time","_value","bk_trace_id","bk_span_id","bk_trace_value","bk_trace_timestamp"],"values":[["2023-04-22T07:59:28Z",5,"b9cc0e45d58a70b61e8db6fffb5e3376","3d2a373cbeefa1f8",1,1680157900669],["2023-04-22T07:59:28Z",5,"b9cc0e45d58a70b61e8db6fffb5e3376","3d2a373cbeefa1f8",1,1680157900736],["2023-04-22T07:59:28Z",483,"fe45f0eccdce3e643a77504f6e6bd87a","c72dcc8fac9bcead",1,1682121442937],["2023-04-22T07:59:28Z",115009204,"595fb8f3671365cc1ad920d30a7c9c6e","d1f36e8cbdb25ce8",1,1682150368961],["2023-04-22T07:59:28Z",115008721,"595fb8f3671365cc1ad920d30a7c9c6e","d1f36e8cbdb25ce8",1,1682150368964],["2023-04-22T08:00:28Z",115021473,"5a6dbfa27835ac9b22d8a795477e3155","1954ae8cddc3a6fc",1,1682150428955],["2023-04-22T08:00:28Z",115020990,"5a6dbfa27835ac9b22d8a795477e3155","1954ae8cddc3a6fc",1,1682150428959],["2023-04-22T08:00:28Z",5,"b9cc0e45d58a70b61e8db6fffb5e3376","3d2a373cbeefa1f8",1,1680157900736],["2023-04-22T08:00:28Z",5,"b9cc0e45d58a70b61e8db6fffb5e3376","3d2a373cbeefa1f8",1,1680157900669],["2023-04-22T08:00:28Z",483,"fe45f0eccdce3e643a77504f6e6bd87a","c72dcc8fac9bcead",1,1682121442937]],"partial":true}],"partial":true}]}
{"results":[{"statement_id":0,"series":[{"name":"group2_cmdb_level","columns":["_time","_value","bk_trace_id","bk_span_id","bk_trace_value","bk_trace_timestamp"],"values":[["2023-04-22T08:01:28Z",115031442,"0ae45ad8874d96426b65416a67c82531","1c7968f7293a0af2",1,1682150488966],["2023-04-22T08:01:28Z",115031925,"0ae45ad8874d96426b65416a67c82531","1c7968f7293a0af2",1,1682150488960],["2023-04-22T08:01:28Z",5,"b9cc0e45d58a70b61e8db6fffb5e3376","3d2a373cbeefa1f8",1,1680157900669],["2023-04-22T08:01:28Z",5,"b9cc0e45d58a70b61e8db6fffb5e3376","3d2a373cbeefa1f8",1,1680157900736],["2023-04-22T08:01:28Z",483,"fe45f0eccdce3e643a77504f6e6bd87a","c72dcc8fac9bcead",1,1682121442937],["2023-04-22T08:02:28Z",115042237,"dac723082fea9d0863af70e751ef565e","34eb4eb32a60309e",1,1682150548960],["2023-04-22T08:02:28Z",115042720,"dac723082fea9d0863af70e751ef565e","34eb4eb32a60309e",1,1682150548958],["2023-04-22T08:02:28Z",5,"b9cc0e45d58a70b61e8db6fffb5e3376","3d2a373cbeefa1f8",1,1680157900736],["2023-04-22T08:02:28Z",5,"b9cc0e45d58a70b61e8db6fffb5e3376","3d2a373cbeefa1f8",1,1680157900669],["2023-04-22T08:02:28Z",483,"fe45f0eccdce3e643a77504f6e6bd87a","c72dcc8fac9bcead",1,1682121442937]],"partial":true}],"partial":true}]}
{"results":[{"statement_id":0,"series":[{"name":"group2_cmdb_level","columns":["_time","_value","bk_trace_id","bk_span_id","bk_trace_value","bk_trace_timestamp"],"values":[["2023-04-22T08:03:28Z",5,"b9cc0e45d58a70b61e8db6fffb5e3376","3d2a373cbeefa1f8",1,1680157900669],["2023-04-22T08:03:28Z",5,"b9cc0e45d58a70b61e8db6fffb5e3376","3d2a373cbeefa1f8",1,1680157900736],["2023-04-22T08:03:28Z",115054635,"2f5205ecfff84e47bd6331e54e4d3e40","6fc8350f2318a7ca",1,1682150608962],["2023-04-22T08:03:28Z",483,"fe45f0eccdce3e643a77504f6e6bd87a","c72dcc8fac9bcead",1,1682121442937],["2023-04-22T08:03:28Z",115054151,"c4ed02cb38548d62bfae43dcd42a4b55","dfb56f2c0a0deb30",1,1682150608965],["2023-04-22T08:04:28Z",5,"b9cc0e45d58a70b61e8db6fffb5e3376","3d2a373cbeefa1f8",1,1680157900736],["2023-04-22T08:04:28Z",5,"b9cc0e45d58a70b61e8db6fffb5e3376","3d2a373cbeefa1f8",1,1680157900669],["2023-04-22T08:04:28Z",115063742,"2e572a096c8cf7e5a41e399c638b0e04","5b4471f3c41cb3b8",1,1682150668968],["2023-04-22T08:04:28Z",115063258,"32d7b9135f692c1628c9e3ba337d3a84","6a445c21f73bc40a",1,1682150668957],["2023-04-22T08:04:28Z",483,"fe45f0eccdce3e643a77504f6e6bd87a","c72dcc8fac9bcead",1,1682121442937]],"partial":true}],"partial":true}]}
{"results":[{"statement_id":0,"series":[{"name":"group2_cmdb_level","columns":["_time","_value","bk_trace_id","bk_span_id","bk_trace_value","bk_trace_timestamp"],"values":[["2023-04-22T08:05:28Z",5,"b9cc0e45d58a70b61e8db6fffb5e3376","3d2a373cbeefa1f8",1,1680157900736],["2023-04-22T08:05:28Z",5,"b9cc0e45d58a70b61e8db6fffb5e3376","3d2a373cbeefa1f8",1,1680157900669],["2023-04-22T08:05:28Z",115079908,"bbf470769dbed5ce874134f989116bf5","6a24c9711646a433",1,1682150728966],["2023-04-22T08:05:28Z",115079419,"a6bc1c857d21aeba6951cd290ede7d6d","a1192477fcc2c445",1,1682150728957],["2023-04-22T08:05:28Z",483,"fe45f0eccdce3e643a77504f6e6bd87a","c72dcc8fac9bcead",1,1682121442937],["2023-04-22T08:06:28Z",115089527,"c583995aac74569636719ebc2dcf414a","10d77bd592504036",1,1682150788967],["2023-04-22T08:06:28Z",115090010,"c583995aac74569636719ebc2dcf414a","10d77bd592504036",1,1682150788964],["2023-04-22T08:06:28Z",5,"b9cc0e45d58a70b61e8db6fffb5e3376","3d2a373cbeefa1f8",1,1680157900736],["2023-04-22T08:06:28Z",5,"b9cc0e45d58a70b61e8db6fffb5e3376","3d2a373cbeefa1f8",1,1680157900669],["2023-04-22T08:06:28Z",483,"fe45f0eccdce3e643a77504f6e6bd87a","c72dcc8fac9bcead",1,1682121442937]],"partial":true}],"partial":true}]}
{"results":[{"statement_id":0,"series":[{"name":"group2_cmdb_level","columns":["_time","_value","bk_trace_id","bk_span_id","bk_trace_value","bk_trace_timestamp"],"values":[["2023-04-22T08:07:28Z",5,"b9cc0e45d58a70b61e8db6fffb5e3376","3d2a373cbeefa1f8",1,1680157900669],["2023-04-22T08:07:28Z",5,"b9cc0e45d58a70b61e8db6fffb5e3376","3d2a373cbeefa1f8",1,1680157900736],["2023-04-22T08:07:28Z",483,"fe45f0eccdce3e643a77504f6e6bd87a","c72dcc8fac9bcead",1,1682121442937],["2023-04-22T08:07:28Z",115104143,"3944a09230dcf8b027c332b6b760a4f6","eb7bc4cd762e225c",1,1682150848966],["2023-04-22T08:07:28Z",115104626,"3944a09230dcf8b027c332b6b760a4f6","eb7bc4cd762e225c",1,1682150848963],["2023-04-22T08:08:28Z",5,"b9cc0e45d58a70b61e8db6fffb5e3376","3d2a373cbeefa1f8",1,1680157900736],["2023-04-22T08:08:28Z",5,"b9cc0e45d58a70b61e8db6fffb5e3376","3d2a373cbeefa1f8",1,1680157900669],["2023-04-22T08:08:28Z",115117650,"392ba52dda51ed66211c49fea3adfff0","44d3761ef5df2a60",1,1682150908968],["2023-04-22T08:08:28Z",115117162,"689739026da9b228529a3ebb63fb3756","6636e804a8c7f830",1,1682150908968],["2023-04-22T08:08:28Z",483,"fe45f0eccdce3e643a77504f6e6bd87a","c72dcc8fac9bcead",1,1682121442937]],"partial":true}],"partial":true}]}
{"results":[{"statement_id":0,"series":[{"name":"group2_cmdb_level","columns":["_time","_value","bk_trace_id","bk_span_id","bk_trace_value","bk_trace_timestamp"],"values":[["2023-04-22T08:09:28Z",115126002,"f2d171da57dae50fb9c7af0e04655937","2515b8271d896683",1,1682150968878],["2023-04-22T08:09:28Z",115125519,"c084597a13d5a368329adf5791a9bd5b","2d7a037191f6825b",1,1682150968884],["2023-04-22T08:09:28Z",5,"b9cc0e45d58a70b61e8db6fffb5e3376","3d2a373cbeefa1f8",1,1680157900736],["2023-04-22T08:09:28Z",5,"b9cc0e45d58a70b61e8db6fffb5e3376","3d2a373cbeefa1f8",1,1680157900669],["2023-04-22T08:09:28Z",483,"fe45f0eccdce3e643a77504f6e6bd87a","c72dcc8fac9bcead",1,1682121442937],["2023-04-22T08:10:28Z",5,"b9cc0e45d58a70b61e8db6fffb5e3376","3d2a373cbeefa1f8",1,1680157900669],["2023-04-22T08:10:28Z",5,"b9cc0e45d58a70b61e8db6fffb5e3376","3d2a373cbeefa1f8",1,1680157900736],["2023-04-22T08:10:28Z",115136231,"aef23b75f180c0f6b80b052e1c5749ad","41f16325f7ec7207",1,1682151028962],["2023-04-22T08:10:28Z",115135748,"2a9a2c8c5f6f7b4c7bc64db82cc25ece","5c36f565160affe7",1,1682151028969],["2023-04-22T08:10:28Z",483,"fe45f0eccdce3e643a77504f6e6bd87a","c72dcc8fac9bcead",1,1682121442937]],"partial":true}],"partial":true}]}
{"results":[{"statement_id":0,"series":[{"name":"group2_cmdb_level","columns":["_time","_value","bk_trace_id","bk_span_id","bk_trace_value","bk_trace_timestamp"],"values":[["2023-04-22T08:11:28Z",115149569,"1586056eee1d191386d8784d7b3f3f34","0ac1f67fb5dc05c7",1,1682151088970],["2023-04-22T08:11:28Z",5,"b9cc0e45d58a70b61e8db6fffb5e3376","3d2a373cbeefa1f8",1,1680157900669],["2023-04-22T08:11:28Z",5,"b9cc0e45d58a70b61e8db6fffb5e3376","3d2a373cbeefa1f8",1,1680157900736],["2023-04-22T08:11:28Z",483,"fe45f0eccdce3e643a77504f6e6bd87a","c72dcc8fac9bcead",1,1682121442937],["2023-04-22T08:11:28Z",115149085,"fb5227061604428741a1a45303321abd","e1b026cffa189a0d",1,1682151088967],["2023-04-22T08:12:28Z",115163411,"aceec42255f7f4e5e157530531dceec7","1c217159f11008b5",1,1682151148964],["2023-04-22T08:12:28Z",115162928,"aceec42255f7f4e5e157530531dceec7","1c217159f11008b5",1,1682151148967],["2023-04-22T08:12:28Z",5,"b9cc0e45d58a70b61e8db6fffb5e3376","3d2a373cbeefa1f8",1,1680157900736],["2023-04-22T08:12:28Z",5,"b9cc0e45d58a70b61e8db6fffb5e3376","3d2a373cbeefa1f8",1,1680157900669],["2023-04-22T08:12:28Z",483,"fe45f0eccdce3e643a77504f6e6bd87a","c72dcc8fac9bcead",1,1682121442937]],"partial":true}],"partial":true}]}
{"results":[{"statement_id":0,"series":[{"name":"group2_cmdb_level","columns":["_time","_value","bk_trace_id","bk_span_id","bk_trace_value","bk_trace_timestamp"],"values":[["2023-04-22T08:13:28Z",115173673,"1acd32ff4227a91bcbe2e8a4f2d1e0cf","188222897a849cbf",1,1682151208175],["2023-04-22T08:13:28Z",115174156,"1acd32ff4227a91bcbe2e8a4f2d1e0cf","188222897a849cbf",1,1682151208171],["2023-04-22T08:13:28Z",5,"b9cc0e45d58a70b61e8db6fffb5e3376","3d2a373cbeefa1f8",1,1680157900669],["2023-04-22T08:13:28Z",5,"b9cc0e45d58a70b61e8db6fffb5e3376","3d2a373cbeefa1f8",1,1680157900736],["2023-04-22T08:13:28Z",483,"fe45f0eccdce3e643a77504f6e6bd87a","c72dcc8fac9bcead",1,1682121442937],["2023-04-22T08:14:28Z",115181241,"8ab09a1fba0a83675f5213f28ecf7ab0","048a63198da516d7",1,1682151268964],["2023-04-22T08:14:28Z",115181724,"8ab09a1fba0a83675f5213f28ecf7ab0","048a63198da516d7",1,1682151268961],["2023-04-22T08:14:28Z",5,"b9cc0e45d58a70b61e8db6fffb5e3376","3d2a373cbeefa1f8",1,1680157900736],["2023-04-22T08:14:28Z",5,"b9cc0e45d58a70b61e8db6fffb5e3376","3d2a373cbeefa1f8",1,1680157900669],["2023-04-22T08:14:28Z",483,"fe45f0eccdce3e643a77504f6e6bd87a","c72dcc8fac9bcead",1,1682121442937]],"partial":true}],"partial":true}]}
{"results":[{"statement_id":0,"series":[{"name":"group2_cmdb_level","columns":["_time","_value","bk_trace_id","bk_span_id","bk_trace_value","bk_trace_timestamp"],"values":[["2023-04-22T08:15:28Z",115198050,"b183c974d457eceedba600a7ae7293bb","16375e22aa7686d8",1,1682151328948],["2023-04-22T08:15:28Z",115197567,"b183c974d457eceedba600a7ae7293bb","16375e22aa7686d8",1,1682151328951],["2023-04-22T08:15:28Z",5,"b9cc0e45d58a70b61e8db6fffb5e3376","3d2a373cbeefa1f8",1,1680157900669],["2023-04-22T08:15:28Z",5,"b9cc0e45d58a70b61e8db6fffb5e3376","3d2a373cbeefa1f8",1,1680157900736],["2023-04-22T08:15:28Z",483,"fe45f0eccdce3e643a77504f6e6bd87a","c72dcc8fac9bcead",1,1682121442937],["2023-04-22T08:16:28Z",115210906,"dc9d05c9878bc4e2dcbe17b9d9c92bc6","006c18da99f83a21",1,1682151388967],["2023-04-22T08:16:28Z",115211389,"76a0c8887915c5f374382c88b787392e","15a9434f4310b900",1,1682151388962],["2023-04-22T08:16:28Z",5,"b9cc0e45d58a70b61e8db6fffb5e3376","3d2a373cbeefa1f8",1,1680157900669],["2023-04-22T08:16:28Z",5,"b9cc0e45d58a70b61e8db6fffb5e3376","3d2a373cbeefa1f8",1,1680157900736],["2023-04-22T08:16:28Z",483,"fe45f0eccdce3e643a77504f6e6bd87a","c72dcc8fac9bcead",1,1682121442937]],"partial":true}],"partial":true}]}
{"results":[{"statement_id":0,"series":[{"name":"group2_cmdb_level","columns":["_time","_value","bk_trace_id","bk_span_id","bk_trace_value","bk_trace_timestamp"],"values":[["2023-04-22T08:17:28Z",115222732,"5650177cd1f79ae792761118f91d71b4","2291ee695308c91a",1,1682151448859],["2023-04-22T08:17:28Z",115223215,"5650177cd1f79ae792761118f91d71b4","2291ee695308c91a",1,1682151448855],["2023-04-22T08:17:28Z",5,"b9cc0e45d58a70b61e8db6fffb5e3376","3d2a373cbeefa1f8",1,1680157900736],["2023-04-22T08:17:28Z",5,"b9cc0e45d58a70b61e8db6fffb5e3376","3d2a373cbeefa1f8",1,1680157900669],["2023-04-22T08:17:28Z",483,"fe45f0eccdce3e643a77504f6e6bd87a","c72dcc8fac9bcead",1,1682121442937],["2023-04-22T08:18:28Z",5,"b9cc0e45d58a70b61e8db6fffb5e3376","3d2a373cbeefa1f8",1,1680157900669],["2023-04-22T08:18:28Z",5,"b9cc0e45d58a70b61e8db6fffb5e3376","3d2a373cbeefa1f8",1,1680157900736],["2023-04-22T08:18:28Z",115231442,"0b523dd2f43ead213b42cd8f67fc27fb","8dd7adf4186e2bd4",1,1682151508966],["2023-04-22T08:18:28Z",115231926,"24ccf66130d5a1b858600c1a6aa916f3","8f30bfca7b4bb53e",1,1682151508968],["2023-04-22T08:18:28Z",483,"fe45f0eccdce3e643a77504f6e6bd87a","c72dcc8fac9bcead",1,1682121442937]],"partial":true}],"partial":true}]}
{"results":[{"statement_id":0,"series":[{"name":"group2_cmdb_level","columns":["_time","_value","bk_trace_id","bk_span_id","bk_trace_value","bk_trace_timestamp"],"values":[["2023-04-22T08:19:28Z",5,"b9cc0e45d58a70b61e8db6fffb5e3376","3d2a373cbeefa1f8",1,1680157900736],["2023-04-22T08:19:28Z",5,"b9cc0e45d58a70b61e8db6fffb5e3376","3d2a373cbeefa1f8",1,1680157900669],["2023-04-22T08:19:28Z",483,"fe45f0eccdce3e643a77504f6e6bd87a","c72dcc8fac9bcead",1,1682121442937],["2023-04-22T08:19:28Z",115242028,"de8f959bdfeb8a5aca2bb123b3fa235d","d5b4ab7dad84b1ac",1,1682151568967],["2023-04-22T08:19:28Z",115242511,"de8f959bdfeb8a5aca2bb123b3fa235d","d5b4ab7dad84b1ac",1,1682151568965],["2023-04-22T08:20:28Z",5,"b9cc0e45d58a70b61e8db6fffb5e3376","3d2a373cbeefa1f8",1,1680157900669],["2023-04-22T08:20:28Z",5,"b9cc0e45d58a70b61e8db6fffb5e3376","3d2a373cbeefa1f8",1,1680157900736],["2023-04-22T08:20:28Z",115250857,"eabaf0a4308f2cb4e4f4ba28e758e026","5f917b5184d48ac9",1,1682151628962],["2023-04-22T08:20:28Z",115250374,"eabaf0a4308f2cb4e4f4ba28e758e026","5f917b5184d48ac9",1,1682151628967],["2023-04-22T08:20:28Z",483,"fe45f0eccdce3e643a77504f6e6bd87a","c72dcc8fac9bcead",1,1682121442937]],"partial":true}],"partial":true}]}
{"results":[{"statement_id":0,"series":[{"name":"group2_cmdb_level","columns":["_time","_value","bk_trace_id","bk_span_id","bk_trace_value","bk_trace_timestamp"],"values":[["2023-04-22T08:21:28Z",5,"b9cc0e45d58a70b61e8db6fffb5e3376","3d2a373cbeefa1f8",1,1680157900736],["2023-04-22T08:21:28Z",5,"b9cc0e45d58a70b61e8db6fffb5e3376","3d2a373cbeefa1f8",1,1680157900669],["2023-04-22T08:21:28Z",115262828,"41f32db3a5dbae3d8131704786d3b9f5","a2fe2bd779d50031",1,1682151688962],["2023-04-22T08:21:28Z",115263311,"41f32db3a5dbae3d8131704786d3b9f5","a2fe2bd779d50031",1,1682151688954],["2023-04-22T08:21:28Z",483,"fe45f0eccdce3e643a77504f6e6bd87a","c72dcc8fac9bcead",1,1682121442937],["2023-04-22T08:22:28Z",5,"b9cc0e45d58a70b61e8db6fffb5e3376","3d2a373cbeefa1f8",1,1680157900736],["2023-04-22T08:22:28Z",5,"b9cc0e45d58a70b61e8db6fffb5e3376","3d2a373cbeefa1f8",1,1680157900669],["2023-04-22T08:22:28Z",115272127,"a444dd5f641e2fbf8f4f0fad31a43755","b97c208449487be7",1,1682151748967],["2023-04-22T08:22:28Z",483,"fe45f0eccdce3e643a77504f6e6bd87a","c72dcc8fac9bcead",1,1682121442937],["2023-04-22T08:22:28Z",115272611,"e0aa20bb79008be034cb5fb51a55e7be","fba717982f19aee1",1,1682151748965]],"partial":true}],"partial":true}]}
{"results":[{"statement_id":0,"series":[{"name":"group2_cmdb_level","columns":["_time","_value","bk_trace_id","bk_span_id","bk_trace_value","bk_trace_timestamp"],"values":[["2023-04-22T08:23:28Z",115282567,"4fcfab1357beb0f1ff3968795564e8ba","20d7bb6662da56fc",1,1682151808957],["2023-04-22T08:23:28Z",115283050,"4fcfab1357beb0f1ff3968795564e8ba","20d7bb6662da56fc",1,1682151808954],["2023-04-22T08:23:28Z",5,"b9cc0e45d58a70b61e8db6fffb5e3376","3d2a373cbeefa1f8",1,1680157900736],["2023-04-22T08:23:28Z",5,"b9cc0e45d58a70b61e8db6fffb5e3376","3d2a373cbeefa1f8",1,1680157900669],["2023-04-22T08:23:28Z",483,"fe45f0eccdce3e643a77504f6e6bd87a","c72dcc8fac9bcead",1,1682121442937],["2023-04-22T08:24:28Z",5,"b9cc0e45d58a70b61e8db6fffb5e3376","3d2a373cbeefa1f8",1,1680157900669],["2023-04-22T08:24:28Z",5,"b9cc0e45d58a70b61e8db6fffb5e3376","3d2a373cbeefa1f8",1,1680157900736],["2023-04-22T08:24:28Z",115294443,"c48444259faf9c8bbba4236729e14979","8efc0b4772479d87",1,1682151868961],["2023-04-22T08:24:28Z",115293959,"d821b5094ccfc3afda6defa6741c0b1e","ab31b554831614a4",1,1682151868933],["2023-04-22T08:24:28Z",483,"fe45f0eccdce3e643a77504f6e6bd87a","c72dcc8fac9bcead",1,1682121442937]],"partial":true}],"partial":true}]}
{"results":[{"statement_id":0,"series":[{"name":"group2_cmdb_level","columns":["_time","_value","bk_trace_id","bk_span_id","bk_trace_value","bk_trace_timestamp"],"values":[["2023-04-22T08:25:28Z",5,"b9cc0e45d58a70b61e8db6fffb5e3376","3d2a373cbeefa1f8",1,1680157900736],["2023-04-22T08:25:28Z",5,"b9cc0e45d58a70b61e8db6fffb5e3376","3d2a373cbeefa1f8",1,1680157900669],["2023-04-22T08:25:28Z",115305763,"634cdecba4540a9b15aa8a96474755d1","9bbdf0bf4daba865",1,1682151928969],["2023-04-22T08:25:28Z",115306246,"634cdecba4540a9b15aa8a96474755d1","9bbdf0bf4daba865",1,1682151928965],["2023-04-22T08:25:28Z",483,"fe45f0eccdce3e643a77504f6e6bd87a","c72dcc8fac9bcead",1,1682121442937],["2023-04-22T08:26:28Z",115313747,"40587b86461c7112efcb4097b82cf219","25787181e25dfdf3",1,1682151988957],["2023-04-22T08:26:28Z",5,"b9cc0e45d58a70b61e8db6fffb5e3376","3d2a373cbeefa1f8",1,1680157900736],["2023-04-22T08:26:28Z",5,"b9cc0e45d58a70b61e8db6fffb5e3376","3d2a373cbeefa1f8",1,1680157900669],["2023-04-22T08:26:28Z",483,"fe45f0eccdce3e643a77504f6e6bd87a","c72dcc8fac9bcead",1,1682121442937],["2023-04-22T08:26:28Z",115314231,"997d4d5d73426d66bf3c511624501753","fa422b5124625654",1,1682151988969]],"partial":true}],"partial":true}]}
{"results":[{"statement_id":0,"series":[{"name":"group2_cmdb_level","columns":["_time","_value","bk_trace_id","bk_span_id","bk_trace_value","bk_trace_timestamp"],"values":[["2023-04-22T08:27:28Z",115324910,"ae21a9fcae09af13debaf56ac257003a","3c5e0082e4051153",1,1682152048965],["2023-04-22T08:27:28Z",5,"b9cc0e45d58a70b61e8db6fffb5e3376","3d2a373cbeefa1f8",1,1680157900736],["2023-04-22T08:27:28Z",5,"b9cc0e45d58a70b61e8db6fffb5e3376","3d2a373cbeefa1f8",1,1680157900669],["2023-04-22T08:27:28Z",115324425,"b2b216720a0439bc2287b49b19177ebe","7c42dddc736039ee",1,1682152048968],["2023-04-22T08:27:28Z",483,"fe45f0eccdce3e643a77504f6e6bd87a","c72dcc8fac9bcead",1,1682121442937],["2023-04-22T08:28:28Z",115337517,"74c5ecc1c2292513a37f239a853e3fe7","24f42a3ad6a3ab43",1,1682152108965],["2023-04-22T08:28:28Z",115338000,"74c5ecc1c2292513a37f239a853e3fe7","24f42a3ad6a3ab43",1,1682152108961],["2023-04-22T08:28:28Z",5,"b9cc0e45d58a70b61e8db6fffb5e3376","3d2a373cbeefa1f8",1,1680157900669],["2023-04-22T08:28:28Z",5,"b9cc0e45d58a70b61e8db6fffb5e3376","3d2a373cbeefa1f8",1,1680157900736],["2023-04-22T08:28:28Z",483,"fe45f0eccdce3e643a77504f6e6bd87a","c72dcc8fac9bcead",1,1682121442937]],"partial":true}],"partial":true}]}
{"results":[{"statement_id":0,"series":[{"name":"group2_cmdb_level","columns":["_time","_value","bk_trace_id","bk_span_id","bk_trace_value","bk_trace_timestamp"],"values":[["2023-04-22T08:29:28Z",5,"b9cc0e45d58a70b61e8db6fffb5e3376","3d2a373cbeefa1f8",1,1680157900736],["2023-04-22T08:29:28Z",5,"b9cc0e45d58a70b61e8db6fffb5e3376","3d2a373cbeefa1f8",1,1680157900669],["2023-04-22T08:29:28Z",115349761,"8ba4ae67dc9775191fd7bf4b4f8cce94","61351ca322215086",1,1682152168967],["2023-04-22T08:29:28Z",483,"fe45f0eccdce3e643a77504f6e6bd87a","c72dcc8fac9bcead",1,1682121442937],["2023-04-22T08:29:28Z",115349276,"c9ad084b420b818c5d1ac3d4c853f18c","cf67a7588e41f316",1,1682152168970],["2023-04-22T08:30:28Z",5,"b9cc0e45d58a70b61e8db6fffb5e3376","3d2a373cbeefa1f8",1,1680157900669],["2023-04-22T08:30:28Z",5,"b9cc0e45d58a70b61e8db6fffb5e3376","3d2a373cbeefa1f8",1,1680157900736],["2023-04-22T08:30:28Z",115361417,"7d2f78ce24e3ade2e29d5514c0736143","566f3685f55e610f",1,1682152228963],["2023-04-22T08:30:28Z",115360934,"7d2f78ce24e3ade2e29d5514c0736143","566f3685f55e610f",1,1682152228966],["2023-04-22T08:30:28Z",483,"fe45f0eccdce3e643a77504f6e6bd87a","c72dcc8fac9bcead",1,1682121442937]],"partial":true}],"partial":true}]}
{"results":[{"statement_id":0,"series":[{"name":"group2_cmdb_level","columns":["_time","_value","bk_trace_id","bk_span_id","bk_trace_value","bk_trace_timestamp"],"values":[["2023-04-22T08:31:28Z",5,"b9cc0e45d58a70b61e8db6fffb5e3376","3d2a373cbeefa1f8",1,1680157900669],["2023-04-22T08:31:28Z",5,"b9cc0e45d58a70b61e8db6fffb5e3376","3d2a373cbeefa1f8",1,1680157900736],["2023-04-22T08:31:28Z",115371502,"c189c35c14ae1e886e9d317652546af7","3ec0c24ee8ade2cd",1,1682152288959],["2023-04-22T08:31:28Z",115371986,"ce6dfccc1a569043e7a64f59d6ae210e","b289ea384ddd9e3e",1,1682152288966],["2023-04-22T08:31:28Z",483,"fe45f0eccdce3e643a77504f6e6bd87a","c72dcc8fac9bcead",1,1682121442937],["2023-04-22T08:32:28Z",115383620,"5482659f94a769ef70dc8243771c3ad1","26a60035b3bdbda2",1,1682152348949],["2023-04-22T08:32:28Z",115383137,"5482659f94a769ef70dc8243771c3ad1","26a60035b3bdbda2",1,1682152348952],["2023-04-22T08:32:28Z",5,"b9cc0e45d58a70b61e8db6fffb5e3376","3d2a373cbeefa1f8",1,1680157900669],["2023-04-22T08:32:28Z",5,"b9cc0e45d58a70b61e8db6fffb5e3376","3d2a373cbeefa1f8",1,1680157900736],["2023-04-22T08:32:28Z",483,"fe45f0eccdce3e643a77504f6e6bd87a","c72dcc8fac9bcead",1,1682121442937]],"partial":true}],"partial":true}]}
{"results":[{"statement_id":0,"series":[{"name":"group2_cmdb_level","columns":["_time","_value","bk_trace_id","bk_span_id","bk_trace_value","bk_trace_timestamp"],"values":[["2023-04-22T08:33:28Z",115398302,"8076c97c8553ae4c484f4cbd56ca14c3","3810f43be4e95c84",1,1682152408964],["2023-04-22T08:33:28Z",115397819,"8076c97c8553ae4c484f4cbd56ca14c3","3810f43be4e95c84",1,1682152408967],["2023-04-22T08:33:28Z",5,"b9cc0e45d58a70b61e8db6fffb5e3376","3d2a373cbeefa1f8",1,1680157900736],["2023-04-22T08:33:28Z",5,"b9cc0e45d58a70b61e8db6fffb5e3376","3d2a373cbeefa1f8",1,1680157900669],["2023-04-22T08:33:28Z",483,"fe45f0eccdce3e643a77504f6e6bd87a","c72dcc8fac9bcead",1,1682121442937],["2023-04-22T08:34:28Z",5,"b9cc0e45d58a70b61e8db6fffb5e3376","3d2a373cbeefa1f8",1,1680157900669],["2023-04-22T08:34:28Z",5,"b9cc0e45d58a70b61e8db6fffb5e3376","3d2a373cbeefa1f8",1,1680157900736],["2023-04-22T08:34:28Z",115409417,"249d5d3fc819d18145b12f7202168e79","44f7eb14cdc234f7",1,1682152468963],["2023-04-22T08:34:28Z",115408934,"249d5d3fc819d18145b12f7202168e79","44f7eb14cdc234f7",1,1682152468967],["2023-04-22T08:34:28Z",483,"fe45f0eccdce3e643a77504f6e6bd87a","c72dcc8fac9bcead",1,1682121442937]],"partial":true}],"partial":true}]}
{"results":[{"statement_id":0,"series":[{"name":"group2_cmdb_level","columns":["_time","_value","bk_trace_id","bk_span_id","bk_trace_value","bk_trace_timestamp"],"values":[["2023-04-22T08:35:28Z",5,"b9cc0e45d58a70b61e8db6fffb5e3376","3d2a373cbeefa1f8",1,1680157900669],["2023-04-22T08:35:28Z",5,"b9cc0e45d58a70b61e8db6fffb5e3376","3d2a373cbeefa1f8",1,1680157900736],["2023-04-22T08:35:28Z",483,"fe45f0eccdce3e643a77504f6e6bd87a","c72dcc8fac9bcead",1,1682121442937],["2023-04-22T08:35:28Z",115417148,"c3bd264a05effac853a5170173516af8","e2e97ddc9c392638",1,1682152528963],["2023-04-22T08:35:28Z",115416665,"c3bd264a05effac853a5170173516af8","e2e97ddc9c392638",1,1682152528966],["2023-04-22T08:36:28Z",5,"b9cc0e45d58a70b61e8db6fffb5e3376","3d2a373cbeefa1f8",1,1680157900736],["2023-04-22T08:36:28Z",5,"b9cc0e45d58a70b61e8db6fffb5e3376","3d2a373cbeefa1f8",1,1680157900669],["2023-04-22T08:36:28Z",483,"fe45f0eccdce3e643a77504f6e6bd87a","c72dcc8fac9bcead",1,1682121442937],["2023-04-22T08:36:28Z",115431074,"2d3ecc1056447120048c227b048ce0ae","dd7f8dc416754bf8",1,1682152588969],["2023-04-22T08:36:28Z",115431557,"2d3ecc1056447120048c227b048ce0ae","dd7f8dc416754bf8",1,1682152588965]],"partial":true}],"partial":true}]}
{"results":[{"statement_id":0,"series":[{"name":"group2_cmdb_level","columns":["_time","_value","bk_trace_id","bk_span_id","bk_trace_value","bk_trace_timestamp"],"values":[["2023-04-22T08:37:28Z",5,"b9cc0e45d58a70b61e8db6fffb5e3376","3d2a373cbeefa1f8",1,1680157900669],["2023-04-22T08:37:28Z",5,"b9cc0e45d58a70b61e8db6fffb5e3376","3d2a373cbeefa1f8",1,1680157900736],["2023-04-22T08:37:28Z",483,"fe45f0eccdce3e643a77504f6e6bd87a","c72dcc8fac9bcead",1,1682121442937],["2023-04-22T08:37:28Z",115443915,"1d9e62409af4ab52b33e1bd1699bc780","eb9b452580af0ad1",1,1682152648961],["2023-04-22T08:37:28Z",115444398,"1d9e62409af4ab52b33e1bd1699bc780","eb9b452580af0ad1",1,1682152648954],["2023-04-22T08:38:28Z",5,"b9cc0e45d58a70b61e8db6fffb5e3376","3d2a373cbeefa1f8",1,1680157900736],["2023-04-22T08:38:28Z",5,"b9cc0e45d58a70b61e8db6fffb5e3376","3d2a373cbeefa1f8",1,1680157900669],["2023-04-22T08:38:28Z",115458081,"60cf809ac0ae93262b8ac2fe5db95065","a42e57f60c06eda2",1,1682152708969],["2023-04-22T08:38:28Z",115457596,"94f464096a013e4f61b3ed7dd04c93a3","a8709d02b9847220",1,1682152708967],["2023-04-22T08:38:28Z",483,"fe45f0eccdce3e643a77504f6e6bd87a","c72dcc8fac9bcead",1,1682121442937]],"partial":true}],"partial":true}]}
{"results":[{"statement_id":0,"series":[{"name":"group2_cmdb_level","columns":["_time","_value","bk_trace_id","bk_span_id","bk_trace_value","bk_trace_timestamp"],"values":[["2023-04-22T08:39:28Z",5,"b9cc0e45d58a70b61e8db6fffb5e3376","3d2a373cbeefa1f8",1,1680157900669],["2023-04-22T08:39:28Z",5,"b9cc0e45d58a70b61e8db6fffb5e3376","3d2a373cbeefa1f8",1,1680157900736],["2023-04-22T08:39:28Z",115471863,"9b223f1cd429c0ab8f6157a31fb29630","47c34acfd33c1716",1,1682152768966],["2023-04-22T08:39:28Z",115472346,"9b223f1cd429c0ab8f6157a31fb29630","47c34acfd33c1716",1,1682152768962],["2023-04-22T08:39:28Z",483,"fe45f0eccdce3e643a77504f6e6bd87a","c72dcc8fac9bcead",1,1682121442937],["2023-04-22T08:40:28Z",5,"b9cc0e45d58a70b61e8db6fffb5e3376","3d2a373cbeefa1f8",1,1680157900669],["2023-04-22T08:40:28Z",5,"b9cc0e45d58a70b61e8db6fffb5e3376","3d2a373cbeefa1f8",1,1680157900736],["2023-04-22T08:40:28Z",115484160,"b20722843abac3a54b457c188dbaea15","a746bea06ff1baf9",1,1682152828960],["2023-04-22T08:40:28Z",115483677,"b20722843abac3a54b457c188dbaea15","a746bea06ff1baf9",1,1682152828964],["2023-04-22T08:40:28Z",483,"fe45f0eccdce3e643a77504f6e6bd87a","c72dcc8fac9bcead",1,1682121442937]],"partial":true}],"partial":true}]}
{"results":[{"statement_id":0,"series":[{"name":"group2_cmdb_level","columns":["_time","_value","bk_trace_id","bk_span_id","bk_trace_value","bk_trace_timestamp"],"values":[["2023-04-22T08:41:28Z",5,"b9cc0e45d58a70b61e8db6fffb5e3376","3d2a373cbeefa1f8",1,1680157900736],["2023-04-22T08:41:28Z",5,"b9cc0e45d58a70b61e8db6fffb5e3376","3d2a373cbeefa1f8",1,1680157900669],["2023-04-22T08:41:28Z",115494091,"e3cb92488f83fc5a24122113b5c453fd","af36db2f540f133a",1,1682152888966],["2023-04-22T08:41:28Z",115494574,"e3cb92488f83fc5a24122113b5c453fd","af36db2f540f133a",1,1682152888963],["2023-04-22T08:41:28Z",483,"fe45f0eccdce3e643a77504f6e6bd87a","c72dcc8fac9bcead",1,1682121442937],["2023-04-22T08:42:28Z",115505010,"188a66107ecba773063eea56f9107eb6","073e73fa7ca1c993",1,1682152948966],["2023-04-22T08:42:28Z",5,"b9cc0e45d58a70b61e8db6fffb5e3376","3d2a373cbeefa1f8",1,1680157900736],["2023-04-22T08:42:28Z",5,"b9cc0e45d58a70b61e8db6fffb5e3376","3d2a373cbeefa1f8",1,1680157900669],["2023-04-22T08:42:28Z",483,"fe45f0eccdce3e643a77504f6e6bd87a","c72dcc8fac9bcead",1,1682121442937],["2023-04-22T08:42:28Z",115504526,"193b160f5c8fafb283569391d4e2ba90","ff69aa31aea248c8",1,1682152948952]],"partial":true}],"partial":true}]}
{"results":[{"statement_id":0,"series":[{"name":"group2_cmdb_level","columns":["_time","_value","bk_trace_id","bk_span_id","bk_trace_value","bk_trace_timestamp"],"values":[["2023-04-22T08:43:28Z",5,"b9cc0e45d58a70b61e8db6fffb5e3376","3d2a373cbeefa1f8",1,1680157900669],["2023-04-22T08:43:28Z",5,"b9cc0e45d58a70b61e8db6fffb5e3376","3d2a373cbeefa1f8",1,1680157900736],["2023-04-22T08:43:28Z",115515895,"3d099ac99237f61536dc7d2d27d99bb8","3fb14916f9e591f7",1,1682153008967],["2023-04-22T08:43:28Z",115516380,"01691333a4f11f215883c05c51e36fc1","62017c0603dff189",1,1682153008965],["2023-04-22T08:43:28Z",483,"fe45f0eccdce3e643a77504f6e6bd87a","c72dcc8fac9bcead",1,1682121442937],["2023-04-22T08:44:28Z",115528870,"73e5b3d7b91aa2c89db08d39eef6b4f5","28d1bf05bd220383",1,1682153068969],["2023-04-22T08:44:28Z",5,"b9cc0e45d58a70b61e8db6fffb5e3376","3d2a373cbeefa1f8",1,1680157900669],["2023-04-22T08:44:28Z",5,"b9cc0e45d58a70b61e8db6fffb5e3376","3d2a373cbeefa1f8",1,1680157900736],["2023-04-22T08:44:28Z",115528384,"f558ca47fb57af24481b18dfd62dd9b7","c595af435ccff1ea",1,1682153068968],["2023-04-22T08:44:28Z",483,"fe45f0eccdce3e643a77504f6e6bd87a","c72dcc8fac9bcead",1,1682121442937]],"partial":true}],"partial":true}]}
{"results":[{"statement_id":0,"series":[{"name":"group2_cmdb_level","columns":["_time","_value","bk_trace_id","bk_span_id","bk_trace_value","bk_trace_timestamp"],"values":[["2023-04-22T08:45:28Z",5,"b9cc0e45d58a70b61e8db6fffb5e3376","3d2a373cbeefa1f8",1,1680157900736],["2023-04-22T08:45:28Z",5,"b9cc0e45d58a70b61e8db6fffb5e3376","3d2a373cbeefa1f8",1,1680157900669],["2023-04-22T08:45:28Z",115540553,"cb23ec363097810291c106e5e2f1a8eb","99bd004b666ec085",1,1682153128960],["2023-04-22T08:45:28Z",115541036,"cb23ec363097810291c106e5e2f1a8eb","99bd004b666ec085",1,1682153128956],["2023-04-22T08:45:28Z",483,"fe45f0eccdce3e643a77504f6e6bd87a","c72dcc8fac9bcead",1,1682121442937],["2023-04-22T08:46:28Z",5,"b9cc0e45d58a70b61e8db6fffb5e3376","3d2a373cbeefa1f8",1,1680157900736],["2023-04-22T08:46:28Z",5,"b9cc0e45d58a70b61e8db6fffb5e3376","3d2a373cbeefa1f8",1,1680157900669],["2023-04-22T08:46:28Z",115552374,"e5cd69540f3e8bcde571db176b9a36d0","40296b35be3eeeb2",1,1682153188892],["2023-04-22T08:46:28Z",115551891,"e5cd69540f3e8bcde571db176b9a36d0","40296b35be3eeeb2",1,1682153188895],["2023-04-22T08:46:28Z",483,"fe45f0eccdce3e643a77504f6e6bd87a","c72dcc8fac9bcead",1,1682121442937]],"partial":true}],"partial":true}]}
{"results":[{"statement_id":0,"series":[{"name":"group2_cmdb_level","columns":["_time","_value","bk_trace_id","bk_span_id","bk_trace_value","bk_trace_timestamp"],"values":[["2023-04-22T08:47:28Z",5,"b9cc0e45d58a70b61e8db6fffb5e3376","3d2a373cbeefa1f8",1,1680157900669],["2023-04-22T08:47:28Z",5,"b9cc0e45d58a70b61e8db6fffb5e3376","3d2a373cbeefa1f8",1,1680157900736],["2023-04-22T08:47:28Z",115566396,"a42a93b3c057f391eee6f26b7c5aa7ee","8a037eb6d56afa12",1,1682153248968],["2023-04-22T08:47:28Z",115565912,"70278d96624f975c43c5a4b15ac77f37","b5015c7dc52f7e78",1,1682153248970],["2023-04-22T08:47:28Z",483,"fe45f0eccdce3e643a77504f6e6bd87a","c72dcc8fac9bcead",1,1682121442937],["2023-04-22T08:48:28Z",5,"b9cc0e45d58a70b61e8db6fffb5e3376","3d2a373cbeefa1f8",1,1680157900736],["2023-04-22T08:48:28Z",5,"b9cc0e45d58a70b61e8db6fffb5e3376","3d2a373cbeefa1f8",1,1680157900669],["2023-04-22T08:48:28Z",115578955,"c8a8313fc6922dda66ce0ab7b186b282","7ce523c25706efd8",1,1682153308966],["2023-04-22T08:48:28Z",115579439,"1fff8976d9a43612c0c22372923b7321","8afb144b049ea2df",1,1682153308967],["2023-04-22T08:48:28Z",483,"fe45f0eccdce3e643a77504f6e6bd87a","c72dcc8fac9bcead",1,1682121442937]],"partial":true}],"partial":true}]}
{"results":[{"statement_id":0,"series":[{"name":"group2_cmdb_level","columns":["_time","_value","bk_trace_id","bk_span_id","bk_trace_value","bk_trace_timestamp"],"values":[["2023-04-22T08:49:28Z",115589237,"310be0dc38fbd8360719f73a0b3b6bfe","0e9e91d5b70a9ec0",1,1682153368966],["2023-04-22T08:49:28Z",115589721,"9d9eb773f59f447fa56f47a09443a029","3211971d3d050cf9",1,1682153368965],["2023-04-22T08:49:28Z",5,"b9cc0e45d58a70b61e8db6fffb5e3376","3d2a373cbeefa1f8",1,1680157900736],["2023-04-22T08:49:28Z",5,"b9cc0e45d58a70b61e8db6fffb5e3376","3d2a373cbeefa1f8",1,1680157900669],["2023-04-22T08:49:28Z",483,"fe45f0eccdce3e643a77504f6e6bd87a","c72dcc8fac9bcead",1,1682121442937],["2023-04-22T08:50:28Z",115601705,"d3f670b536b0b4ab38c638517c41e303","31b1f14e2b7de574",1,1682153428964],["2023-04-22T08:50:28Z",5,"b9cc0e45d58a70b61e8db6fffb5e3376","3d2a373cbeefa1f8",1,1680157900669],["2023-04-22T08:50:28Z",5,"b9cc0e45d58a70b61e8db6fffb5e3376","3d2a373cbeefa1f8",1,1680157900736],["2023-04-22T08:50:28Z",115602191,"e038bea53a99e80d2e9eab7fb3234306","bc21eb298f0c8bdc",1,1682153428962],["2023-04-22T08:50:28Z",483,"fe45f0eccdce3e643a77504f6e6bd87a","c72dcc8fac9bcead",1,1682121442937]],"partial":true}],"partial":true}]}
{"results":[{"statement_id":0,"series":[{"name":"group2_cmdb_level","columns":["_time","_value","bk_trace_id","bk_span_id","bk_trace_value","bk_trace_timestamp"],"values":[["2023-04-22T08:51:28Z",5,"b9cc0e45d58a70b61e8db6fffb5e3376","3d2a373cbeefa1f8",1,1680157900736],["2023-04-22T08:51:28Z",5,"b9cc0e45d58a70b61e8db6fffb5e3376","3d2a373cbeefa1f8",1,1680157900669],["2023-04-22T08:51:28Z",115617161,"59a5d61a87444fd828449900a3aaf0bb","a784d38118cf457b",1,1682153488963],["2023-04-22T08:51:28Z",115616678,"59a5d61a87444fd828449900a3aaf0bb","a784d38118cf457b",1,1682153488966],["2023-04-22T08:51:28Z",483,"fe45f0eccdce3e643a77504f6e6bd87a","c72dcc8fac9bcead",1,1682121442937],["2023-04-22T08:52:28Z",5,"b9cc0e45d58a70b61e8db6fffb5e3376","3d2a373cbeefa1f8",1,1680157900669],["2023-04-22T08:52:28Z",5,"b9cc0e45d58a70b61e8db6fffb5e3376","3d2a373cbeefa1f8",1,1680157900736],["2023-04-22T08:52:28Z",115633071,"af4bcf779a03b632e775c7bb99de737a","3fb6496458bbc3fa",1,1682153548969],["2023-04-22T08:52:28Z",115633558,"a89c63ede093668fe429a1b4259678e6","a1b477cab5351b9f",1,1682153548970],["2023-04-22T08:52:28Z",483,"fe45f0eccdce3e643a77504f6e6bd87a","c72dcc8fac9bcead",1,1682121442937]],"partial":true}],"partial":true}]}
{"results":[{"statement_id":0,"series":[{"name":"group2_cmdb_level","columns":["_time","_value","bk_trace_id","bk_span_id","bk_trace_value","bk_trace_timestamp"],"values":[["2023-04-22T08:53:28Z",115651501,"383fea37a13434177c7e1b620570f5c7","21ba17a4811e2ab2",1,1682153608971],["2023-04-22T08:53:28Z",5,"b9cc0e45d58a70b61e8db6fffb5e3376","3d2a373cbeefa1f8",1,1680157900669],["2023-04-22T08:53:28Z",5,"b9cc0e45d58a70b61e8db6fffb5e3376","3d2a373cbeefa1f8",1,1680157900736],["2023-04-22T08:53:28Z",115651993,"2fa9126187165a5c7bc49087ae801ba4","7a6bc40c354978dc",1,1682153608974],["2023-04-22T08:53:28Z",483,"fe45f0eccdce3e643a77504f6e6bd87a","c72dcc8fac9bcead",1,1682121442937],["2023-04-22T08:54:28Z",5,"b9cc0e45d58a70b61e8db6fffb5e3376","3d2a373cbeefa1f8",1,1680157900736],["2023-04-22T08:54:28Z",5,"b9cc0e45d58a70b61e8db6fffb5e3376","3d2a373cbeefa1f8",1,1680157900669],["2023-04-22T08:54:28Z",483,"fe45f0eccdce3e643a77504f6e6bd87a","c72dcc8fac9bcead",1,1682121442937],["2023-04-22T08:54:28Z",115664362,"9b38375f27cecc654c8049c0f085a92b","c8df4f8d5ae463d7",1,1682153668959],["2023-04-22T08:54:28Z",115663879,"9b38375f27cecc654c8049c0f085a92b","c8df4f8d5ae463d7",1,1682153668962]],"partial":true}],"partial":true}]}
{"results":[{"statement_id":0,"series":[{"name":"group2_cmdb_level","columns":["_time","_value","bk_trace_id","bk_span_id","bk_trace_value","bk_trace_timestamp"],"values":[["2023-04-22T08:55:28Z",5,"b9cc0e45d58a70b61e8db6fffb5e3376","3d2a373cbeefa1f8",1,1680157900669],["2023-04-22T08:55:28Z",5,"b9cc0e45d58a70b61e8db6fffb5e3376","3d2a373cbeefa1f8",1,1680157900736],["2023-04-22T08:55:28Z",115677626,"fc984e3758b50bc89cfbb3b558ddc311","75ca3eec04a5d020",1,1682153728969],["2023-04-22T08:55:28Z",483,"fe45f0eccdce3e643a77504f6e6bd87a","c72dcc8fac9bcead",1,1682121442937],["2023-04-22T08:55:28Z",115678110,"f72610be63b673974cfb83eda9e6d9c7","e589bb099c5f7119",1,1682153728969],["2023-04-22T08:56:28Z",5,"b9cc0e45d58a70b61e8db6fffb5e3376","3d2a373cbeefa1f8",1,1680157900669],["2023-04-22T08:56:28Z",5,"b9cc0e45d58a70b61e8db6fffb5e3376","3d2a373cbeefa1f8",1,1680157900736],["2023-04-22T08:56:28Z",115688066,"123ca2b3129d38e29c0d5992ecbed2eb","a04fc73588f3ffe1",1,1682153788962],["2023-04-22T08:56:28Z",115688550,"efdbac437ab63d0056db7944ac0c9b65","a9b1181bc0c78598",1,1682153788966],["2023-04-22T08:56:28Z",483,"fe45f0eccdce3e643a77504f6e6bd87a","c72dcc8fac9bcead",1,1682121442937]],"partial":true}],"partial":true}]}
{"results":[{"statement_id":0,"series":[{"name":"group2_cmdb_level","columns":["_time","_value","bk_trace_id","bk_span_id","bk_trace_value","bk_trace_timestamp"],"values":[["2023-04-22T08:57:28Z",5,"b9cc0e45d58a70b61e8db6fffb5e3376","3d2a373cbeefa1f8",1,1680157900669],["2023-04-22T08:57:28Z",5,"b9cc0e45d58a70b61e8db6fffb5e3376","3d2a373cbeefa1f8",1,1680157900736],["2023-04-22T08:57:28Z",483,"fe45f0eccdce3e643a77504f6e6bd87a","c72dcc8fac9bcead",1,1682121442937],["2023-04-22T08:57:28Z",115699105,"567dafb493027f8a669adcc010d32110","e3be133197c6aa47",1,1682153848969],["2023-04-22T08:57:28Z",115699588,"567dafb493027f8a669adcc010d32110","e3be133197c6aa47",1,1682153848965],["2023-04-22T08:58:28Z",5,"b9cc0e45d58a70b61e8db6fffb5e3376","3d2a373cbeefa1f8",1,1680157900736],["2023-04-22T08:58:28Z",5,"b9cc0e45d58a70b61e8db6fffb5e3376","3d2a373cbeefa1f8",1,1680157900669],["2023-04-22T08:58:28Z",115711291,"21d243655ebc908285e52dba2c3580ff","51a3a5b744505fc1",1,1682153908960],["2023-04-22T08:58:28Z",115710808,"21d243655ebc908285e52dba2c3580ff","51a3a5b744505fc1",1,1682153908963],["2023-04-22T08:58:28Z",483,"fe45f0eccdce3e643a77504f6e6bd87a","c72dcc8fac9bcead",1,1682121442937]],"partial":true}],"partial":true}]}
{"results":[{"statement_id":0,"series":[{"name":"group2_cmdb_level","columns":["_time","_value","bk_trace_id","bk_span_id","bk_trace_value","bk_trace_timestamp"],"values":[["2023-04-22T08:59:28Z",5,"b9cc0e45d58a70b61e8db6fffb5e3376","3d2a373cbeefa1f8",1,1680157900669],["2023-04-22T08:59:28Z",5,"b9cc0e45d58a70b61e8db6fffb5e3376","3d2a373cbeefa1f8",1,1680157900736],["2023-04-22T08:59:28Z",483,"fe45f0eccdce3e643a77504f6e6bd87a","c72dcc8fac9bcead",1,1682121442937],["2023-04-22T08:59:28Z",115721920,"fc71c7a93f323ebdff1f049c135664ec","d2167f87865c3aea",1,1682153968957],["2023-04-22T08:59:28Z",115722403,"fc71c7a93f323ebdff1f049c135664ec","d2167f87865c3aea",1,1682153968954],["2023-04-22T09:00:28Z",115733923,"e7f4dbf09d7b4c4f2c7e26f9049184c0","0e8b85f9ffe197a5",1,1682154028963],["2023-04-22T09:00:28Z",115734406,"e7f4dbf09d7b4c4f2c7e26f9049184c0","0e8b85f9ffe197a5",1,1682154028960],["2023-04-22T09:00:28Z",5,"b9cc0e45d58a70b61e8db6fffb5e3376","3d2a373cbeefa1f8",1,1680157900736],["2023-04-22T09:00:28Z",5,"b9cc0e45d58a70b61e8db6fffb5e3376","3d2a373cbeefa1f8",1,1680157900669],["2023-04-22T09:00:28Z",483,"fe45f0eccdce3e643a77504f6e6bd87a","c72dcc8fac9bcead",1,1682121442937]],"partial":true}],"partial":true}]}
{"results":[{"statement_id":0,"series":[{"name":"group2_cmdb_level","columns":["_time","_value","bk_trace_id","bk_span_id","bk_trace_value","bk_trace_timestamp"],"values":[["2023-04-22T09:01:28Z",5,"b9cc0e45d58a70b61e8db6fffb5e3376","3d2a373cbeefa1f8",1,1680157900669],["2023-04-22T09:01:28Z",5,"b9cc0e45d58a70b61e8db6fffb5e3376","3d2a373cbeefa1f8",1,1680157900736],["2023-04-22T09:01:28Z",115747364,"275548d0061bd450a575613c59196723","950473ea00c51d0f",1,1682154088967],["2023-04-22T09:01:28Z",115747847,"275548d0061bd450a575613c59196723","950473ea00c51d0f",1,1682154088965],["2023-04-22T09:01:28Z",483,"fe45f0eccdce3e643a77504f6e6bd87a","c72dcc8fac9bcead",1,1682121442937],["2023-04-22T09:02:28Z",115761811,"daf31f17f49d490c83f13c353410698b","06200c4175726158",1,1682154148960],["2023-04-22T09:02:28Z",115761328,"daf31f17f49d490c83f13c353410698b","06200c4175726158",1,1682154148963],["2023-04-22T09:02:28Z",5,"b9cc0e45d58a70b61e8db6fffb5e3376","3d2a373cbeefa1f8",1,1680157900669],["2023-04-22T09:02:28Z",5,"b9cc0e45d58a70b61e8db6fffb5e3376","3d2a373cbeefa1f8",1,1680157900736],["2023-04-22T09:02:28Z",483,"fe45f0eccdce3e643a77504f6e6bd87a","c72dcc8fac9bcead",1,1682121442937]],"partial":true}],"partial":true}]}
{"results":[{"statement_id":0,"series":[{"name":"group2_cmdb_level","columns":["_time","_value","bk_trace_id","bk_span_id","bk_trace_value","bk_trace_timestamp"],"values":[["2023-04-22T09:03:28Z",5,"b9cc0e45d58a70b61e8db6fffb5e3376","3d2a373cbeefa1f8",1,1680157900736],["2023-04-22T09:03:28Z",5,"b9cc0e45d58a70b61e8db6fffb5e3376","3d2a373cbeefa1f8",1,1680157900669],["2023-04-22T09:03:28Z",115772865,"4d398f1781b6849e18b4a49805d6d416","b30781b0e212ab49",1,1682154208965],["2023-04-22T09:03:28Z",115773350,"a529ad6df25d44cbc591c5f1814d0cc1","c6b23fb20021e49c",1,1682154208967],["2023-04-22T09:03:28Z",483,"fe45f0eccdce3e643a77504f6e6bd87a","c72dcc8fac9bcead",1,1682121442937],["2023-04-22T09:04:28Z",5,"b9cc0e45d58a70b61e8db6fffb5e3376","3d2a373cbeefa1f8",1,1680157900669],["2023-04-22T09:04:28Z",5,"b9cc0e45d58a70b61e8db6fffb5e3376","3d2a373cbeefa1f8",1,1680157900736],["2023-04-22T09:04:28Z",115788825,"31b151d76e41ca1db6f3269953fda85e","70740b7f8c392c25",1,1682154268967],["2023-04-22T09:04:28Z",115789312,"43cf1c738170373ef48170f359066959","bd97feaff7779eae",1,1682154268968],["2023-04-22T09:04:28Z",483,"fe45f0eccdce3e643a77504f6e6bd87a","c72dcc8fac9bcead",1,1682121442937]],"partial":true}],"partial":true}]}
{"results":[{"statement_id":0,"series":[{"name":"group2_cmdb_level","columns":["_time","_value","bk_trace_id","bk_span_id","bk_trace_value","bk_trace_timestamp"],"values":[["2023-04-22T09:05:28Z",115802781,"8b0441d87cbcc474d664c99535ad669d","2a6c432dd8e4c3fd",1,1682154328967],["2023-04-22T09:05:28Z",5,"b9cc0e45d58a70b61e8db6fffb5e3376","3d2a373cbeefa1f8",1,1680157900736],["2023-04-22T09:05:28Z",5,"b9cc0e45d58a70b61e8db6fffb5e3376","3d2a373cbeefa1f8",1,1680157900669],["2023-04-22T09:05:28Z",115802297,"580d9d98d6b76d8d8444463a1a21627b","bbf61af646e16978",1,1682154328956],["2023-04-22T09:05:28Z",483,"fe45f0eccdce3e643a77504f6e6bd87a","c72dcc8fac9bcead",1,1682121442937],["2023-04-22T09:06:28Z",115813616,"4aa471d0f00740011ce8d66acc52281a","216cc953663aac68",1,1682154388948],["2023-04-22T09:06:28Z",115814099,"4aa471d0f00740011ce8d66acc52281a","216cc953663aac68",1,1682154388946],["2023-04-22T09:06:28Z",5,"b9cc0e45d58a70b61e8db6fffb5e3376","3d2a373cbeefa1f8",1,1680157900669],["2023-04-22T09:06:28Z",5,"b9cc0e45d58a70b61e8db6fffb5e3376","3d2a373cbeefa1f8",1,1680157900736],["2023-04-22T09:06:28Z",483,"fe45f0eccdce3e643a77504f6e6bd87a","c72dcc8fac9bcead",1,1682121442937]],"partial":true}],"partial":true}]}
{"results":[{"statement_id":0,"series":[{"name":"group2_cmdb_level","columns":["_time","_value","bk_trace_id","bk_span_id","bk_trace_value","bk_trace_timestamp"],"values":[["2023-04-22T09:07:28Z",5,"b9cc0e45d58a70b61e8db6fffb5e3376","3d2a373cbeefa1f8",1,1680157900736],["2023-04-22T09:07:28Z",5,"b9cc0e45d58a70b61e8db6fffb5e3376","3d2a373cbeefa1f8",1,1680157900669],["2023-04-22T09:07:28Z",115825085,"efd0e34e9126172d47ded9fdddec5a7b","8ddb9404521f177b",1,1682154448967],["2023-04-22T09:07:28Z",483,"fe45f0eccdce3e643a77504f6e6bd87a","c72dcc8fac9bcead",1,1682121442937],["2023-04-22T09:07:28Z",115824600,"b0705f41034b923baad5b10e376a58de","e1f7bb8fd52d0a7b",1,1682154448962],["2023-04-22T09:08:28Z",5,"b9cc0e45d58a70b61e8db6fffb5e3376","3d2a373cbeefa1f8",1,1680157900669],["2023-04-22T09:08:28Z",5,"b9cc0e45d58a70b61e8db6fffb5e3376","3d2a373cbeefa1f8",1,1680157900736],["2023-04-22T09:08:28Z",115835645,"42bb8976800e050326fa14c25b281924","600873b41a6ff1b2",1,1682154508966],["2023-04-22T09:08:28Z",483,"fe45f0eccdce3e643a77504f6e6bd87a","c72dcc8fac9bcead",1,1682121442937],["2023-04-22T09:08:28Z",115836130,"984e5e6ca13c09397100769e6d336039","db4129d930407fc8",1,1682154508964]],"partial":true}],"partial":true}]}
{"results":[{"statement_id":0,"series":[{"name":"group2_cmdb_level","columns":["_time","_value","bk_trace_id","bk_span_id","bk_trace_value","bk_trace_timestamp"],"values":[["2023-04-22T09:09:28Z",5,"b9cc0e45d58a70b61e8db6fffb5e3376","3d2a373cbeefa1f8",1,1680157900669],["2023-04-22T09:09:28Z",5,"b9cc0e45d58a70b61e8db6fffb5e3376","3d2a373cbeefa1f8",1,1680157900736],["2023-04-22T09:09:28Z",115849354,"ff3d29f3ec4a8b2364d2a5ba7b0751be","66103693e7484b95",1,1682154568967],["2023-04-22T09:09:28Z",115849837,"ff3d29f3ec4a8b2364d2a5ba7b0751be","66103693e7484b95",1,1682154568963],["2023-04-22T09:09:28Z",483,"fe45f0eccdce3e643a77504f6e6bd87a","c72dcc8fac9bcead",1,1682121442937]]}]}]}
`,
		`http://127.0.0.1:80/query?chunk_size=10&chunked=true&db=system&q=select+mean%28%22usage%22%29+as+_value%2C+time+as+_time+from+cpu_summary+where+time+%3E+1677081599999000000+and+time+%3C+1677085659999000000++group+by+time%281m0s%29+limit+100000000+slimit+100000000+tz%28%27UTC%27%29`: `{"results":[{"statement_id":0,"series":[{"name":"cpu_summary","columns":["_time","_value"],"values":[["2023-02-22T15:59:00Z",null],["2023-02-22T16:00:00Z",25.124152312094484],["2023-02-22T16:01:00Z",20.724334166696504],["2023-02-22T16:02:00Z",20.426171484280808],["2023-02-22T16:03:00Z",20.327529103992745]],"partial":true}],"partial":true}]}
{"results":[{"statement_id":0,"series":[{"name":"cpu_summary","columns":["_time","_value"],"values":[["2023-02-22T16:04:00Z",20.468538578157883],["2023-02-22T16:05:00Z",20.25296970605787],["2023-02-22T16:06:00Z",19.9283445874921],["2023-02-22T16:07:00Z",19.612237758778733],["2023-02-22T16:08:00Z",20.187296617920314]],"partial":true}],"partial":true}]}
{"results":[{"statement_id":0,"series":[{"name":"cpu_summary","columns":["_time","_value"],"values":[["2023-02-22T16:09:00Z",20.916380134086413],["2023-02-22T16:10:00Z",22.554908120339377],["2023-02-22T16:11:00Z",20.253084390783837],["2023-02-22T16:12:00Z",20.48536897192481],["2023-02-22T16:13:00Z",20.090785116663426]],"partial":true}],"partial":true}]}
{"results":[{"statement_id":0,"series":[{"name":"cpu_summary","columns":["_time","_value"],"values":[["2023-02-22T16:14:00Z",20.25654085898734],["2023-02-22T16:15:00Z",21.041731249213385],["2023-02-22T16:16:00Z",20.43003902957978],["2023-02-22T16:17:00Z",20.038367095325594],["2023-02-22T16:18:00Z",20.202399021312875]],"partial":true}],"partial":true}]}
{"results":[{"statement_id":0,"series":[{"name":"cpu_summary","columns":["_time","_value"],"values":[["2023-02-22T16:19:00Z",21.37467097743847],["2023-02-22T16:20:00Z",22.651718347719402],["2023-02-22T16:21:00Z",20.301023323252785],["2023-02-22T16:22:00Z",20.451627781431707],["2023-02-22T16:23:00Z",19.891683255113772]],"partial":true}],"partial":true}]}
{"results":[{"statement_id":0,"series":[{"name":"cpu_summary","columns":["_time","_value"],"values":[["2023-02-22T16:24:00Z",20.644901190626083],["2023-02-22T16:25:00Z",20.37609141634239],["2023-02-22T16:26:00Z",20.454340379883195],["2023-02-22T16:27:00Z",19.570824461410087],["2023-02-22T16:28:00Z",20.31326038669719]],"partial":true}],"partial":true}]}
{"results":[{"statement_id":0,"series":[{"name":"cpu_summary","columns":["_time","_value"],"values":[["2023-02-22T16:29:00Z",21.53592697328099],["2023-02-22T16:30:00Z",24.04803475336384],["2023-02-22T16:31:00Z",20.730816789762073],["2023-02-22T16:32:00Z",20.371870403348336],["2023-02-22T16:33:00Z",19.82545696862311]],"partial":true}],"partial":true}]}
{"results":[{"statement_id":0,"series":[{"name":"cpu_summary","columns":["_time","_value"],"values":[["2023-02-22T16:34:00Z",20.320976389889655],["2023-02-22T16:35:00Z",20.567491437854738],["2023-02-22T16:36:00Z",20.934958308411666],["2023-02-22T16:37:00Z",19.90507015314242],["2023-02-22T16:38:00Z",20.37676404541998]],"partial":true}],"partial":true}]}
{"results":[{"statement_id":0,"series":[{"name":"cpu_summary","columns":["_time","_value"],"values":[["2023-02-22T16:39:00Z",20.668093391150975],["2023-02-22T16:40:00Z",21.99879925023976],["2023-02-22T16:41:00Z",20.23986108096937],["2023-02-22T16:42:00Z",21.025451068689662],["2023-02-22T16:43:00Z",24.664738068080318]],"partial":true}],"partial":true}]}
{"results":[{"statement_id":0,"series":[{"name":"cpu_summary","columns":["_time","_value"],"values":[["2023-02-22T16:44:00Z",20.50489535135916],["2023-02-22T16:45:00Z",21.43855141688965],["2023-02-22T16:46:00Z",25.547292511592147],["2023-02-22T16:47:00Z",20.22969132310118],["2023-02-22T16:48:00Z",20.263914410308956]],"partial":true}],"partial":true}]}
{"results":[{"statement_id":0,"series":[{"name":"cpu_summary","columns":["_time","_value"],"values":[["2023-02-22T16:49:00Z",21.046247079107264],["2023-02-22T16:50:00Z",23.639822963990397],["2023-02-22T16:51:00Z",21.84574206076609],["2023-02-22T16:52:00Z",20.25510660626945],["2023-02-22T16:53:00Z",20.17809699916729]],"partial":true}],"partial":true}]}
{"results":[{"statement_id":0,"series":[{"name":"cpu_summary","columns":["_time","_value"],"values":[["2023-02-22T16:54:00Z",19.875349111182004],["2023-02-22T16:55:00Z",20.215643757678873],["2023-02-22T16:56:00Z",19.968096510353472],["2023-02-22T16:57:00Z",19.8493275944543],["2023-02-22T16:58:00Z",20.31881482976456]],"partial":true}],"partial":true}]}
{"results":[{"statement_id":0,"series":[{"name":"cpu_summary","columns":["_time","_value"],"values":[["2023-02-22T16:59:00Z",21.344305007289915],["2023-02-22T17:00:00Z",25.937044373952602],["2023-02-22T17:01:00Z",20.421952975501853],["2023-02-22T17:02:00Z",20.121773311320066],["2023-02-22T17:03:00Z",19.74360429634455]],"partial":true}],"partial":true}]}
{"results":[{"statement_id":0,"series":[{"name":"cpu_summary","columns":["_time","_value"],"values":[["2023-02-22T17:04:00Z",19.90800208328392],["2023-02-22T17:05:00Z",20.48559522490759],["2023-02-22T17:06:00Z",20.0645267193599],["2023-02-22T17:07:00Z",26.77071273642816]]}]}]}
`,
		`http://127.0.0.1:80/query?chunk_size=10&chunked=true&db=system&q=select+mean%28%22rate%22%29+as+_value%2C+time+as+_time+from+cpu_summary+where+time+%3E+1677081599999000000+and+time+%3C+1677085659999000000++group+by+time%281m0s%29+limit+100000000+slimit+100000000+tz%28%27UTC%27%29`: `{"results":[{"statement_id":0,"series":[{"name":"cpu_summary","columns":["_time","_value"],"values":[["2023-02-22T15:59:00Z",null],["2023-02-22T16:00:00Z",25.124152312094484],["2023-02-22T16:01:00Z",20.724334166696504],["2023-02-22T16:02:00Z",20.426171484280808],["2023-02-22T16:03:00Z",20.327529103992745]],"partial":true}],"partial":true}]}
{"results":[{"statement_id":0,"series":[{"name":"cpu_summary","columns":["_time","_value"],"values":[["2023-02-22T16:04:00Z",20.468538578157883],["2023-02-22T16:05:00Z",20.25296970605787],["2023-02-22T16:06:00Z",19.9283445874921],["2023-02-22T16:07:00Z",19.612237758778733],["2023-02-22T16:08:00Z",20.187296617920314]],"partial":true}],"partial":true}]}
{"results":[{"statement_id":0,"series":[{"name":"cpu_summary","columns":["_time","_value"],"values":[["2023-02-22T16:09:00Z",20.916380134086413],["2023-02-22T16:10:00Z",22.554908120339377],["2023-02-22T16:11:00Z",20.253084390783837],["2023-02-22T16:12:00Z",20.48536897192481],["2023-02-22T16:13:00Z",20.090785116663426]],"partial":true}],"partial":true}]}
{"results":[{"statement_id":0,"series":[{"name":"cpu_summary","columns":["_time","_value"],"values":[["2023-02-22T16:14:00Z",20.25654085898734],["2023-02-22T16:15:00Z",21.041731249213385],["2023-02-22T16:16:00Z",20.43003902957978],["2023-02-22T16:17:00Z",20.038367095325594],["2023-02-22T16:18:00Z",20.202399021312875]],"partial":true}],"partial":true}]}
{"results":[{"statement_id":0,"series":[{"name":"cpu_summary","columns":["_time","_value"],"values":[["2023-02-22T16:19:00Z",21.37467097743847],["2023-02-22T16:20:00Z",22.651718347719402],["2023-02-22T16:21:00Z",20.301023323252785],["2023-02-22T16:22:00Z",20.451627781431707],["2023-02-22T16:23:00Z",19.891683255113772]],"partial":true}],"partial":true}]}
{"results":[{"statement_id":0,"series":[{"name":"cpu_summary","columns":["_time","_value"],"values":[["2023-02-22T16:24:00Z",20.644901190626083],["2023-02-22T16:25:00Z",20.37609141634239],["2023-02-22T16:26:00Z",20.454340379883195],["2023-02-22T16:27:00Z",19.570824461410087],["2023-02-22T16:28:00Z",20.31326038669719]],"partial":true}],"partial":true}]}
{"results":[{"statement_id":0,"series":[{"name":"cpu_summary","columns":["_time","_value"],"values":[["2023-02-22T16:29:00Z",21.53592697328099],["2023-02-22T16:30:00Z",24.04803475336384],["2023-02-22T16:31:00Z",20.730816789762073],["2023-02-22T16:32:00Z",20.371870403348336],["2023-02-22T16:33:00Z",19.82545696862311]],"partial":true}],"partial":true}]}
{"results":[{"statement_id":0,"series":[{"name":"cpu_summary","columns":["_time","_value"],"values":[["2023-02-22T16:34:00Z",20.320976389889655],["2023-02-22T16:35:00Z",20.567491437854738],["2023-02-22T16:36:00Z",20.934958308411666],["2023-02-22T16:37:00Z",19.90507015314242],["2023-02-22T16:38:00Z",20.37676404541998]],"partial":true}],"partial":true}]}
{"results":[{"statement_id":0,"series":[{"name":"cpu_summary","columns":["_time","_value"],"values":[["2023-02-22T16:39:00Z",20.668093391150975],["2023-02-22T16:40:00Z",21.99879925023976],["2023-02-22T16:41:00Z",20.23986108096937],["2023-02-22T16:42:00Z",21.025451068689662],["2023-02-22T16:43:00Z",24.664738068080318]],"partial":true}],"partial":true}]}
{"results":[{"statement_id":0,"series":[{"name":"cpu_summary","columns":["_time","_value"],"values":[["2023-02-22T16:44:00Z",20.50489535135916],["2023-02-22T16:45:00Z",21.43855141688965],["2023-02-22T16:46:00Z",25.547292511592147],["2023-02-22T16:47:00Z",20.22969132310118],["2023-02-22T16:48:00Z",20.263914410308956]],"partial":true}],"partial":true}]}
{"results":[{"statement_id":0,"series":[{"name":"cpu_summary","columns":["_time","_value"],"values":[["2023-02-22T16:49:00Z",21.046247079107264],["2023-02-22T16:50:00Z",23.639822963990397],["2023-02-22T16:51:00Z",21.84574206076609],["2023-02-22T16:52:00Z",20.25510660626945],["2023-02-22T16:53:00Z",20.17809699916729]],"partial":true}],"partial":true}]}
{"results":[{"statement_id":0,"series":[{"name":"cpu_summary","columns":["_time","_value"],"values":[["2023-02-22T16:54:00Z",19.875349111182004],["2023-02-22T16:55:00Z",20.215643757678873],["2023-02-22T16:56:00Z",19.968096510353472],["2023-02-22T16:57:00Z",19.8493275944543],["2023-02-22T16:58:00Z",20.31881482976456]],"partial":true}],"partial":true}]}
{"results":[{"statement_id":0,"series":[{"name":"cpu_summary","columns":["_time","_value"],"values":[["2023-02-22T16:59:00Z",21.344305007289915],["2023-02-22T17:00:00Z",25.937044373952602],["2023-02-22T17:01:00Z",20.421952975501853],["2023-02-22T17:02:00Z",20.121773311320066],["2023-02-22T17:03:00Z",19.74360429634455]],"partial":true}],"partial":true}]}
{"results":[{"statement_id":0,"series":[{"name":"cpu_summary","columns":["_time","_value"],"values":[["2023-02-22T17:04:00Z",19.90800208328392],["2023-02-22T17:05:00Z",20.48559522490759],["2023-02-22T17:06:00Z",20.0645267193599],["2023-02-22T17:07:00Z",26.77071273642816]]}]}]}
`,
		`http://127.0.0.1:80/query?chunk_size=10&chunked=true&db=custom_report_aggate&q=select+%22value%22+as+_value%2C+time+as+_time%2C%2A%3A%3Atag+from+bkmonitor_action_notice_api_call_count_total+where+time+%3E+1692584759999000000+and+time+%3C+1692585659999000000+and+%28notice_way%3D%27weixin%27+and+status%3D%27failed%27%29++limit+100000000+slimit+100000000`: `{"results":[{"statement_id":0,"series":[{"name":"bkmonitor_action_notice_api_call_count_total","columns":["_time","_value","job","notice_way","status","target"],"values":[["2023-08-21T02:26:34.603Z",14568,"SLI","weixin","failed","unknown"],["2023-08-21T02:27:33.198Z",14568,"SLI","weixin","failed","unknown"],["2023-08-21T02:28:32.629Z",14568,"SLI","weixin","failed","unknown"],["2023-08-21T02:29:36.848Z",14568,"SLI","weixin","failed","unknown"],["2023-08-21T02:32:35.819Z",14570,"SLI","weixin","failed","unknown"],["2023-08-21T02:32:55.496Z",14569,"SLI","weixin","failed","unknown"],["2023-08-21T02:33:39.496Z",14570,"SLI","weixin","failed","unknown"],["2023-08-21T02:34:43.517Z",14570,"SLI","weixin","failed","unknown"],["2023-08-21T02:37:35.203Z",14570,"SLI","weixin","failed","unknown"],["2023-08-21T02:38:32.111Z",14570,"SLI","weixin","failed","unknown"],["2023-08-21T02:39:32.135Z",14570,"SLI","weixin","failed","unknown"],["2023-08-21T02:40:40.788Z",14570,"SLI","weixin","failed","unknown"]]}]}]}
`,
		`victoria_metric/api`: `{"result": true, "code":"00", "data":{}}`,
		`http://127.0.0.1:80/query?chunk_size=10&chunked=true&db=system&q=select+count%28%22rate%22%29+as+_value%2C+time+as+_time+from+cpu_summary+where+time+%3E+1677081599999000000+and+time+%3C+1677085659999000000++group+by+time%281m0s%29+limit+100000000+slimit+100000000+tz%28%27UTC%27%29`: `{"results":[{"statement_id":0,"series":[{"name":"cpu_summary","columns":["_time","_value"],"values":[["2023-02-22T15:59:00Z",null],["2023-02-22T16:00:00Z",25.124152312094484],["2023-02-22T16:01:00Z",20.724334166696504],["2023-02-22T16:02:00Z",20.426171484280808],["2023-02-22T16:03:00Z",20.327529103992745]],"partial":true}],"partial":true}]}
`,
		`http://127.0.0.1:80/query?chunk_size=10&chunked=true&db=system&q=select+count%28%22usage%22%29+as+_value%2C+time+as+_time+from+cpu_summary+where+time+%3E+1677081599999000000+and+time+%3C+1677085659999000000++group+by+time%281m0s%29+limit+100000000+slimit+100000000+tz%28%27UTC%27%29`: `{"results":[{"statement_id":0,"series":[{"name":"cpu_summary","columns":["_time","_value"],"values":[["2023-02-22T15:59:00Z",null],["2023-02-22T16:00:00Z",25.124152312094484],["2023-02-22T16:01:00Z",20.724334166696504],["2023-02-22T16:02:00Z",20.426171484280808],["2023-02-22T16:03:00Z",20.327529103992745]],"partial":true}],"partial":true}]}
`,
	}, log.OtLogger)

	tsdb.SetStorage(consul.VictoriaMetricsStorageType, &tsdb.Storage{
		Type: consul.VictoriaMetricsStorageType,
		Instance: &victoriaMetrics.Instance{
			Ctx:                  ctx,
			Address:              "victoria_metric",
			UriPath:              "api",
			Curl:                 mockCurl,
			InfluxCompatible:     true,
			UseNativeOr:          true,
			AuthenticationMethod: "token",
		},
	})
	tsdb.SetStorage(strconv.FormatInt(victoriaMetricsStorageId, 10), &tsdb.Storage{
		Type: consul.VictoriaMetricsStorageType,
		Instance: &victoriaMetrics.Instance{
			Ctx:                  ctx,
			Address:              "victoria_metric",
			UriPath:              "api",
			Curl:                 mockCurl,
			InfluxCompatible:     true,
			UseNativeOr:          true,
			AuthenticationMethod: "token",
		},
	})
	tsdb.SetStorage(strconv.FormatInt(influxdbStorageId, 10), &tsdb.Storage{
		Type: consul.InfluxDBStorageType,
		Instance: tsdbInfluxdb.NewInstance(
			context.TODO(),
			tsdbInfluxdb.Options{
				Host:      "127.0.0.1",
				Port:      80,
				Curl:      mockCurl,
				ChunkSize: 10,
				MaxSlimit: 1e8,
				MaxLimit:  1e8,
				Timeout:   time.Hour,
			},
		),
	})

	mock.SetRedisClient(context.TODO(), "test")
	return mockCurl
}

func TestQueryTs(t *testing.T) {
	ctx := context.Background()
	log.InitTestLogger()
	mockData(ctx, "handler_test", "handler_test")

	testCases := map[string]struct {
		query  string
		result string
	}{
		"test query": {
			query:  `{"space_uid":"influxdb","query_list":[{"data_source":"","table_id":"system.cpu_summary","field_name":"usage","field_list":null,"function":[{"method":"mean","without":false,"dimensions":[],"position":0,"args_list":null,"vargs_list":null}],"time_aggregation":{"function":"avg_over_time","window":"60s","position":0,"vargs_list":null},"reference_name":"a","dimensions":[],"limit":0,"timestamp":null,"start_or_end":0,"vector_offset":0,"offset":"","offset_forward":false,"slimit":0,"soffset":0,"conditions":{"field_list":[],"condition_list":[]},"keep_columns":["_time","a"]}],"metric_merge":"a","result_columns":null,"start_time":"1677081600","end_time":"1677085600","step":"60s"}`,
			result: `{"series":[{"name":"_result0","metric_name":"","columns":["_time","_value"],"types":["float","float"],"group_keys":[],"group_values":[],"values":[[1677081600000,25.124152312094484],[1677081660000,20.724334166696504],[1677081720000,20.426171484280808],[1677081780000,20.327529103992745],[1677081840000,20.468538578157883],[1677081900000,20.25296970605787],[1677081960000,19.9283445874921],[1677082020000,19.612237758778733],[1677082080000,20.187296617920314],[1677082140000,20.916380134086413],[1677082200000,22.554908120339377],[1677082260000,20.253084390783837],[1677082320000,20.48536897192481],[1677082380000,20.090785116663426],[1677082440000,20.25654085898734],[1677082500000,21.041731249213385],[1677082560000,20.43003902957978],[1677082620000,20.038367095325594],[1677082680000,20.202399021312875],[1677082740000,21.37467097743847],[1677082800000,22.651718347719402],[1677082860000,20.301023323252785],[1677082920000,20.451627781431707],[1677082980000,19.891683255113772],[1677083040000,20.644901190626083],[1677083100000,20.37609141634239],[1677083160000,20.454340379883195],[1677083220000,19.570824461410087],[1677083280000,20.31326038669719],[1677083340000,21.53592697328099],[1677083400000,24.04803475336384],[1677083460000,20.730816789762073],[1677083520000,20.371870403348336],[1677083580000,19.82545696862311],[1677083640000,20.320976389889655],[1677083700000,20.567491437854738],[1677083760000,20.934958308411666],[1677083820000,19.90507015314242],[1677083880000,20.37676404541998],[1677083940000,20.668093391150975],[1677084000000,21.99879925023976],[1677084060000,20.23986108096937],[1677084120000,21.025451068689662],[1677084180000,24.664738068080318],[1677084240000,20.50489535135916],[1677084300000,21.43855141688965],[1677084360000,25.547292511592147],[1677084420000,20.22969132310118],[1677084480000,20.263914410308956],[1677084540000,21.046247079107264],[1677084600000,23.639822963990397],[1677084660000,21.84574206076609],[1677084720000,20.25510660626945],[1677084780000,20.17809699916729],[1677084840000,19.875349111182004],[1677084900000,20.215643757678873],[1677084960000,19.968096510353472],[1677085020000,19.8493275944543],[1677085080000,20.31881482976456],[1677085140000,21.344305007289915],[1677085200000,25.937044373952602],[1677085260000,20.421952975501853],[1677085320000,20.121773311320066],[1677085380000,19.74360429634455],[1677085440000,19.90800208328392],[1677085500000,20.48559522490759],[1677085560000,20.0645267193599]]}]}`,
		},
		"test query by different metric dims": {
			query: `{
	"space_uid": "influxdb",
	"query_list": [{
		"data_source": "",
		"table_id": "",
		"field_name": "bk_split_measurement",
		"field_list": null,
		"function": [{
			"method": "max",
			"without": false,
			"dimensions": ["bcs_cluster_id", "node"],
			"dimensions": ["bcs_cluster_id", "node", "pod_name"],
			"position": 0,
			"args_list": null,
			"vargs_list": null
		}],
		"time_aggregation": {
			"function": "",
			"window": "",
			"position": 0,
			"vargs_list": null
		},
		"reference_name": "a",
		"dimensions": null,
		"limit": 0,
		"timestamp": null,
		"start_or_end": 0,
		"vector_offset": 0,
		"offset": "",
		"offset_forward": false,
		"slimit": 0,
		"soffset": 0,
		"conditions": {
			"field_list": [{
				"field_name": "pod_name",
				"value": ["kube-apiserver"],
				"op": "req"
			}, {
				"field_name": "bcs_cluster_id",
				"value": ["test"],
				"op": "eq"
			}],
			"condition_list": ["and", "and"]
		},
		"keep_columns": null
	}, {
		"data_source": "",
		"table_id": "",
		"field_name": "kube_node_status_capacity_cpu_cores",
		"field_list": null,
		"function": [{
			"method": "mean",
			"without": false,
			"dimensions": ["bcs_cluster_id", "node"],
			"position": 0,
			"args_list": null,
			"vargs_list": null
		}],
		"time_aggregation": {
			"function": "",
			"window": "",
			"position": 0,
			"vargs_list": null
		},
		"reference_name": "b",
		"dimensions": null,
		"limit": 0,
		"timestamp": null,
		"start_or_end": 0,
		"vector_offset": 0,
		"offset": "",
		"offset_forward": false,
		"slimit": 0,
		"soffset": 0,
		"conditions": {
			"field_list": [{
				"field_name": "bcs_cluster_id",
				"value": ["test"],
				"op": "eq"
			}],
			"condition_list": ["and"]
		},
		"keep_columns": null
	}],
	"metric_merge": "a/b",
	"result_columns": null,
	"start_time": "1682585834",
	"end_time": "1682587634",
	"step": "60s"
}`,
			result: ``,
		},
		"test lost sample in increase": {
			query:  `{"space_uid":"a_100147","query_list":[{"data_source":"bkmonitor","table_id":"custom_report_aggate.base","field_name":"bkmonitor_action_notice_api_call_count_total","field_list":null,"function":null,"time_aggregation":{"function":"increase","window":"5m0s","position":0,"vargs_list":null},"reference_name":"a","dimensions":null,"limit":0,"timestamp":null,"start_or_end":0,"vector_offset":0,"offset":"","offset_forward":false,"slimit":0,"soffset":0,"conditions":{"field_list":[{"field_name":"notice_way","value":["weixin"],"op":"eq"},{"field_name":"status","value":["failed"],"op":"eq"}],"condition_list":["and"]},"keep_columns":null}],"metric_merge":"a","result_columns":null,"start_time":"1692585000","end_time":"1692585600","step":"60s"}`,
			result: `{"series":[{"name":"_result0","metric_name":"","columns":["_time","_value"],"types":["float","float"],"group_keys":["job","notice_way","status","target"],"group_values":["SLI","weixin","failed","unknown"],"values":[[1692585000000,0],[1692585060000,0],[1692585120000,16629.322052596937],[1692585180000,18016.221027991163],[1692585240000,18878.885417156103],[1692585300000,19426.666666666664],[1692585360000,21085.29945653025],[1692585420000,0],[1692585480000,0],[1692585540000,0],[1692585600000,0]]}]}`,
		},
		"test query support fuzzy __name__": {
			query: `{
    "space_uid": "influxdb",
    "query_list": [
        {
            "data_source": "",
            "table_id": "system.cpu_summary",
            "field_name": ".*",
			"is_regexp": true,
            "field_list": null,
            "function": [
                {
                    "method": "mean",
                    "without": false,
                    "dimensions": [],
                    "position": 0,
                    "args_list": null,
                    "vargs_list": null
                }
            ],
            "time_aggregation": {
                "function": "avg_over_time",
                "window": "60s",
                "position": 0,
                "vargs_list": null
            },
            "reference_name": "a",
            "dimensions": [],
            "limit": 0,
            "timestamp": null,
            "start_or_end": 0,
            "vector_offset": 0,
            "offset": "",
            "offset_forward": false,
            "slimit": 0,
            "soffset": 0,
            "conditions": {
                "field_list": [],
                "condition_list": []
            },
            "keep_columns": [
                "_time",
                "a"
            ]
        }
    ],
    "metric_merge": "a",
    "result_columns": null,
    "start_time": "1677081600",
    "end_time": "1677085600",
    "step": "60s"
}`,
			result: `{"series":[{"name":"_result0","metric_name":"","columns":["_time","_value"],"types":["float","float"],"group_keys":[],"group_values":[],"values":[[1677081600000,25.124152312094484],[1677081660000,20.724334166696504],[1677081720000,20.426171484280808],[1677081780000,20.327529103992745],[1677081840000,20.468538578157883],[1677081900000,20.25296970605787],[1677081960000,19.9283445874921],[1677082020000,19.612237758778733],[1677082080000,20.187296617920314],[1677082140000,20.916380134086413],[1677082200000,22.554908120339377],[1677082260000,20.253084390783837],[1677082320000,20.48536897192481],[1677082380000,20.090785116663426],[1677082440000,20.25654085898734],[1677082500000,21.041731249213385],[1677082560000,20.43003902957978],[1677082620000,20.038367095325594],[1677082680000,20.202399021312875],[1677082740000,21.37467097743847],[1677082800000,22.651718347719402],[1677082860000,20.301023323252785],[1677082920000,20.451627781431707],[1677082980000,19.891683255113772],[1677083040000,20.644901190626083],[1677083100000,20.37609141634239],[1677083160000,20.454340379883195],[1677083220000,19.570824461410087],[1677083280000,20.31326038669719],[1677083340000,21.53592697328099],[1677083400000,24.04803475336384],[1677083460000,20.730816789762073],[1677083520000,20.371870403348336],[1677083580000,19.82545696862311],[1677083640000,20.320976389889655],[1677083700000,20.567491437854738],[1677083760000,20.934958308411666],[1677083820000,19.90507015314242],[1677083880000,20.37676404541998],[1677083940000,20.668093391150975],[1677084000000,21.99879925023976],[1677084060000,20.23986108096937],[1677084120000,21.025451068689662],[1677084180000,24.664738068080318],[1677084240000,20.50489535135916],[1677084300000,21.43855141688965],[1677084360000,25.547292511592147],[1677084420000,20.22969132310118],[1677084480000,20.263914410308956],[1677084540000,21.046247079107264],[1677084600000,23.639822963990397],[1677084660000,21.84574206076609],[1677084720000,20.25510660626945],[1677084780000,20.17809699916729],[1677084840000,19.875349111182004],[1677084900000,20.215643757678873],[1677084960000,19.968096510353472],[1677085020000,19.8493275944543],[1677085080000,20.31881482976456],[1677085140000,21.344305007289915],[1677085200000,25.937044373952602],[1677085260000,20.421952975501853],[1677085320000,20.121773311320066],[1677085380000,19.74360429634455],[1677085440000,19.90800208328392],[1677085500000,20.48559522490759],[1677085560000,20.0645267193599]]}]}`,
		},
		"test query support fuzzy __name__ with count": {
			query: `{
    "space_uid": "influxdb",
    "query_list": [
        {
            "data_source": "",
            "table_id": "system.cpu_summary",
            "field_name": ".*",
			"is_regexp": true,
            "field_list": null,
            "function": [
                {
                    "method": "sum",
                    "without": false,
                    "dimensions": [],
                    "position": 0,
                    "args_list": null,
                    "vargs_list": null
                }
            ],
            "time_aggregation": {
                "function": "count_over_time",
                "window": "60s",
                "position": 0,
                "vargs_list": null
            },
            "reference_name": "a",
            "dimensions": [],
            "limit": 0,
            "timestamp": null,
            "start_or_end": 0,
            "vector_offset": 0,
            "offset": "",
            "offset_forward": false,
            "slimit": 0,
            "soffset": 0,
            "conditions": {
                "field_list": [],
                "condition_list": []
            },
            "keep_columns": [
                "_time",
                "a"
            ]
        }
    ],
    "metric_merge": "a",
    "result_columns": null,
    "start_time": "1677081600",
    "end_time": "1677085600",
    "step": "60s"
}`,
			result: `{"series":[{"name":"_result0","metric_name":"","columns":["_time","_value"],"types":["float","float"],"group_keys":[],"group_values":[],"values":[[1677081600000,25],[1677081660000,20],[1677081720000,20],[1677081780000,20]]}]}`,
		},
	}

	for name, c := range testCases {
		t.Run(name, func(t *testing.T) {
			ctx = metadata.InitHashID(ctx)

			body := []byte(c.query)
			query := &structured.QueryTs{}
			err := json.Unmarshal(body, query)
			assert.Nil(t, err)

			res, err := queryTs(ctx, query)
			assert.Nil(t, err)
			out, err := json.Marshal(res)
			assert.Nil(t, err)
			actual := string(out)
			fmt.Printf("ActualResult: %v\n", actual)
			assert.Equal(t, c.result, actual)
		})
	}
}

// TestQueryExemplar comment lint rebel
func TestQueryExemplar(t *testing.T) {
	ctx := context.Background()
	log.InitTestLogger()
	mockData(ctx, "handler_test", "handler_test")

	body := []byte(`{"space_uid":"a_7","query_list":[{"data_source":"","table_id":"pushgateway_bkmonitor_unify_query.group2_cmdb_level","field_name":"unify_query_request_count_total","field_list":["bk_trace_id","bk_span_id","bk_trace_value","bk_trace_timestamp"],"function":null,"time_aggregation":{"function":"","window":"","position":0,"vargs_list":null},"reference_name":"","dimensions":null,"limit":0,"timestamp":null,"start_or_end":0,"vector_offset":0,"offset":"","offset_forward":false,"slimit":0,"soffset":0,"conditions":{"field_list":[{"field_name":"bk_obj_id","value":["module"],"op":"contains"},{"field_name":"ip","value":["127.0.0.2"],"op":"contains"},{"field_name":"bk_inst_id","value":["14261"],"op":"contains"},{"field_name":"bk_biz_id","value":["7"],"op":"contains"}],"condition_list":["and","and","and"]},"keep_columns":null}],"metric_merge":"","result_columns":null,"start_time":"1682149980","end_time":"1682154605","step":"","down_sample_range":"1m"}`)

	query := &structured.QueryTs{}
	err := json.Unmarshal(body, query)
	assert.Nil(t, err)

	res, err := queryExemplar(ctx, query)
	assert.Nil(t, err)
	out, err := json.Marshal(res)
	assert.Nil(t, err)
	actual := string(out)
	assert.Equal(t, `{"series":[{"name":"_result0","metric_name":"metric_value","columns":["_time","_value","bk_trace_id","bk_span_id","bk_trace_value","bk_trace_timestamp"],"types":["string","float","string","string","float","float"],"group_keys":[],"group_values":[],"values":[["2023-04-22T07:53:28Z",114938716,"d8952469b9014ed6b36c19d396b15c61","0a97123ee5ad7fd8",1,1682150008967],["2023-04-22T07:53:28Z",5,"b9cc0e45d58a70b61e8db6fffb5e3376","3d2a373cbeefa1f8",1,1680157900736],["2023-04-22T07:53:28Z",5,"b9cc0e45d58a70b61e8db6fffb5e3376","3d2a373cbeefa1f8",1,1680157900669],["2023-04-22T07:53:28Z",483,"fe45f0eccdce3e643a77504f6e6bd87a","c72dcc8fac9bcead",1,1682121442937],["2023-04-22T07:53:28Z",114939201,"771073eb573336a6d3365022a512d6d8","fca46f1c065452e8",1,1682150008969],["2023-04-22T07:54:28Z",114949368,"5b4931bbeb7bf497ff46d9cd9579ab60","0b0713e4e0106e55",1,1682150068965],["2023-04-22T07:54:28Z",114949853,"7c3c66f8763071d315fe8136bf8ff35c","159d9534754dc66d",1,1682150068965],["2023-04-22T07:54:28Z",5,"b9cc0e45d58a70b61e8db6fffb5e3376","3d2a373cbeefa1f8",1,1680157900669],["2023-04-22T07:54:28Z",5,"b9cc0e45d58a70b61e8db6fffb5e3376","3d2a373cbeefa1f8",1,1680157900736],["2023-04-22T07:54:28Z",483,"fe45f0eccdce3e643a77504f6e6bd87a","c72dcc8fac9bcead",1,1682121442937],["2023-04-22T07:55:28Z",5,"b9cc0e45d58a70b61e8db6fffb5e3376","3d2a373cbeefa1f8",1,1680157900736],["2023-04-22T07:55:28Z",5,"b9cc0e45d58a70b61e8db6fffb5e3376","3d2a373cbeefa1f8",1,1680157900669],["2023-04-22T07:55:28Z",114959046,"c9659d0b28bdb0c8afbd21aedd6bacd3","94bc25ffa3cc44e5",1,1682150128965],["2023-04-22T07:55:28Z",114959529,"c9659d0b28bdb0c8afbd21aedd6bacd3","94bc25ffa3cc44e5",1,1682150128962],["2023-04-22T07:55:28Z",483,"fe45f0eccdce3e643a77504f6e6bd87a","c72dcc8fac9bcead",1,1682121442937],["2023-04-22T07:56:28Z",114968813,"5def2a6568efe57199022da6f7cfcf3f","1d761b6cc2aabe5e",1,1682150188964],["2023-04-22T07:56:28Z",5,"b9cc0e45d58a70b61e8db6fffb5e3376","3d2a373cbeefa1f8",1,1680157900736],["2023-04-22T07:56:28Z",5,"b9cc0e45d58a70b61e8db6fffb5e3376","3d2a373cbeefa1f8",1,1680157900669],["2023-04-22T07:56:28Z",114969300,"ca18ec94669be35fee1b4ae4a2e3df2a","c113aa392812404a",1,1682150188968],["2023-04-22T07:56:28Z",483,"fe45f0eccdce3e643a77504f6e6bd87a","c72dcc8fac9bcead",1,1682121442937],["2023-04-22T07:57:28Z",114986134,"ab5b57bea973133a5cb1f89ee93ffd5a","191d6c2087b110de",1,1682150248965],["2023-04-22T07:57:28Z",5,"b9cc0e45d58a70b61e8db6fffb5e3376","3d2a373cbeefa1f8",1,1680157900669],["2023-04-22T07:57:28Z",5,"b9cc0e45d58a70b61e8db6fffb5e3376","3d2a373cbeefa1f8",1,1680157900736],["2023-04-22T07:57:28Z",114986622,"032fa9e22eaa486349f3a9d8ac1a0c76","7832acea944dc180",1,1682150248967],["2023-04-22T07:57:28Z",483,"fe45f0eccdce3e643a77504f6e6bd87a","c72dcc8fac9bcead",1,1682121442937],["2023-04-22T07:58:28Z",5,"b9cc0e45d58a70b61e8db6fffb5e3376","3d2a373cbeefa1f8",1,1680157900736],["2023-04-22T07:58:28Z",5,"b9cc0e45d58a70b61e8db6fffb5e3376","3d2a373cbeefa1f8",1,1680157900669],["2023-04-22T07:58:28Z",114997601,"0bd0b98c89250d1ab3e4fc77cdc9d619","4d3a86e07ac11e04",1,1682150308961],["2023-04-22T07:58:28Z",114998085,"09aeca94699ae82eec038c85573b68c4","687b908edb32b09f",1,1682150308967],["2023-04-22T07:58:28Z",483,"fe45f0eccdce3e643a77504f6e6bd87a","c72dcc8fac9bcead",1,1682121442937],["2023-04-22T07:59:28Z",5,"b9cc0e45d58a70b61e8db6fffb5e3376","3d2a373cbeefa1f8",1,1680157900669],["2023-04-22T07:59:28Z",5,"b9cc0e45d58a70b61e8db6fffb5e3376","3d2a373cbeefa1f8",1,1680157900736],["2023-04-22T07:59:28Z",483,"fe45f0eccdce3e643a77504f6e6bd87a","c72dcc8fac9bcead",1,1682121442937],["2023-04-22T07:59:28Z",115009204,"595fb8f3671365cc1ad920d30a7c9c6e","d1f36e8cbdb25ce8",1,1682150368961],["2023-04-22T07:59:28Z",115008721,"595fb8f3671365cc1ad920d30a7c9c6e","d1f36e8cbdb25ce8",1,1682150368964],["2023-04-22T08:00:28Z",115021473,"5a6dbfa27835ac9b22d8a795477e3155","1954ae8cddc3a6fc",1,1682150428955],["2023-04-22T08:00:28Z",115020990,"5a6dbfa27835ac9b22d8a795477e3155","1954ae8cddc3a6fc",1,1682150428959],["2023-04-22T08:00:28Z",5,"b9cc0e45d58a70b61e8db6fffb5e3376","3d2a373cbeefa1f8",1,1680157900736],["2023-04-22T08:00:28Z",5,"b9cc0e45d58a70b61e8db6fffb5e3376","3d2a373cbeefa1f8",1,1680157900669],["2023-04-22T08:00:28Z",483,"fe45f0eccdce3e643a77504f6e6bd87a","c72dcc8fac9bcead",1,1682121442937],["2023-04-22T08:01:28Z",115031442,"0ae45ad8874d96426b65416a67c82531","1c7968f7293a0af2",1,1682150488966],["2023-04-22T08:01:28Z",115031925,"0ae45ad8874d96426b65416a67c82531","1c7968f7293a0af2",1,1682150488960],["2023-04-22T08:01:28Z",5,"b9cc0e45d58a70b61e8db6fffb5e3376","3d2a373cbeefa1f8",1,1680157900669],["2023-04-22T08:01:28Z",5,"b9cc0e45d58a70b61e8db6fffb5e3376","3d2a373cbeefa1f8",1,1680157900736],["2023-04-22T08:01:28Z",483,"fe45f0eccdce3e643a77504f6e6bd87a","c72dcc8fac9bcead",1,1682121442937],["2023-04-22T08:02:28Z",115042237,"dac723082fea9d0863af70e751ef565e","34eb4eb32a60309e",1,1682150548960],["2023-04-22T08:02:28Z",115042720,"dac723082fea9d0863af70e751ef565e","34eb4eb32a60309e",1,1682150548958],["2023-04-22T08:02:28Z",5,"b9cc0e45d58a70b61e8db6fffb5e3376","3d2a373cbeefa1f8",1,1680157900736],["2023-04-22T08:02:28Z",5,"b9cc0e45d58a70b61e8db6fffb5e3376","3d2a373cbeefa1f8",1,1680157900669],["2023-04-22T08:02:28Z",483,"fe45f0eccdce3e643a77504f6e6bd87a","c72dcc8fac9bcead",1,1682121442937],["2023-04-22T08:03:28Z",5,"b9cc0e45d58a70b61e8db6fffb5e3376","3d2a373cbeefa1f8",1,1680157900669],["2023-04-22T08:03:28Z",5,"b9cc0e45d58a70b61e8db6fffb5e3376","3d2a373cbeefa1f8",1,1680157900736],["2023-04-22T08:03:28Z",115054635,"2f5205ecfff84e47bd6331e54e4d3e40","6fc8350f2318a7ca",1,1682150608962],["2023-04-22T08:03:28Z",483,"fe45f0eccdce3e643a77504f6e6bd87a","c72dcc8fac9bcead",1,1682121442937],["2023-04-22T08:03:28Z",115054151,"c4ed02cb38548d62bfae43dcd42a4b55","dfb56f2c0a0deb30",1,1682150608965],["2023-04-22T08:04:28Z",5,"b9cc0e45d58a70b61e8db6fffb5e3376","3d2a373cbeefa1f8",1,1680157900736],["2023-04-22T08:04:28Z",5,"b9cc0e45d58a70b61e8db6fffb5e3376","3d2a373cbeefa1f8",1,1680157900669],["2023-04-22T08:04:28Z",115063742,"2e572a096c8cf7e5a41e399c638b0e04","5b4471f3c41cb3b8",1,1682150668968],["2023-04-22T08:04:28Z",115063258,"32d7b9135f692c1628c9e3ba337d3a84","6a445c21f73bc40a",1,1682150668957],["2023-04-22T08:04:28Z",483,"fe45f0eccdce3e643a77504f6e6bd87a","c72dcc8fac9bcead",1,1682121442937],["2023-04-22T08:05:28Z",5,"b9cc0e45d58a70b61e8db6fffb5e3376","3d2a373cbeefa1f8",1,1680157900736],["2023-04-22T08:05:28Z",5,"b9cc0e45d58a70b61e8db6fffb5e3376","3d2a373cbeefa1f8",1,1680157900669],["2023-04-22T08:05:28Z",115079908,"bbf470769dbed5ce874134f989116bf5","6a24c9711646a433",1,1682150728966],["2023-04-22T08:05:28Z",115079419,"a6bc1c857d21aeba6951cd290ede7d6d","a1192477fcc2c445",1,1682150728957],["2023-04-22T08:05:28Z",483,"fe45f0eccdce3e643a77504f6e6bd87a","c72dcc8fac9bcead",1,1682121442937],["2023-04-22T08:06:28Z",115089527,"c583995aac74569636719ebc2dcf414a","10d77bd592504036",1,1682150788967],["2023-04-22T08:06:28Z",115090010,"c583995aac74569636719ebc2dcf414a","10d77bd592504036",1,1682150788964],["2023-04-22T08:06:28Z",5,"b9cc0e45d58a70b61e8db6fffb5e3376","3d2a373cbeefa1f8",1,1680157900736],["2023-04-22T08:06:28Z",5,"b9cc0e45d58a70b61e8db6fffb5e3376","3d2a373cbeefa1f8",1,1680157900669],["2023-04-22T08:06:28Z",483,"fe45f0eccdce3e643a77504f6e6bd87a","c72dcc8fac9bcead",1,1682121442937],["2023-04-22T08:07:28Z",5,"b9cc0e45d58a70b61e8db6fffb5e3376","3d2a373cbeefa1f8",1,1680157900669],["2023-04-22T08:07:28Z",5,"b9cc0e45d58a70b61e8db6fffb5e3376","3d2a373cbeefa1f8",1,1680157900736],["2023-04-22T08:07:28Z",483,"fe45f0eccdce3e643a77504f6e6bd87a","c72dcc8fac9bcead",1,1682121442937],["2023-04-22T08:07:28Z",115104143,"3944a09230dcf8b027c332b6b760a4f6","eb7bc4cd762e225c",1,1682150848966],["2023-04-22T08:07:28Z",115104626,"3944a09230dcf8b027c332b6b760a4f6","eb7bc4cd762e225c",1,1682150848963],["2023-04-22T08:08:28Z",5,"b9cc0e45d58a70b61e8db6fffb5e3376","3d2a373cbeefa1f8",1,1680157900736],["2023-04-22T08:08:28Z",5,"b9cc0e45d58a70b61e8db6fffb5e3376","3d2a373cbeefa1f8",1,1680157900669],["2023-04-22T08:08:28Z",115117650,"392ba52dda51ed66211c49fea3adfff0","44d3761ef5df2a60",1,1682150908968],["2023-04-22T08:08:28Z",115117162,"689739026da9b228529a3ebb63fb3756","6636e804a8c7f830",1,1682150908968],["2023-04-22T08:08:28Z",483,"fe45f0eccdce3e643a77504f6e6bd87a","c72dcc8fac9bcead",1,1682121442937],["2023-04-22T08:09:28Z",115126002,"f2d171da57dae50fb9c7af0e04655937","2515b8271d896683",1,1682150968878],["2023-04-22T08:09:28Z",115125519,"c084597a13d5a368329adf5791a9bd5b","2d7a037191f6825b",1,1682150968884],["2023-04-22T08:09:28Z",5,"b9cc0e45d58a70b61e8db6fffb5e3376","3d2a373cbeefa1f8",1,1680157900736],["2023-04-22T08:09:28Z",5,"b9cc0e45d58a70b61e8db6fffb5e3376","3d2a373cbeefa1f8",1,1680157900669],["2023-04-22T08:09:28Z",483,"fe45f0eccdce3e643a77504f6e6bd87a","c72dcc8fac9bcead",1,1682121442937],["2023-04-22T08:10:28Z",5,"b9cc0e45d58a70b61e8db6fffb5e3376","3d2a373cbeefa1f8",1,1680157900669],["2023-04-22T08:10:28Z",5,"b9cc0e45d58a70b61e8db6fffb5e3376","3d2a373cbeefa1f8",1,1680157900736],["2023-04-22T08:10:28Z",115136231,"aef23b75f180c0f6b80b052e1c5749ad","41f16325f7ec7207",1,1682151028962],["2023-04-22T08:10:28Z",115135748,"2a9a2c8c5f6f7b4c7bc64db82cc25ece","5c36f565160affe7",1,1682151028969],["2023-04-22T08:10:28Z",483,"fe45f0eccdce3e643a77504f6e6bd87a","c72dcc8fac9bcead",1,1682121442937],["2023-04-22T08:11:28Z",115149569,"1586056eee1d191386d8784d7b3f3f34","0ac1f67fb5dc05c7",1,1682151088970],["2023-04-22T08:11:28Z",5,"b9cc0e45d58a70b61e8db6fffb5e3376","3d2a373cbeefa1f8",1,1680157900669],["2023-04-22T08:11:28Z",5,"b9cc0e45d58a70b61e8db6fffb5e3376","3d2a373cbeefa1f8",1,1680157900736],["2023-04-22T08:11:28Z",483,"fe45f0eccdce3e643a77504f6e6bd87a","c72dcc8fac9bcead",1,1682121442937],["2023-04-22T08:11:28Z",115149085,"fb5227061604428741a1a45303321abd","e1b026cffa189a0d",1,1682151088967],["2023-04-22T08:12:28Z",115163411,"aceec42255f7f4e5e157530531dceec7","1c217159f11008b5",1,1682151148964],["2023-04-22T08:12:28Z",115162928,"aceec42255f7f4e5e157530531dceec7","1c217159f11008b5",1,1682151148967],["2023-04-22T08:12:28Z",5,"b9cc0e45d58a70b61e8db6fffb5e3376","3d2a373cbeefa1f8",1,1680157900736],["2023-04-22T08:12:28Z",5,"b9cc0e45d58a70b61e8db6fffb5e3376","3d2a373cbeefa1f8",1,1680157900669],["2023-04-22T08:12:28Z",483,"fe45f0eccdce3e643a77504f6e6bd87a","c72dcc8fac9bcead",1,1682121442937],["2023-04-22T08:13:28Z",115173673,"1acd32ff4227a91bcbe2e8a4f2d1e0cf","188222897a849cbf",1,1682151208175],["2023-04-22T08:13:28Z",115174156,"1acd32ff4227a91bcbe2e8a4f2d1e0cf","188222897a849cbf",1,1682151208171],["2023-04-22T08:13:28Z",5,"b9cc0e45d58a70b61e8db6fffb5e3376","3d2a373cbeefa1f8",1,1680157900669],["2023-04-22T08:13:28Z",5,"b9cc0e45d58a70b61e8db6fffb5e3376","3d2a373cbeefa1f8",1,1680157900736],["2023-04-22T08:13:28Z",483,"fe45f0eccdce3e643a77504f6e6bd87a","c72dcc8fac9bcead",1,1682121442937],["2023-04-22T08:14:28Z",115181241,"8ab09a1fba0a83675f5213f28ecf7ab0","048a63198da516d7",1,1682151268964],["2023-04-22T08:14:28Z",115181724,"8ab09a1fba0a83675f5213f28ecf7ab0","048a63198da516d7",1,1682151268961],["2023-04-22T08:14:28Z",5,"b9cc0e45d58a70b61e8db6fffb5e3376","3d2a373cbeefa1f8",1,1680157900736],["2023-04-22T08:14:28Z",5,"b9cc0e45d58a70b61e8db6fffb5e3376","3d2a373cbeefa1f8",1,1680157900669],["2023-04-22T08:14:28Z",483,"fe45f0eccdce3e643a77504f6e6bd87a","c72dcc8fac9bcead",1,1682121442937],["2023-04-22T08:15:28Z",115198050,"b183c974d457eceedba600a7ae7293bb","16375e22aa7686d8",1,1682151328948],["2023-04-22T08:15:28Z",115197567,"b183c974d457eceedba600a7ae7293bb","16375e22aa7686d8",1,1682151328951],["2023-04-22T08:15:28Z",5,"b9cc0e45d58a70b61e8db6fffb5e3376","3d2a373cbeefa1f8",1,1680157900669],["2023-04-22T08:15:28Z",5,"b9cc0e45d58a70b61e8db6fffb5e3376","3d2a373cbeefa1f8",1,1680157900736],["2023-04-22T08:15:28Z",483,"fe45f0eccdce3e643a77504f6e6bd87a","c72dcc8fac9bcead",1,1682121442937],["2023-04-22T08:16:28Z",115210906,"dc9d05c9878bc4e2dcbe17b9d9c92bc6","006c18da99f83a21",1,1682151388967],["2023-04-22T08:16:28Z",115211389,"76a0c8887915c5f374382c88b787392e","15a9434f4310b900",1,1682151388962],["2023-04-22T08:16:28Z",5,"b9cc0e45d58a70b61e8db6fffb5e3376","3d2a373cbeefa1f8",1,1680157900669],["2023-04-22T08:16:28Z",5,"b9cc0e45d58a70b61e8db6fffb5e3376","3d2a373cbeefa1f8",1,1680157900736],["2023-04-22T08:16:28Z",483,"fe45f0eccdce3e643a77504f6e6bd87a","c72dcc8fac9bcead",1,1682121442937],["2023-04-22T08:17:28Z",115222732,"5650177cd1f79ae792761118f91d71b4","2291ee695308c91a",1,1682151448859],["2023-04-22T08:17:28Z",115223215,"5650177cd1f79ae792761118f91d71b4","2291ee695308c91a",1,1682151448855],["2023-04-22T08:17:28Z",5,"b9cc0e45d58a70b61e8db6fffb5e3376","3d2a373cbeefa1f8",1,1680157900736],["2023-04-22T08:17:28Z",5,"b9cc0e45d58a70b61e8db6fffb5e3376","3d2a373cbeefa1f8",1,1680157900669],["2023-04-22T08:17:28Z",483,"fe45f0eccdce3e643a77504f6e6bd87a","c72dcc8fac9bcead",1,1682121442937],["2023-04-22T08:18:28Z",5,"b9cc0e45d58a70b61e8db6fffb5e3376","3d2a373cbeefa1f8",1,1680157900669],["2023-04-22T08:18:28Z",5,"b9cc0e45d58a70b61e8db6fffb5e3376","3d2a373cbeefa1f8",1,1680157900736],["2023-04-22T08:18:28Z",115231442,"0b523dd2f43ead213b42cd8f67fc27fb","8dd7adf4186e2bd4",1,1682151508966],["2023-04-22T08:18:28Z",115231926,"24ccf66130d5a1b858600c1a6aa916f3","8f30bfca7b4bb53e",1,1682151508968],["2023-04-22T08:18:28Z",483,"fe45f0eccdce3e643a77504f6e6bd87a","c72dcc8fac9bcead",1,1682121442937],["2023-04-22T08:19:28Z",5,"b9cc0e45d58a70b61e8db6fffb5e3376","3d2a373cbeefa1f8",1,1680157900736],["2023-04-22T08:19:28Z",5,"b9cc0e45d58a70b61e8db6fffb5e3376","3d2a373cbeefa1f8",1,1680157900669],["2023-04-22T08:19:28Z",483,"fe45f0eccdce3e643a77504f6e6bd87a","c72dcc8fac9bcead",1,1682121442937],["2023-04-22T08:19:28Z",115242028,"de8f959bdfeb8a5aca2bb123b3fa235d","d5b4ab7dad84b1ac",1,1682151568967],["2023-04-22T08:19:28Z",115242511,"de8f959bdfeb8a5aca2bb123b3fa235d","d5b4ab7dad84b1ac",1,1682151568965],["2023-04-22T08:20:28Z",5,"b9cc0e45d58a70b61e8db6fffb5e3376","3d2a373cbeefa1f8",1,1680157900669],["2023-04-22T08:20:28Z",5,"b9cc0e45d58a70b61e8db6fffb5e3376","3d2a373cbeefa1f8",1,1680157900736],["2023-04-22T08:20:28Z",115250857,"eabaf0a4308f2cb4e4f4ba28e758e026","5f917b5184d48ac9",1,1682151628962],["2023-04-22T08:20:28Z",115250374,"eabaf0a4308f2cb4e4f4ba28e758e026","5f917b5184d48ac9",1,1682151628967],["2023-04-22T08:20:28Z",483,"fe45f0eccdce3e643a77504f6e6bd87a","c72dcc8fac9bcead",1,1682121442937],["2023-04-22T08:21:28Z",5,"b9cc0e45d58a70b61e8db6fffb5e3376","3d2a373cbeefa1f8",1,1680157900736],["2023-04-22T08:21:28Z",5,"b9cc0e45d58a70b61e8db6fffb5e3376","3d2a373cbeefa1f8",1,1680157900669],["2023-04-22T08:21:28Z",115262828,"41f32db3a5dbae3d8131704786d3b9f5","a2fe2bd779d50031",1,1682151688962],["2023-04-22T08:21:28Z",115263311,"41f32db3a5dbae3d8131704786d3b9f5","a2fe2bd779d50031",1,1682151688954],["2023-04-22T08:21:28Z",483,"fe45f0eccdce3e643a77504f6e6bd87a","c72dcc8fac9bcead",1,1682121442937],["2023-04-22T08:22:28Z",5,"b9cc0e45d58a70b61e8db6fffb5e3376","3d2a373cbeefa1f8",1,1680157900736],["2023-04-22T08:22:28Z",5,"b9cc0e45d58a70b61e8db6fffb5e3376","3d2a373cbeefa1f8",1,1680157900669],["2023-04-22T08:22:28Z",115272127,"a444dd5f641e2fbf8f4f0fad31a43755","b97c208449487be7",1,1682151748967],["2023-04-22T08:22:28Z",483,"fe45f0eccdce3e643a77504f6e6bd87a","c72dcc8fac9bcead",1,1682121442937],["2023-04-22T08:22:28Z",115272611,"e0aa20bb79008be034cb5fb51a55e7be","fba717982f19aee1",1,1682151748965],["2023-04-22T08:23:28Z",115282567,"4fcfab1357beb0f1ff3968795564e8ba","20d7bb6662da56fc",1,1682151808957],["2023-04-22T08:23:28Z",115283050,"4fcfab1357beb0f1ff3968795564e8ba","20d7bb6662da56fc",1,1682151808954],["2023-04-22T08:23:28Z",5,"b9cc0e45d58a70b61e8db6fffb5e3376","3d2a373cbeefa1f8",1,1680157900736],["2023-04-22T08:23:28Z",5,"b9cc0e45d58a70b61e8db6fffb5e3376","3d2a373cbeefa1f8",1,1680157900669],["2023-04-22T08:23:28Z",483,"fe45f0eccdce3e643a77504f6e6bd87a","c72dcc8fac9bcead",1,1682121442937],["2023-04-22T08:24:28Z",5,"b9cc0e45d58a70b61e8db6fffb5e3376","3d2a373cbeefa1f8",1,1680157900669],["2023-04-22T08:24:28Z",5,"b9cc0e45d58a70b61e8db6fffb5e3376","3d2a373cbeefa1f8",1,1680157900736],["2023-04-22T08:24:28Z",115294443,"c48444259faf9c8bbba4236729e14979","8efc0b4772479d87",1,1682151868961],["2023-04-22T08:24:28Z",115293959,"d821b5094ccfc3afda6defa6741c0b1e","ab31b554831614a4",1,1682151868933],["2023-04-22T08:24:28Z",483,"fe45f0eccdce3e643a77504f6e6bd87a","c72dcc8fac9bcead",1,1682121442937],["2023-04-22T08:25:28Z",5,"b9cc0e45d58a70b61e8db6fffb5e3376","3d2a373cbeefa1f8",1,1680157900736],["2023-04-22T08:25:28Z",5,"b9cc0e45d58a70b61e8db6fffb5e3376","3d2a373cbeefa1f8",1,1680157900669],["2023-04-22T08:25:28Z",115305763,"634cdecba4540a9b15aa8a96474755d1","9bbdf0bf4daba865",1,1682151928969],["2023-04-22T08:25:28Z",115306246,"634cdecba4540a9b15aa8a96474755d1","9bbdf0bf4daba865",1,1682151928965],["2023-04-22T08:25:28Z",483,"fe45f0eccdce3e643a77504f6e6bd87a","c72dcc8fac9bcead",1,1682121442937],["2023-04-22T08:26:28Z",115313747,"40587b86461c7112efcb4097b82cf219","25787181e25dfdf3",1,1682151988957],["2023-04-22T08:26:28Z",5,"b9cc0e45d58a70b61e8db6fffb5e3376","3d2a373cbeefa1f8",1,1680157900736],["2023-04-22T08:26:28Z",5,"b9cc0e45d58a70b61e8db6fffb5e3376","3d2a373cbeefa1f8",1,1680157900669],["2023-04-22T08:26:28Z",483,"fe45f0eccdce3e643a77504f6e6bd87a","c72dcc8fac9bcead",1,1682121442937],["2023-04-22T08:26:28Z",115314231,"997d4d5d73426d66bf3c511624501753","fa422b5124625654",1,1682151988969],["2023-04-22T08:27:28Z",115324910,"ae21a9fcae09af13debaf56ac257003a","3c5e0082e4051153",1,1682152048965],["2023-04-22T08:27:28Z",5,"b9cc0e45d58a70b61e8db6fffb5e3376","3d2a373cbeefa1f8",1,1680157900736],["2023-04-22T08:27:28Z",5,"b9cc0e45d58a70b61e8db6fffb5e3376","3d2a373cbeefa1f8",1,1680157900669],["2023-04-22T08:27:28Z",115324425,"b2b216720a0439bc2287b49b19177ebe","7c42dddc736039ee",1,1682152048968],["2023-04-22T08:27:28Z",483,"fe45f0eccdce3e643a77504f6e6bd87a","c72dcc8fac9bcead",1,1682121442937],["2023-04-22T08:28:28Z",115337517,"74c5ecc1c2292513a37f239a853e3fe7","24f42a3ad6a3ab43",1,1682152108965],["2023-04-22T08:28:28Z",115338000,"74c5ecc1c2292513a37f239a853e3fe7","24f42a3ad6a3ab43",1,1682152108961],["2023-04-22T08:28:28Z",5,"b9cc0e45d58a70b61e8db6fffb5e3376","3d2a373cbeefa1f8",1,1680157900669],["2023-04-22T08:28:28Z",5,"b9cc0e45d58a70b61e8db6fffb5e3376","3d2a373cbeefa1f8",1,1680157900736],["2023-04-22T08:28:28Z",483,"fe45f0eccdce3e643a77504f6e6bd87a","c72dcc8fac9bcead",1,1682121442937],["2023-04-22T08:29:28Z",5,"b9cc0e45d58a70b61e8db6fffb5e3376","3d2a373cbeefa1f8",1,1680157900736],["2023-04-22T08:29:28Z",5,"b9cc0e45d58a70b61e8db6fffb5e3376","3d2a373cbeefa1f8",1,1680157900669],["2023-04-22T08:29:28Z",115349761,"8ba4ae67dc9775191fd7bf4b4f8cce94","61351ca322215086",1,1682152168967],["2023-04-22T08:29:28Z",483,"fe45f0eccdce3e643a77504f6e6bd87a","c72dcc8fac9bcead",1,1682121442937],["2023-04-22T08:29:28Z",115349276,"c9ad084b420b818c5d1ac3d4c853f18c","cf67a7588e41f316",1,1682152168970],["2023-04-22T08:30:28Z",5,"b9cc0e45d58a70b61e8db6fffb5e3376","3d2a373cbeefa1f8",1,1680157900669],["2023-04-22T08:30:28Z",5,"b9cc0e45d58a70b61e8db6fffb5e3376","3d2a373cbeefa1f8",1,1680157900736],["2023-04-22T08:30:28Z",115361417,"7d2f78ce24e3ade2e29d5514c0736143","566f3685f55e610f",1,1682152228963],["2023-04-22T08:30:28Z",115360934,"7d2f78ce24e3ade2e29d5514c0736143","566f3685f55e610f",1,1682152228966],["2023-04-22T08:30:28Z",483,"fe45f0eccdce3e643a77504f6e6bd87a","c72dcc8fac9bcead",1,1682121442937],["2023-04-22T08:31:28Z",5,"b9cc0e45d58a70b61e8db6fffb5e3376","3d2a373cbeefa1f8",1,1680157900669],["2023-04-22T08:31:28Z",5,"b9cc0e45d58a70b61e8db6fffb5e3376","3d2a373cbeefa1f8",1,1680157900736],["2023-04-22T08:31:28Z",115371502,"c189c35c14ae1e886e9d317652546af7","3ec0c24ee8ade2cd",1,1682152288959],["2023-04-22T08:31:28Z",115371986,"ce6dfccc1a569043e7a64f59d6ae210e","b289ea384ddd9e3e",1,1682152288966],["2023-04-22T08:31:28Z",483,"fe45f0eccdce3e643a77504f6e6bd87a","c72dcc8fac9bcead",1,1682121442937],["2023-04-22T08:32:28Z",115383620,"5482659f94a769ef70dc8243771c3ad1","26a60035b3bdbda2",1,1682152348949],["2023-04-22T08:32:28Z",115383137,"5482659f94a769ef70dc8243771c3ad1","26a60035b3bdbda2",1,1682152348952],["2023-04-22T08:32:28Z",5,"b9cc0e45d58a70b61e8db6fffb5e3376","3d2a373cbeefa1f8",1,1680157900669],["2023-04-22T08:32:28Z",5,"b9cc0e45d58a70b61e8db6fffb5e3376","3d2a373cbeefa1f8",1,1680157900736],["2023-04-22T08:32:28Z",483,"fe45f0eccdce3e643a77504f6e6bd87a","c72dcc8fac9bcead",1,1682121442937],["2023-04-22T08:33:28Z",115398302,"8076c97c8553ae4c484f4cbd56ca14c3","3810f43be4e95c84",1,1682152408964],["2023-04-22T08:33:28Z",115397819,"8076c97c8553ae4c484f4cbd56ca14c3","3810f43be4e95c84",1,1682152408967],["2023-04-22T08:33:28Z",5,"b9cc0e45d58a70b61e8db6fffb5e3376","3d2a373cbeefa1f8",1,1680157900736],["2023-04-22T08:33:28Z",5,"b9cc0e45d58a70b61e8db6fffb5e3376","3d2a373cbeefa1f8",1,1680157900669],["2023-04-22T08:33:28Z",483,"fe45f0eccdce3e643a77504f6e6bd87a","c72dcc8fac9bcead",1,1682121442937],["2023-04-22T08:34:28Z",5,"b9cc0e45d58a70b61e8db6fffb5e3376","3d2a373cbeefa1f8",1,1680157900669],["2023-04-22T08:34:28Z",5,"b9cc0e45d58a70b61e8db6fffb5e3376","3d2a373cbeefa1f8",1,1680157900736],["2023-04-22T08:34:28Z",115409417,"249d5d3fc819d18145b12f7202168e79","44f7eb14cdc234f7",1,1682152468963],["2023-04-22T08:34:28Z",115408934,"249d5d3fc819d18145b12f7202168e79","44f7eb14cdc234f7",1,1682152468967],["2023-04-22T08:34:28Z",483,"fe45f0eccdce3e643a77504f6e6bd87a","c72dcc8fac9bcead",1,1682121442937],["2023-04-22T08:35:28Z",5,"b9cc0e45d58a70b61e8db6fffb5e3376","3d2a373cbeefa1f8",1,1680157900669],["2023-04-22T08:35:28Z",5,"b9cc0e45d58a70b61e8db6fffb5e3376","3d2a373cbeefa1f8",1,1680157900736],["2023-04-22T08:35:28Z",483,"fe45f0eccdce3e643a77504f6e6bd87a","c72dcc8fac9bcead",1,1682121442937],["2023-04-22T08:35:28Z",115417148,"c3bd264a05effac853a5170173516af8","e2e97ddc9c392638",1,1682152528963],["2023-04-22T08:35:28Z",115416665,"c3bd264a05effac853a5170173516af8","e2e97ddc9c392638",1,1682152528966],["2023-04-22T08:36:28Z",5,"b9cc0e45d58a70b61e8db6fffb5e3376","3d2a373cbeefa1f8",1,1680157900736],["2023-04-22T08:36:28Z",5,"b9cc0e45d58a70b61e8db6fffb5e3376","3d2a373cbeefa1f8",1,1680157900669],["2023-04-22T08:36:28Z",483,"fe45f0eccdce3e643a77504f6e6bd87a","c72dcc8fac9bcead",1,1682121442937],["2023-04-22T08:36:28Z",115431074,"2d3ecc1056447120048c227b048ce0ae","dd7f8dc416754bf8",1,1682152588969],["2023-04-22T08:36:28Z",115431557,"2d3ecc1056447120048c227b048ce0ae","dd7f8dc416754bf8",1,1682152588965],["2023-04-22T08:37:28Z",5,"b9cc0e45d58a70b61e8db6fffb5e3376","3d2a373cbeefa1f8",1,1680157900669],["2023-04-22T08:37:28Z",5,"b9cc0e45d58a70b61e8db6fffb5e3376","3d2a373cbeefa1f8",1,1680157900736],["2023-04-22T08:37:28Z",483,"fe45f0eccdce3e643a77504f6e6bd87a","c72dcc8fac9bcead",1,1682121442937],["2023-04-22T08:37:28Z",115443915,"1d9e62409af4ab52b33e1bd1699bc780","eb9b452580af0ad1",1,1682152648961],["2023-04-22T08:37:28Z",115444398,"1d9e62409af4ab52b33e1bd1699bc780","eb9b452580af0ad1",1,1682152648954],["2023-04-22T08:38:28Z",5,"b9cc0e45d58a70b61e8db6fffb5e3376","3d2a373cbeefa1f8",1,1680157900736],["2023-04-22T08:38:28Z",5,"b9cc0e45d58a70b61e8db6fffb5e3376","3d2a373cbeefa1f8",1,1680157900669],["2023-04-22T08:38:28Z",115458081,"60cf809ac0ae93262b8ac2fe5db95065","a42e57f60c06eda2",1,1682152708969],["2023-04-22T08:38:28Z",115457596,"94f464096a013e4f61b3ed7dd04c93a3","a8709d02b9847220",1,1682152708967],["2023-04-22T08:38:28Z",483,"fe45f0eccdce3e643a77504f6e6bd87a","c72dcc8fac9bcead",1,1682121442937],["2023-04-22T08:39:28Z",5,"b9cc0e45d58a70b61e8db6fffb5e3376","3d2a373cbeefa1f8",1,1680157900669],["2023-04-22T08:39:28Z",5,"b9cc0e45d58a70b61e8db6fffb5e3376","3d2a373cbeefa1f8",1,1680157900736],["2023-04-22T08:39:28Z",115471863,"9b223f1cd429c0ab8f6157a31fb29630","47c34acfd33c1716",1,1682152768966],["2023-04-22T08:39:28Z",115472346,"9b223f1cd429c0ab8f6157a31fb29630","47c34acfd33c1716",1,1682152768962],["2023-04-22T08:39:28Z",483,"fe45f0eccdce3e643a77504f6e6bd87a","c72dcc8fac9bcead",1,1682121442937],["2023-04-22T08:40:28Z",5,"b9cc0e45d58a70b61e8db6fffb5e3376","3d2a373cbeefa1f8",1,1680157900669],["2023-04-22T08:40:28Z",5,"b9cc0e45d58a70b61e8db6fffb5e3376","3d2a373cbeefa1f8",1,1680157900736],["2023-04-22T08:40:28Z",115484160,"b20722843abac3a54b457c188dbaea15","a746bea06ff1baf9",1,1682152828960],["2023-04-22T08:40:28Z",115483677,"b20722843abac3a54b457c188dbaea15","a746bea06ff1baf9",1,1682152828964],["2023-04-22T08:40:28Z",483,"fe45f0eccdce3e643a77504f6e6bd87a","c72dcc8fac9bcead",1,1682121442937],["2023-04-22T08:41:28Z",5,"b9cc0e45d58a70b61e8db6fffb5e3376","3d2a373cbeefa1f8",1,1680157900736],["2023-04-22T08:41:28Z",5,"b9cc0e45d58a70b61e8db6fffb5e3376","3d2a373cbeefa1f8",1,1680157900669],["2023-04-22T08:41:28Z",115494091,"e3cb92488f83fc5a24122113b5c453fd","af36db2f540f133a",1,1682152888966],["2023-04-22T08:41:28Z",115494574,"e3cb92488f83fc5a24122113b5c453fd","af36db2f540f133a",1,1682152888963],["2023-04-22T08:41:28Z",483,"fe45f0eccdce3e643a77504f6e6bd87a","c72dcc8fac9bcead",1,1682121442937],["2023-04-22T08:42:28Z",115505010,"188a66107ecba773063eea56f9107eb6","073e73fa7ca1c993",1,1682152948966],["2023-04-22T08:42:28Z",5,"b9cc0e45d58a70b61e8db6fffb5e3376","3d2a373cbeefa1f8",1,1680157900736],["2023-04-22T08:42:28Z",5,"b9cc0e45d58a70b61e8db6fffb5e3376","3d2a373cbeefa1f8",1,1680157900669],["2023-04-22T08:42:28Z",483,"fe45f0eccdce3e643a77504f6e6bd87a","c72dcc8fac9bcead",1,1682121442937],["2023-04-22T08:42:28Z",115504526,"193b160f5c8fafb283569391d4e2ba90","ff69aa31aea248c8",1,1682152948952],["2023-04-22T08:43:28Z",5,"b9cc0e45d58a70b61e8db6fffb5e3376","3d2a373cbeefa1f8",1,1680157900669],["2023-04-22T08:43:28Z",5,"b9cc0e45d58a70b61e8db6fffb5e3376","3d2a373cbeefa1f8",1,1680157900736],["2023-04-22T08:43:28Z",115515895,"3d099ac99237f61536dc7d2d27d99bb8","3fb14916f9e591f7",1,1682153008967],["2023-04-22T08:43:28Z",115516380,"01691333a4f11f215883c05c51e36fc1","62017c0603dff189",1,1682153008965],["2023-04-22T08:43:28Z",483,"fe45f0eccdce3e643a77504f6e6bd87a","c72dcc8fac9bcead",1,1682121442937],["2023-04-22T08:44:28Z",115528870,"73e5b3d7b91aa2c89db08d39eef6b4f5","28d1bf05bd220383",1,1682153068969],["2023-04-22T08:44:28Z",5,"b9cc0e45d58a70b61e8db6fffb5e3376","3d2a373cbeefa1f8",1,1680157900669],["2023-04-22T08:44:28Z",5,"b9cc0e45d58a70b61e8db6fffb5e3376","3d2a373cbeefa1f8",1,1680157900736],["2023-04-22T08:44:28Z",115528384,"f558ca47fb57af24481b18dfd62dd9b7","c595af435ccff1ea",1,1682153068968],["2023-04-22T08:44:28Z",483,"fe45f0eccdce3e643a77504f6e6bd87a","c72dcc8fac9bcead",1,1682121442937],["2023-04-22T08:45:28Z",5,"b9cc0e45d58a70b61e8db6fffb5e3376","3d2a373cbeefa1f8",1,1680157900736],["2023-04-22T08:45:28Z",5,"b9cc0e45d58a70b61e8db6fffb5e3376","3d2a373cbeefa1f8",1,1680157900669],["2023-04-22T08:45:28Z",115540553,"cb23ec363097810291c106e5e2f1a8eb","99bd004b666ec085",1,1682153128960],["2023-04-22T08:45:28Z",115541036,"cb23ec363097810291c106e5e2f1a8eb","99bd004b666ec085",1,1682153128956],["2023-04-22T08:45:28Z",483,"fe45f0eccdce3e643a77504f6e6bd87a","c72dcc8fac9bcead",1,1682121442937],["2023-04-22T08:46:28Z",5,"b9cc0e45d58a70b61e8db6fffb5e3376","3d2a373cbeefa1f8",1,1680157900736],["2023-04-22T08:46:28Z",5,"b9cc0e45d58a70b61e8db6fffb5e3376","3d2a373cbeefa1f8",1,1680157900669],["2023-04-22T08:46:28Z",115552374,"e5cd69540f3e8bcde571db176b9a36d0","40296b35be3eeeb2",1,1682153188892],["2023-04-22T08:46:28Z",115551891,"e5cd69540f3e8bcde571db176b9a36d0","40296b35be3eeeb2",1,1682153188895],["2023-04-22T08:46:28Z",483,"fe45f0eccdce3e643a77504f6e6bd87a","c72dcc8fac9bcead",1,1682121442937],["2023-04-22T08:47:28Z",5,"b9cc0e45d58a70b61e8db6fffb5e3376","3d2a373cbeefa1f8",1,1680157900669],["2023-04-22T08:47:28Z",5,"b9cc0e45d58a70b61e8db6fffb5e3376","3d2a373cbeefa1f8",1,1680157900736],["2023-04-22T08:47:28Z",115566396,"a42a93b3c057f391eee6f26b7c5aa7ee","8a037eb6d56afa12",1,1682153248968],["2023-04-22T08:47:28Z",115565912,"70278d96624f975c43c5a4b15ac77f37","b5015c7dc52f7e78",1,1682153248970],["2023-04-22T08:47:28Z",483,"fe45f0eccdce3e643a77504f6e6bd87a","c72dcc8fac9bcead",1,1682121442937],["2023-04-22T08:48:28Z",5,"b9cc0e45d58a70b61e8db6fffb5e3376","3d2a373cbeefa1f8",1,1680157900736],["2023-04-22T08:48:28Z",5,"b9cc0e45d58a70b61e8db6fffb5e3376","3d2a373cbeefa1f8",1,1680157900669],["2023-04-22T08:48:28Z",115578955,"c8a8313fc6922dda66ce0ab7b186b282","7ce523c25706efd8",1,1682153308966],["2023-04-22T08:48:28Z",115579439,"1fff8976d9a43612c0c22372923b7321","8afb144b049ea2df",1,1682153308967],["2023-04-22T08:48:28Z",483,"fe45f0eccdce3e643a77504f6e6bd87a","c72dcc8fac9bcead",1,1682121442937],["2023-04-22T08:49:28Z",115589237,"310be0dc38fbd8360719f73a0b3b6bfe","0e9e91d5b70a9ec0",1,1682153368966],["2023-04-22T08:49:28Z",115589721,"9d9eb773f59f447fa56f47a09443a029","3211971d3d050cf9",1,1682153368965],["2023-04-22T08:49:28Z",5,"b9cc0e45d58a70b61e8db6fffb5e3376","3d2a373cbeefa1f8",1,1680157900736],["2023-04-22T08:49:28Z",5,"b9cc0e45d58a70b61e8db6fffb5e3376","3d2a373cbeefa1f8",1,1680157900669],["2023-04-22T08:49:28Z",483,"fe45f0eccdce3e643a77504f6e6bd87a","c72dcc8fac9bcead",1,1682121442937],["2023-04-22T08:50:28Z",115601705,"d3f670b536b0b4ab38c638517c41e303","31b1f14e2b7de574",1,1682153428964],["2023-04-22T08:50:28Z",5,"b9cc0e45d58a70b61e8db6fffb5e3376","3d2a373cbeefa1f8",1,1680157900669],["2023-04-22T08:50:28Z",5,"b9cc0e45d58a70b61e8db6fffb5e3376","3d2a373cbeefa1f8",1,1680157900736],["2023-04-22T08:50:28Z",115602191,"e038bea53a99e80d2e9eab7fb3234306","bc21eb298f0c8bdc",1,1682153428962],["2023-04-22T08:50:28Z",483,"fe45f0eccdce3e643a77504f6e6bd87a","c72dcc8fac9bcead",1,1682121442937],["2023-04-22T08:51:28Z",5,"b9cc0e45d58a70b61e8db6fffb5e3376","3d2a373cbeefa1f8",1,1680157900736],["2023-04-22T08:51:28Z",5,"b9cc0e45d58a70b61e8db6fffb5e3376","3d2a373cbeefa1f8",1,1680157900669],["2023-04-22T08:51:28Z",115617161,"59a5d61a87444fd828449900a3aaf0bb","a784d38118cf457b",1,1682153488963],["2023-04-22T08:51:28Z",115616678,"59a5d61a87444fd828449900a3aaf0bb","a784d38118cf457b",1,1682153488966],["2023-04-22T08:51:28Z",483,"fe45f0eccdce3e643a77504f6e6bd87a","c72dcc8fac9bcead",1,1682121442937],["2023-04-22T08:52:28Z",5,"b9cc0e45d58a70b61e8db6fffb5e3376","3d2a373cbeefa1f8",1,1680157900669],["2023-04-22T08:52:28Z",5,"b9cc0e45d58a70b61e8db6fffb5e3376","3d2a373cbeefa1f8",1,1680157900736],["2023-04-22T08:52:28Z",115633071,"af4bcf779a03b632e775c7bb99de737a","3fb6496458bbc3fa",1,1682153548969],["2023-04-22T08:52:28Z",115633558,"a89c63ede093668fe429a1b4259678e6","a1b477cab5351b9f",1,1682153548970],["2023-04-22T08:52:28Z",483,"fe45f0eccdce3e643a77504f6e6bd87a","c72dcc8fac9bcead",1,1682121442937],["2023-04-22T08:53:28Z",115651501,"383fea37a13434177c7e1b620570f5c7","21ba17a4811e2ab2",1,1682153608971],["2023-04-22T08:53:28Z",5,"b9cc0e45d58a70b61e8db6fffb5e3376","3d2a373cbeefa1f8",1,1680157900669],["2023-04-22T08:53:28Z",5,"b9cc0e45d58a70b61e8db6fffb5e3376","3d2a373cbeefa1f8",1,1680157900736],["2023-04-22T08:53:28Z",115651993,"2fa9126187165a5c7bc49087ae801ba4","7a6bc40c354978dc",1,1682153608974],["2023-04-22T08:53:28Z",483,"fe45f0eccdce3e643a77504f6e6bd87a","c72dcc8fac9bcead",1,1682121442937],["2023-04-22T08:54:28Z",5,"b9cc0e45d58a70b61e8db6fffb5e3376","3d2a373cbeefa1f8",1,1680157900736],["2023-04-22T08:54:28Z",5,"b9cc0e45d58a70b61e8db6fffb5e3376","3d2a373cbeefa1f8",1,1680157900669],["2023-04-22T08:54:28Z",483,"fe45f0eccdce3e643a77504f6e6bd87a","c72dcc8fac9bcead",1,1682121442937],["2023-04-22T08:54:28Z",115664362,"9b38375f27cecc654c8049c0f085a92b","c8df4f8d5ae463d7",1,1682153668959],["2023-04-22T08:54:28Z",115663879,"9b38375f27cecc654c8049c0f085a92b","c8df4f8d5ae463d7",1,1682153668962],["2023-04-22T08:55:28Z",5,"b9cc0e45d58a70b61e8db6fffb5e3376","3d2a373cbeefa1f8",1,1680157900669],["2023-04-22T08:55:28Z",5,"b9cc0e45d58a70b61e8db6fffb5e3376","3d2a373cbeefa1f8",1,1680157900736],["2023-04-22T08:55:28Z",115677626,"fc984e3758b50bc89cfbb3b558ddc311","75ca3eec04a5d020",1,1682153728969],["2023-04-22T08:55:28Z",483,"fe45f0eccdce3e643a77504f6e6bd87a","c72dcc8fac9bcead",1,1682121442937],["2023-04-22T08:55:28Z",115678110,"f72610be63b673974cfb83eda9e6d9c7","e589bb099c5f7119",1,1682153728969],["2023-04-22T08:56:28Z",5,"b9cc0e45d58a70b61e8db6fffb5e3376","3d2a373cbeefa1f8",1,1680157900669],["2023-04-22T08:56:28Z",5,"b9cc0e45d58a70b61e8db6fffb5e3376","3d2a373cbeefa1f8",1,1680157900736],["2023-04-22T08:56:28Z",115688066,"123ca2b3129d38e29c0d5992ecbed2eb","a04fc73588f3ffe1",1,1682153788962],["2023-04-22T08:56:28Z",115688550,"efdbac437ab63d0056db7944ac0c9b65","a9b1181bc0c78598",1,1682153788966],["2023-04-22T08:56:28Z",483,"fe45f0eccdce3e643a77504f6e6bd87a","c72dcc8fac9bcead",1,1682121442937],["2023-04-22T08:57:28Z",5,"b9cc0e45d58a70b61e8db6fffb5e3376","3d2a373cbeefa1f8",1,1680157900669],["2023-04-22T08:57:28Z",5,"b9cc0e45d58a70b61e8db6fffb5e3376","3d2a373cbeefa1f8",1,1680157900736],["2023-04-22T08:57:28Z",483,"fe45f0eccdce3e643a77504f6e6bd87a","c72dcc8fac9bcead",1,1682121442937],["2023-04-22T08:57:28Z",115699105,"567dafb493027f8a669adcc010d32110","e3be133197c6aa47",1,1682153848969],["2023-04-22T08:57:28Z",115699588,"567dafb493027f8a669adcc010d32110","e3be133197c6aa47",1,1682153848965],["2023-04-22T08:58:28Z",5,"b9cc0e45d58a70b61e8db6fffb5e3376","3d2a373cbeefa1f8",1,1680157900736],["2023-04-22T08:58:28Z",5,"b9cc0e45d58a70b61e8db6fffb5e3376","3d2a373cbeefa1f8",1,1680157900669],["2023-04-22T08:58:28Z",115711291,"21d243655ebc908285e52dba2c3580ff","51a3a5b744505fc1",1,1682153908960],["2023-04-22T08:58:28Z",115710808,"21d243655ebc908285e52dba2c3580ff","51a3a5b744505fc1",1,1682153908963],["2023-04-22T08:58:28Z",483,"fe45f0eccdce3e643a77504f6e6bd87a","c72dcc8fac9bcead",1,1682121442937],["2023-04-22T08:59:28Z",5,"b9cc0e45d58a70b61e8db6fffb5e3376","3d2a373cbeefa1f8",1,1680157900669],["2023-04-22T08:59:28Z",5,"b9cc0e45d58a70b61e8db6fffb5e3376","3d2a373cbeefa1f8",1,1680157900736],["2023-04-22T08:59:28Z",483,"fe45f0eccdce3e643a77504f6e6bd87a","c72dcc8fac9bcead",1,1682121442937],["2023-04-22T08:59:28Z",115721920,"fc71c7a93f323ebdff1f049c135664ec","d2167f87865c3aea",1,1682153968957],["2023-04-22T08:59:28Z",115722403,"fc71c7a93f323ebdff1f049c135664ec","d2167f87865c3aea",1,1682153968954],["2023-04-22T09:00:28Z",115733923,"e7f4dbf09d7b4c4f2c7e26f9049184c0","0e8b85f9ffe197a5",1,1682154028963],["2023-04-22T09:00:28Z",115734406,"e7f4dbf09d7b4c4f2c7e26f9049184c0","0e8b85f9ffe197a5",1,1682154028960],["2023-04-22T09:00:28Z",5,"b9cc0e45d58a70b61e8db6fffb5e3376","3d2a373cbeefa1f8",1,1680157900736],["2023-04-22T09:00:28Z",5,"b9cc0e45d58a70b61e8db6fffb5e3376","3d2a373cbeefa1f8",1,1680157900669],["2023-04-22T09:00:28Z",483,"fe45f0eccdce3e643a77504f6e6bd87a","c72dcc8fac9bcead",1,1682121442937],["2023-04-22T09:01:28Z",5,"b9cc0e45d58a70b61e8db6fffb5e3376","3d2a373cbeefa1f8",1,1680157900669],["2023-04-22T09:01:28Z",5,"b9cc0e45d58a70b61e8db6fffb5e3376","3d2a373cbeefa1f8",1,1680157900736],["2023-04-22T09:01:28Z",115747364,"275548d0061bd450a575613c59196723","950473ea00c51d0f",1,1682154088967],["2023-04-22T09:01:28Z",115747847,"275548d0061bd450a575613c59196723","950473ea00c51d0f",1,1682154088965],["2023-04-22T09:01:28Z",483,"fe45f0eccdce3e643a77504f6e6bd87a","c72dcc8fac9bcead",1,1682121442937],["2023-04-22T09:02:28Z",115761811,"daf31f17f49d490c83f13c353410698b","06200c4175726158",1,1682154148960],["2023-04-22T09:02:28Z",115761328,"daf31f17f49d490c83f13c353410698b","06200c4175726158",1,1682154148963],["2023-04-22T09:02:28Z",5,"b9cc0e45d58a70b61e8db6fffb5e3376","3d2a373cbeefa1f8",1,1680157900669],["2023-04-22T09:02:28Z",5,"b9cc0e45d58a70b61e8db6fffb5e3376","3d2a373cbeefa1f8",1,1680157900736],["2023-04-22T09:02:28Z",483,"fe45f0eccdce3e643a77504f6e6bd87a","c72dcc8fac9bcead",1,1682121442937],["2023-04-22T09:03:28Z",5,"b9cc0e45d58a70b61e8db6fffb5e3376","3d2a373cbeefa1f8",1,1680157900736],["2023-04-22T09:03:28Z",5,"b9cc0e45d58a70b61e8db6fffb5e3376","3d2a373cbeefa1f8",1,1680157900669],["2023-04-22T09:03:28Z",115772865,"4d398f1781b6849e18b4a49805d6d416","b30781b0e212ab49",1,1682154208965],["2023-04-22T09:03:28Z",115773350,"a529ad6df25d44cbc591c5f1814d0cc1","c6b23fb20021e49c",1,1682154208967],["2023-04-22T09:03:28Z",483,"fe45f0eccdce3e643a77504f6e6bd87a","c72dcc8fac9bcead",1,1682121442937],["2023-04-22T09:04:28Z",5,"b9cc0e45d58a70b61e8db6fffb5e3376","3d2a373cbeefa1f8",1,1680157900669],["2023-04-22T09:04:28Z",5,"b9cc0e45d58a70b61e8db6fffb5e3376","3d2a373cbeefa1f8",1,1680157900736],["2023-04-22T09:04:28Z",115788825,"31b151d76e41ca1db6f3269953fda85e","70740b7f8c392c25",1,1682154268967],["2023-04-22T09:04:28Z",115789312,"43cf1c738170373ef48170f359066959","bd97feaff7779eae",1,1682154268968],["2023-04-22T09:04:28Z",483,"fe45f0eccdce3e643a77504f6e6bd87a","c72dcc8fac9bcead",1,1682121442937],["2023-04-22T09:05:28Z",115802781,"8b0441d87cbcc474d664c99535ad669d","2a6c432dd8e4c3fd",1,1682154328967],["2023-04-22T09:05:28Z",5,"b9cc0e45d58a70b61e8db6fffb5e3376","3d2a373cbeefa1f8",1,1680157900736],["2023-04-22T09:05:28Z",5,"b9cc0e45d58a70b61e8db6fffb5e3376","3d2a373cbeefa1f8",1,1680157900669],["2023-04-22T09:05:28Z",115802297,"580d9d98d6b76d8d8444463a1a21627b","bbf61af646e16978",1,1682154328956],["2023-04-22T09:05:28Z",483,"fe45f0eccdce3e643a77504f6e6bd87a","c72dcc8fac9bcead",1,1682121442937],["2023-04-22T09:06:28Z",115813616,"4aa471d0f00740011ce8d66acc52281a","216cc953663aac68",1,1682154388948],["2023-04-22T09:06:28Z",115814099,"4aa471d0f00740011ce8d66acc52281a","216cc953663aac68",1,1682154388946],["2023-04-22T09:06:28Z",5,"b9cc0e45d58a70b61e8db6fffb5e3376","3d2a373cbeefa1f8",1,1680157900669],["2023-04-22T09:06:28Z",5,"b9cc0e45d58a70b61e8db6fffb5e3376","3d2a373cbeefa1f8",1,1680157900736],["2023-04-22T09:06:28Z",483,"fe45f0eccdce3e643a77504f6e6bd87a","c72dcc8fac9bcead",1,1682121442937],["2023-04-22T09:07:28Z",5,"b9cc0e45d58a70b61e8db6fffb5e3376","3d2a373cbeefa1f8",1,1680157900736],["2023-04-22T09:07:28Z",5,"b9cc0e45d58a70b61e8db6fffb5e3376","3d2a373cbeefa1f8",1,1680157900669],["2023-04-22T09:07:28Z",115825085,"efd0e34e9126172d47ded9fdddec5a7b","8ddb9404521f177b",1,1682154448967],["2023-04-22T09:07:28Z",483,"fe45f0eccdce3e643a77504f6e6bd87a","c72dcc8fac9bcead",1,1682121442937],["2023-04-22T09:07:28Z",115824600,"b0705f41034b923baad5b10e376a58de","e1f7bb8fd52d0a7b",1,1682154448962],["2023-04-22T09:08:28Z",5,"b9cc0e45d58a70b61e8db6fffb5e3376","3d2a373cbeefa1f8",1,1680157900669],["2023-04-22T09:08:28Z",5,"b9cc0e45d58a70b61e8db6fffb5e3376","3d2a373cbeefa1f8",1,1680157900736],["2023-04-22T09:08:28Z",115835645,"42bb8976800e050326fa14c25b281924","600873b41a6ff1b2",1,1682154508966],["2023-04-22T09:08:28Z",483,"fe45f0eccdce3e643a77504f6e6bd87a","c72dcc8fac9bcead",1,1682121442937],["2023-04-22T09:08:28Z",115836130,"984e5e6ca13c09397100769e6d336039","db4129d930407fc8",1,1682154508964],["2023-04-22T09:09:28Z",5,"b9cc0e45d58a70b61e8db6fffb5e3376","3d2a373cbeefa1f8",1,1680157900669],["2023-04-22T09:09:28Z",5,"b9cc0e45d58a70b61e8db6fffb5e3376","3d2a373cbeefa1f8",1,1680157900736],["2023-04-22T09:09:28Z",115849354,"ff3d29f3ec4a8b2364d2a5ba7b0751be","66103693e7484b95",1,1682154568967],["2023-04-22T09:09:28Z",115849837,"ff3d29f3ec4a8b2364d2a5ba7b0751be","66103693e7484b95",1,1682154568963],["2023-04-22T09:09:28Z",483,"fe45f0eccdce3e643a77504f6e6bd87a","c72dcc8fac9bcead",1,1682121442937]]}]}`, actual)
}

func TestVmQueryParams(t *testing.T) {
	ctx := context.Background()
	mockCurl := mockData(ctx, "handler_test", "handler_test")

	testCases := []struct {
		username string
		spaceUid string
		query    string
		promql   string
		start    string
		end      string
		step     string
		params   string
		error    error
	}{
		{
			username: "vm-query",
			spaceUid: consul.VictoriaMetricsStorageType,
			query:    `{"query_list":[{"field_name":"bk_split_measurement","function":[{"method":"sum","dimensions":["bcs_cluster_id","namespace"]}],"time_aggregation":{"function":"sum_over_time","window":"1m0s"},"reference_name":"a","conditions":{"field_list":[{"field_name":"bcs_cluster_id","value":["cls-2"],"op":"req"},{"field_name":"bcs_cluster_id","value":["cls-2"],"op":"req"},{"field_name":"bk_biz_id","value":["100801"],"op":"eq"}],"condition_list":["and", "and"]}},{"field_name":"bk_split_measurement","function":[{"method":"sum","dimensions":["bcs_cluster_id","namespace"]}],"time_aggregation":{"function":"count_over_time","window":"1m0s"},"reference_name":"b"}],"metric_merge":"a / b","start_time":"0","end_time":"600","step":"60s"}`,
			params:   `{"influx_compatible":true,"use_native_or":true,"api_type":"query_range","cluster_name":"","api_params":{"query":"sum by (bcs_cluster_id, namespace) (sum_over_time(a[1m] offset -59s999ms)) / sum by (bcs_cluster_id, namespace) (count_over_time(b[1m] offset -59s999ms))","start":0,"end":600,"step":60},"result_table_list":["victoria_metrics"],"metric_filter_condition":{"a":"bk_split_measurement=\"bk_split_measurement\", bcs_cluster_id=~\"cls-2\", bcs_cluster_id=~\"cls-2\", bk_biz_id=\"100801\", result_table_id=\"victoria_metrics\", __name__=\"bk_split_measurement_value\"","b":"bk_split_measurement=\"bk_split_measurement\", result_table_id=\"victoria_metrics\", __name__=\"bk_split_measurement_value\""}}`,
		},
		{
			username: "vm-query-or",
			spaceUid: "vm-query",
			query:    `{"query_list":[{"field_name":"container_cpu_usage_seconds_total","field_list":null,"function":[{"method":"sum","without":false,"dimensions":[],"position":0,"args_list":null,"vargs_list":null}],"time_aggregation":{"function":"count_over_time","window":"60s","position":0,"vargs_list":null},"reference_name":"a","dimensions":[],"limit":0,"timestamp":null,"start_or_end":0,"vector_offset":0,"offset":"","offset_forward":false,"slimit":0,"soffset":0,"conditions":{"field_list":[{"field_name":"bk_biz_id","value":["7"],"op":"contains"},{"field_name":"ip","value":["127.0.0.1","127.0.0.2"],"op":"contains"},{"field_name":"ip","value":["[a-z]","[A-Z]"],"op":"req"},{"field_name":"api","value":["/metrics"],"op":"ncontains"},{"field_name":"bk_biz_id","value":["7"],"op":"contains"},{"field_name":"api","value":["/metrics"],"op":"contains"}],"condition_list":["and","and","and","or","and"]},"keep_columns":["_time","a"]}],"metric_merge":"a","result_columns":null,"start_time":"1697458200","end_time":"1697461800","step":"60s","down_sample_range":"3s","timezone":"Asia/Shanghai","look_back_delta":"","instant":false}`,
			params:   `{"influx_compatible":true,"use_native_or":true,"api_type":"query_range","cluster_name":"","api_params":{"query":"sum(count_over_time(a[1m] offset -59s999ms))","start":1697458200,"end":1697461800,"step":60},"result_table_list":["100147_bcs_prom_computation_result_table_25428","100147_bcs_prom_computation_result_table_25429"],"metric_filter_condition":{"a":"bcs_cluster_id=\"BCS-K8S-25429\", bk_biz_id=\"7\", ip=~\"^(127\\\\.0\\\\.0\\\\.1|127\\\\.0\\\\.0\\\\.2)$\", ip=~\"[a-z]|[A-Z]\", api!=\"/metrics\", result_table_id=\"100147_bcs_prom_computation_result_table_25429\", __name__=\"container_cpu_usage_seconds_total_value\" or bcs_cluster_id=\"BCS-K8S-25429\", bk_biz_id=\"7\", api=\"/metrics\", result_table_id=\"100147_bcs_prom_computation_result_table_25429\", __name__=\"container_cpu_usage_seconds_total_value\" or bcs_cluster_id=\"BCS-K8S-25428\", bk_biz_id=\"7\", ip=~\"^(127\\\\.0\\\\.0\\\\.1|127\\\\.0\\\\.0\\\\.2)$\", ip=~\"[a-z]|[A-Z]\", api!=\"/metrics\", result_table_id=\"100147_bcs_prom_computation_result_table_25428\", __name__=\"container_cpu_usage_seconds_total_value\" or bcs_cluster_id=\"BCS-K8S-25428\", bk_biz_id=\"7\", api=\"/metrics\", result_table_id=\"100147_bcs_prom_computation_result_table_25428\", __name__=\"container_cpu_usage_seconds_total_value\" or bcs_cluster_id=\"BCS-K8S-25430\", bk_biz_id=\"7\", ip=~\"^(127\\\\.0\\\\.0\\\\.1|127\\\\.0\\\\.0\\\\.2)$\", ip=~\"[a-z]|[A-Z]\", api!=\"/metrics\", result_table_id=\"100147_bcs_prom_computation_result_table_25428\", __name__=\"container_cpu_usage_seconds_total_value\" or bcs_cluster_id=\"BCS-K8S-25430\", bk_biz_id=\"7\", api=\"/metrics\", result_table_id=\"100147_bcs_prom_computation_result_table_25428\", __name__=\"container_cpu_usage_seconds_total_value\""}}`,
		},
		{
			username: "vm-query-or-for-interval",
			spaceUid: "vm-query",
			promql:   `{"promql":"sum by(job, metric_name) (delta(label_replace({__name__=~\"container_cpu_.+_total\", __name__ !~ \".+_size_count\", __name__ !~ \".+_process_time_count\", job=\"metric-social-friends-forever\"}, \"metric_name\", \"$1\", \"__name__\", \"ffs_rest_(.*)_count\")[2m:]))","start":"1698147600","end":"1698151200","step":"60s","bk_biz_ids":null,"timezone":"Asia/Shanghai","look_back_delta":"","instant":false}`,
			params:   `{"influx_compatible":true,"use_native_or":true,"api_type":"query_range","cluster_name":"","api_params":{"query":"sum by (job, metric_name) (delta(label_replace({__name__=~\"a\"} offset -59s999ms, \"metric_name\", \"$1\", \"__name__\", \"ffs_rest_(.*)_count_value\")[2m:]))","start":1698147600,"end":1698151200,"step":60},"result_table_list":["100147_bcs_prom_computation_result_table_25428","100147_bcs_prom_computation_result_table_25429"],"metric_filter_condition":{"a":"bcs_cluster_id=\"BCS-K8S-25428\", __name__!~\".+_size_count_value\", __name__!~\".+_process_time_count_value\", job=\"metric-social-friends-forever\", result_table_id=\"100147_bcs_prom_computation_result_table_25428\", __name__=~\"container_cpu_.+_total_value\" or bcs_cluster_id=\"BCS-K8S-25430\", __name__!~\".+_size_count_value\", __name__!~\".+_process_time_count_value\", job=\"metric-social-friends-forever\", result_table_id=\"100147_bcs_prom_computation_result_table_25428\", __name__=~\"container_cpu_.+_total_value\" or bcs_cluster_id=\"BCS-K8S-25429\", __name__!~\".+_size_count_value\", __name__!~\".+_process_time_count_value\", job=\"metric-social-friends-forever\", result_table_id=\"100147_bcs_prom_computation_result_table_25429\", __name__=~\"container_cpu_.+_total_value\""}}`,
		},
		{
			username: "vm-query",
			spaceUid: "vm-query",
			query:    `{"query_list":[{"field_name":"container_cpu_usage_seconds_total","function":[{"method":"sum","dimensions":["bcs_cluster_id","namespace"]}],"time_aggregation":{"function":"sum_over_time","window":"1m0s"},"reference_name":"a","conditions":{"field_list":[{"field_name":"bcs_cluster_id","value":["cls-2"],"op":"req"},{"field_name":"bcs_cluster_id","value":["cls-2"],"op":"req"},{"field_name":"bk_biz_id","value":["100801"],"op":"eq"}],"condition_list":["or", "and"]}},{"field_name":"container_cpu_usage_seconds_total","function":[{"method":"sum","dimensions":["bcs_cluster_id","namespace"]}],"time_aggregation":{"function":"count_over_time","window":"1m0s"},"reference_name":"b"}],"metric_merge":"a / b","start_time":"0","end_time":"600","step":"60s"}`,
			params:   `{"influx_compatible":true,"use_native_or":true,"api_type":"query_range","cluster_name":"","api_params":{"query":"sum by (bcs_cluster_id, namespace) (sum_over_time(a[1m] offset -59s999ms)) / sum by (bcs_cluster_id, namespace) (count_over_time(b[1m] offset -59s999ms))","start":0,"end":600,"step":60},"result_table_list":["100147_bcs_prom_computation_result_table_25428","100147_bcs_prom_computation_result_table_25429"],"metric_filter_condition":{"a":"bcs_cluster_id=\"BCS-K8S-25428\", bcs_cluster_id=~\"cls-2\", result_table_id=\"100147_bcs_prom_computation_result_table_25428\", __name__=\"container_cpu_usage_seconds_total_value\" or bcs_cluster_id=\"BCS-K8S-25428\", bcs_cluster_id=~\"cls-2\", bk_biz_id=\"100801\", result_table_id=\"100147_bcs_prom_computation_result_table_25428\", __name__=\"container_cpu_usage_seconds_total_value\" or bcs_cluster_id=\"BCS-K8S-25430\", bcs_cluster_id=~\"cls-2\", result_table_id=\"100147_bcs_prom_computation_result_table_25428\", __name__=\"container_cpu_usage_seconds_total_value\" or bcs_cluster_id=\"BCS-K8S-25430\", bcs_cluster_id=~\"cls-2\", bk_biz_id=\"100801\", result_table_id=\"100147_bcs_prom_computation_result_table_25428\", __name__=\"container_cpu_usage_seconds_total_value\" or bcs_cluster_id=\"BCS-K8S-25429\", bcs_cluster_id=~\"cls-2\", result_table_id=\"100147_bcs_prom_computation_result_table_25429\", __name__=\"container_cpu_usage_seconds_total_value\" or bcs_cluster_id=\"BCS-K8S-25429\", bcs_cluster_id=~\"cls-2\", bk_biz_id=\"100801\", result_table_id=\"100147_bcs_prom_computation_result_table_25429\", __name__=\"container_cpu_usage_seconds_total_value\"","b":"bcs_cluster_id=\"BCS-K8S-25429\", result_table_id=\"100147_bcs_prom_computation_result_table_25429\", __name__=\"container_cpu_usage_seconds_total_value\" or bcs_cluster_id=\"BCS-K8S-25428\", result_table_id=\"100147_bcs_prom_computation_result_table_25428\", __name__=\"container_cpu_usage_seconds_total_value\" or bcs_cluster_id=\"BCS-K8S-25430\", result_table_id=\"100147_bcs_prom_computation_result_table_25428\", __name__=\"container_cpu_usage_seconds_total_value\""}}`,
		},
		{
			username: "vm-query",
			spaceUid: "vm-query",
			query:    `{"query_list":[{"field_name":"metric","function":[{"method":"sum","dimensions":["bcs_cluster_id","namespace"]}],"time_aggregation":{"function":"sum_over_time","window":"1m0s"},"reference_name":"a","conditions":{"field_list":[{"field_name":"bcs_cluster_id","value":["cls-2"],"op":"req"},{"field_name":"bcs_cluster_id","value":["cls-2"],"op":"req"},{"field_name":"bk_biz_id","value":["100801"],"op":"eq"}],"condition_list":["and","and"]}},{"field_name":"metric","function":[{"method":"sum","dimensions":["bcs_cluster_id","namespace"]}],"time_aggregation":{"function":"count_over_time","window":"1m0s"},"reference_name":"b"}],"metric_merge":"a / b","start_time":"0","end_time":"600","step":"60s"}`,
			params:   `{"influx_compatible":true,"use_native_or":true,"api_type":"query_range","cluster_name":"","api_params":{"query":"sum by (bcs_cluster_id, namespace) (sum_over_time(a[1m] offset -59s999ms)) / sum by (bcs_cluster_id, namespace) (count_over_time(b[1m] offset -59s999ms))","start":0,"end":600,"step":60},"result_table_list":["vm_rt"],"metric_filter_condition":{"a":"bcs_cluster_id=\"cls\", bcs_cluster_id=~\"cls-2\", bcs_cluster_id=~\"cls-2\", bk_biz_id=\"100801\", result_table_id=\"vm_rt\", __name__=\"metric_value\"","b":"bcs_cluster_id=\"cls\", result_table_id=\"vm_rt\", __name__=\"metric_value\""}}`,
		},
		{
			username: "vm-query",
			spaceUid: "vm-query",
			query:    `{"query_list":[{"field_name":"metric","function":[{"method":"sum","dimensions":["bcs_cluster_id","namespace"]}],"time_aggregation":{"function":"sum_over_time","window":"1m0s"},"reference_name":"a","conditions":{"field_list":[{"field_name":"namespace","value":["ns"],"op":"contains"}],"condition_list":[]}},{"field_name":"metric","function":[{"method":"sum","dimensions":["bcs_cluster_id","namespace"]}],"time_aggregation":{"function":"count_over_time","window":"1m0s"},"reference_name":"b"}],"metric_merge":"a / b","start_time":"0","end_time":"600","step":"60s"}`,
			params:   `{"influx_compatible":true,"use_native_or":true,"api_type":"query_range","cluster_name":"","api_params":{"query":"sum by (bcs_cluster_id, namespace) (sum_over_time(a[1m] offset -59s999ms)) / sum by (bcs_cluster_id, namespace) (count_over_time(b[1m] offset -59s999ms))","start":0,"end":600,"step":60},"result_table_list":["vm_rt"],"metric_filter_condition":{"a":"bcs_cluster_id=\"cls\", namespace=\"ns\", result_table_id=\"vm_rt\", __name__=\"metric_value\"","b":"bcs_cluster_id=\"cls\", result_table_id=\"vm_rt\", __name__=\"metric_value\""}}`,
		},
		{
			username: "vm-query-fuzzy-name",
			spaceUid: "vm-query",
			query:    `{"query_list":[{"field_name":"me.*","is_regexp":true,"function":[{"method":"sum","dimensions":["bcs_cluster_id","namespace"]}],"time_aggregation":{"function":"sum_over_time","window":"1m0s"},"reference_name":"a","conditions":{"field_list":[{"field_name":"namespace","value":["ns"],"op":"contains"}],"condition_list":[]}},{"field_name":"metric","function":[{"method":"sum","dimensions":["bcs_cluster_id","namespace"]}],"time_aggregation":{"function":"count_over_time","window":"1m0s"},"reference_name":"b"}],"metric_merge":"a / b","start_time":"0","end_time":"600","step":"60s"}`,
			params:   `{"influx_compatible":true,"use_native_or":true,"api_type":"query_range","cluster_name":"","api_params":{"query":"sum by (bcs_cluster_id, namespace) (sum_over_time({__name__=~\"a\"}[1m] offset -59s999ms)) / sum by (bcs_cluster_id, namespace) (count_over_time(b[1m] offset -59s999ms))","start":0,"end":600,"step":60},"result_table_list":["vm_rt"],"metric_filter_condition":{"a":"bcs_cluster_id=\"cls\", namespace=\"ns\", result_table_id=\"vm_rt\", __name__=~\"me.*_value\"","b":"bcs_cluster_id=\"cls\", result_table_id=\"vm_rt\", __name__=\"metric_value\""}}`,
		},
	}

	for i, c := range testCases {
		t.Run(fmt.Sprintf("%d", i), func(t *testing.T) {
			var (
				query *structured.QueryTs
				err   error
			)
			ctx, _ = context.WithCancel(ctx)
			metadata.SetUser(ctx, fmt.Sprintf("username:%s", c.username), c.spaceUid)
			if c.promql != "" {
				var queryPromQL *structured.QueryPromQL
				err = json.Unmarshal([]byte(c.promql), &queryPromQL)
				assert.Nil(t, err)
				if err == nil {
					query, err = promQLToStruct(ctx, queryPromQL)
				}
			} else {
				err = json.Unmarshal([]byte(c.query), &query)
			}

			query.SpaceUid = c.spaceUid
			assert.Nil(t, err)
			if err == nil {
				_, err = queryTs(ctx, query)
				if c.error != nil {
					assert.Contains(t, err.Error(), c.error.Error())
				} else {
					if len(mockCurl.Params) == 0 {
						assert.Nil(t, err)
					}
					var vmParams *victoriaMetrics.Params
					if mockCurl.Params != nil {
						err = json.Unmarshal(mockCurl.Params, &vmParams)
						assert.Nil(t, err)
					}
					if vmParams != nil {
						assert.Equal(t, c.params, vmParams.SQL)
					}
				}
			}
		})
	}
}

func TestStructAndPromQLConvert(t *testing.T) {
	ctx := context.Background()
	mock.SetRedisClient(ctx, "test-struct-promql")

	testCase := map[string]struct {
		queryStruct bool
		query       *structured.QueryTs
		promql      *structured.QueryPromQL
		err         error
	}{
		"query struct with or": {
			queryStruct: true,
			query: &structured.QueryTs{
				QueryList: []*structured.Query{
					{
						DataSource: "custom",
						TableID:    "dataLabel",
						FieldName:  "metric",
						AggregateMethodList: []structured.AggregateMethod{
							{
								Method: "sum",
								Dimensions: []string{
									"bcs_cluster_id",
									"result_table_id",
								},
							},
						},
						TimeAggregation: structured.TimeAggregation{
							Function: "sum_over_time",
							Window:   "1m0s",
						},
						Conditions: structured.Conditions{
							FieldList: []structured.ConditionField{
								{
									DimensionName: "bcs_cluster_id",
									Value: []string{
										"cls-2",
									},
									Operator: "req",
								},
								{
									DimensionName: "bcs_cluster_id",
									Value: []string{
										"cls-2",
									},
									Operator: "req",
								},
							},
							ConditionList: []string{
								"or",
							},
						},
						ReferenceName: "a",
					},
				},
				MetricMerge: "a",
				Start:       "1691132705",
				End:         "1691136305",
				Step:        "1m",
			},
			err: fmt.Errorf("or 过滤条件无法直接转换为 promql 语句，请使用结构化查询"),
		},
		"query struct with and": {
			queryStruct: true,
			query: &structured.QueryTs{
				QueryList: []*structured.Query{
					{
						DataSource: "custom",
						TableID:    "dataLabel",
						FieldName:  "metric",
						AggregateMethodList: []structured.AggregateMethod{
							{
								Method: "sum",
								Dimensions: []string{
									"bcs_cluster_id",
									"result_table_id",
								},
							},
						},
						TimeAggregation: structured.TimeAggregation{
							Function:  "sum_over_time",
							Window:    "1m0s",
							NodeIndex: 2,
						},
						Conditions: structured.Conditions{
							FieldList: []structured.ConditionField{
								{
									DimensionName: "bcs_cluster_id",
									Value: []string{
										"cls-2",
									},
									Operator: "req",
								},
								{
									DimensionName: "bcs_cluster_id",
									Value: []string{
										"cls-2",
									},
									Operator: "req",
								},
							},
							ConditionList: []string{
								"and",
							},
						},
						ReferenceName: "a",
					},
				},
				MetricMerge: "a",
				Start:       `1691132705`,
				End:         `1691136305`,
				Step:        `1m`,
			},
			promql: &structured.QueryPromQL{
				PromQL: `sum by (bcs_cluster_id, result_table_id) (sum_over_time(custom:dataLabel:metric{bcs_cluster_id=~"cls-2",bcs_cluster_id=~"cls-2"}[1m]))`,
				Start:  `1691132705`,
				End:    `1691136305`,
				Step:   `1m`,
			},
		},
		"promql struct with and": {
			queryStruct: true,
			query: &structured.QueryTs{
				QueryList: []*structured.Query{
					{
						DataSource: "custom",
						TableID:    "dataLabel",
						FieldName:  "metric",
						AggregateMethodList: []structured.AggregateMethod{
							{
								Method: "sum",
								Dimensions: []string{
									"bcs_cluster_id",
									"result_table_id",
								},
							},
						},
						TimeAggregation: structured.TimeAggregation{
							Function:  "sum_over_time",
							Window:    "1m0s",
							NodeIndex: 2,
						},
						Conditions: structured.Conditions{
							FieldList: []structured.ConditionField{
								{
									DimensionName: "bcs_cluster_id",
									Value: []string{
										"cls-2",
									},
									Operator: "req",
								},
								{
									DimensionName: "bcs_cluster_id",
									Value: []string{
										"cls-2",
									},
									Operator: "req",
								},
							},
							ConditionList: []string{
								"and",
							},
						},
						ReferenceName: "a",
					},
				},
				MetricMerge: "a",
				Start:       `1691132705`,
				End:         `1691136305`,
				Step:        `1m`,
			},
			promql: &structured.QueryPromQL{
				PromQL: `sum by (bcs_cluster_id, result_table_id) (sum_over_time(custom:dataLabel:metric{bcs_cluster_id=~"cls-2",bcs_cluster_id=~"cls-2"}[1m]))`,
				Start:  `1691132705`,
				End:    `1691136305`,
				Step:   `1m`,
			},
		},
		"promql struct 1": {
			queryStruct: true,
			query: &structured.QueryTs{
				QueryList: []*structured.Query{
					{
						DataSource: structured.BkMonitor,
						FieldName:  "container_cpu_usage_seconds_total",
						AggregateMethodList: []structured.AggregateMethod{
							{
								Method: "sum",
								Dimensions: []string{
									"bcs_cluster_id",
									"result_table_id",
								},
							},
						},
						TimeAggregation: structured.TimeAggregation{
							Function:  "sum_over_time",
							Window:    "1m0s",
							NodeIndex: 2,
						},
						Conditions: structured.Conditions{
							FieldList: []structured.ConditionField{
								{
									DimensionName: "bcs_cluster_id",
									Value: []string{
										"cls-2|cls-2",
									},
									Operator: "req",
								},
								{
									DimensionName: "bk_biz_id",
									Value: []string{
										"2",
									},
									Operator: "eq",
								},
							},
							ConditionList: []string{
								"and",
							},
						},
						ReferenceName: "a",
					},
					{
						DataSource: structured.BkMonitor,
						FieldName:  "container_cpu_usage_seconds_total",
						AggregateMethodList: []structured.AggregateMethod{
							{
								Method: "sum",
								Dimensions: []string{
									"bcs_cluster_id",
									"result_table_id",
								},
							},
						},
						TimeAggregation: structured.TimeAggregation{
							Function:  "count_over_time",
							Window:    "1m0s",
							NodeIndex: 2,
						},
						Conditions: structured.Conditions{
							FieldList:     []structured.ConditionField{},
							ConditionList: []string{},
						},
						ReferenceName: "b",
					},
				},
				MetricMerge: "a / on (bcs_cluster_id) group_left () b",
				Start:       `1691132705`,
				End:         `1691136305`,
				Step:        `1m`,
			},
			promql: &structured.QueryPromQL{
				PromQL: `sum by (bcs_cluster_id, result_table_id) (sum_over_time(bkmonitor:container_cpu_usage_seconds_total{bcs_cluster_id=~"cls-2|cls-2",bk_biz_id="2"}[1m])) / on (bcs_cluster_id) group_left () sum by (bcs_cluster_id, result_table_id) (count_over_time(bkmonitor:container_cpu_usage_seconds_total[1m]))`,
				Start:  `1691132705`,
				End:    `1691136305`,
				Step:   `1m`,
			},
		},
		"query struct 1": {
			queryStruct: true,
			query: &structured.QueryTs{
				QueryList: []*structured.Query{
					{
						DataSource: structured.BkMonitor,
						FieldName:  "container_cpu_usage_seconds_total",
						AggregateMethodList: []structured.AggregateMethod{
							{
								Method: "sum",
								Dimensions: []string{
									"bcs_cluster_id",
									"result_table_id",
								},
							},
						},
						TimeAggregation: structured.TimeAggregation{
							Function:  "sum_over_time",
							Window:    "1m0s",
							NodeIndex: 2,
						},
						Conditions: structured.Conditions{
							FieldList: []structured.ConditionField{
								{
									DimensionName: "bcs_cluster_id",
									Value: []string{
										"cls-2|cls-2",
									},
									Operator: "req",
								},
								{
									DimensionName: "bk_biz_id",
									Value: []string{
										"2",
									},
									Operator: "eq",
								},
							},
							ConditionList: []string{
								"and",
							},
						},
						ReferenceName: "a",
					},
					{
						DataSource: structured.BkMonitor,
						FieldName:  "container_cpu_usage_seconds_total",
						AggregateMethodList: []structured.AggregateMethod{
							{
								Method: "sum",
								Dimensions: []string{
									"bcs_cluster_id",
									"result_table_id",
								},
							},
						},
						TimeAggregation: structured.TimeAggregation{
							Function:  "count_over_time",
							Window:    "1m0s",
							NodeIndex: 2,
						},
						Conditions: structured.Conditions{
							FieldList:     []structured.ConditionField{},
							ConditionList: []string{},
						},
						ReferenceName: "b",
					},
				},
				MetricMerge: "a / on (bcs_cluster_id) group_left () b",
				Start:       `1691132705`,
				End:         `1691136305`,
				Step:        `1m`,
			},
			promql: &structured.QueryPromQL{
				PromQL: `sum by (bcs_cluster_id, result_table_id) (sum_over_time(bkmonitor:container_cpu_usage_seconds_total{bcs_cluster_id=~"cls-2|cls-2",bk_biz_id="2"}[1m])) / on (bcs_cluster_id) group_left () sum by (bcs_cluster_id, result_table_id) (count_over_time(bkmonitor:container_cpu_usage_seconds_total[1m]))`,
				Start:  `1691132705`,
				End:    `1691136305`,
				Step:   `1m`,
			},
		},
		"query struct with __name__ ": {
			queryStruct: false,
			query: &structured.QueryTs{
				QueryList: []*structured.Query{
					{
						DataSource: structured.BkMonitor,
						TableID:    "table_id",
						FieldName:  ".*",
						IsRegexp:   true,
						AggregateMethodList: []structured.AggregateMethod{
							{
								Method: "sum",
								Dimensions: []string{
									"bcs_cluster_id",
									"result_table_id",
								},
							},
						},
						TimeAggregation: structured.TimeAggregation{
							Function:  "sum_over_time",
							Window:    "1m0s",
							NodeIndex: 2,
						},
						ReferenceName: "a",
						Dimensions:    nil,
						Limit:         0,
						Timestamp:     nil,
						StartOrEnd:    0,
						VectorOffset:  0,
						Offset:        "",
						OffsetForward: false,
						Slimit:        0,
						Soffset:       0,
						Conditions: structured.Conditions{
							FieldList: []structured.ConditionField{
								{
									DimensionName: "bcs_cluster_id",
									Value: []string{
										"cls-2|cls-2",
									},
									Operator: "req",
								},
								{
									DimensionName: "bk_biz_id",
									Value: []string{
										"2",
									},
									Operator: "eq",
								},
							},
							ConditionList: []string{
								"and",
							},
						},
						KeepColumns:         nil,
						AlignInfluxdbResult: false,
						Start:               "",
						End:                 "",
						Step:                "",
						Timezone:            "",
					},
					{
						DataSource: structured.BkMonitor,
						TableID:    "table_id",
						FieldName:  ".*",
						IsRegexp:   true,
						AggregateMethodList: []structured.AggregateMethod{
							{
								Method: "sum",
								Dimensions: []string{
									"bcs_cluster_id",
									"result_table_id",
								},
							},
						},
						TimeAggregation: structured.TimeAggregation{
							Function:  "count_over_time",
							Window:    "1m0s",
							NodeIndex: 2,
						},
						Conditions: structured.Conditions{
							FieldList:     []structured.ConditionField{},
							ConditionList: []string{},
						},
						ReferenceName: "b",
					},
				},
				MetricMerge: "a / on (bcs_cluster_id) group_left () b",
				Start:       `1691132705`,
				End:         `1691136305`,
				Step:        `1m`,
			},
			promql: &structured.QueryPromQL{
				PromQL: `sum by (bcs_cluster_id, result_table_id) (sum_over_time({__name__=~"bkmonitor:table_id:.*",bcs_cluster_id=~"cls-2|cls-2",bk_biz_id="2"}[1m])) / on (bcs_cluster_id) group_left () sum by (bcs_cluster_id, result_table_id) (count_over_time({__name__=~"bkmonitor:table_id:.*"}[1m]))`,
				Start:  `1691132705`,
				End:    `1691136305`,
				Step:   `1m`,
			},
		},
		"promql struct with __name__ ": {
			queryStruct: true,
			query: &structured.QueryTs{
				QueryList: []*structured.Query{
					{
						DataSource: structured.BkMonitor,
						TableID:    "table_id",
						FieldName:  ".*",
						IsRegexp:   true,
						AggregateMethodList: []structured.AggregateMethod{
							{
								Method: "sum",
								Dimensions: []string{
									"bcs_cluster_id",
									"result_table_id",
								},
							},
						},
						TimeAggregation: structured.TimeAggregation{
							Function:  "sum_over_time",
							Window:    "1m0s",
							NodeIndex: 2,
						},
						ReferenceName: "a",
						Dimensions:    nil,
						Limit:         0,
						Timestamp:     nil,
						StartOrEnd:    0,
						VectorOffset:  0,
						Offset:        "",
						OffsetForward: false,
						Slimit:        0,
						Soffset:       0,
						Conditions: structured.Conditions{
							FieldList: []structured.ConditionField{
								{
									DimensionName: "bcs_cluster_id",
									Value: []string{
										"cls-2|cls-2",
									},
									Operator: "req",
								},
								{
									DimensionName: "bk_biz_id",
									Value: []string{
										"2",
									},
									Operator: "eq",
								},
							},
							ConditionList: []string{
								"and",
							},
						},
						KeepColumns:         nil,
						AlignInfluxdbResult: false,
						Start:               "",
						End:                 "",
						Step:                "",
						Timezone:            "",
					},
					{
						DataSource: structured.BkMonitor,
						TableID:    "table_id",
						FieldName:  ".*",
						IsRegexp:   true,
						AggregateMethodList: []structured.AggregateMethod{
							{
								Method: "sum",
								Dimensions: []string{
									"bcs_cluster_id",
									"result_table_id",
								},
							},
						},
						TimeAggregation: structured.TimeAggregation{
							Function: "count_over_time",
							Window:   "1m0s",
						},
						Conditions: structured.Conditions{
							FieldList:     []structured.ConditionField{},
							ConditionList: []string{},
						},
						ReferenceName: "b",
					},
				},
				MetricMerge: "a / on (bcs_cluster_id) group_left () b",
				Start:       `1691132705`,
				End:         `1691136305`,
				Step:        `1m`,
			},
			promql: &structured.QueryPromQL{
				PromQL: `sum by (bcs_cluster_id, result_table_id) (sum_over_time({__name__=~"bkmonitor:table_id:.*",bcs_cluster_id=~"cls-2|cls-2",bk_biz_id="2"}[1m])) / on (bcs_cluster_id) group_left () sum by (bcs_cluster_id, result_table_id) (count_over_time({__name__=~"bkmonitor:table_id:.*"}[1m]))`,
				Start:  `1691132705`,
				End:    `1691136305`,
				Step:   `1m`,
			},
		},
		"promql to struct with 1m:2m": {
			queryStruct: true,
			promql: &structured.QueryPromQL{
				PromQL: `count_over_time(bkmonitor:metric[1m:2m] @ start() offset -59s999ms)`,
				Start:  `1691132705`,
				End:    `1691136305`,
				Step:   `30s`,
			},
			query: &structured.QueryTs{
				QueryList: []*structured.Query{
					{
						AlignInfluxdbResult: true,
						DataSource:          `bkmonitor`,
						FieldName:           `metric`,
						StartOrEnd:          parser.START,
						TimeAggregation: structured.TimeAggregation{
							Function:   "count_over_time",
							Window:     "1m0s",
							IsSubQuery: true,
							Step:       "2m0s",
							NodeIndex:  2,
						},
						Conditions: structured.Conditions{
							FieldList:     []structured.ConditionField{},
							ConditionList: []string{},
						},
						ReferenceName: `a`,
						Offset:        "0s",
					},
				},
				MetricMerge: "a",
				Start:       `1691132705`,
				End:         `1691136305`,
				Step:        `30s`,
			},
		},
		"promql to struct with delta label_replace 1m:2m": {
			queryStruct: true,
			promql: &structured.QueryPromQL{
				PromQL: `sum by (job, metric_name) (delta(label_replace({__name__=~"bkmonitor:container_cpu_.+_total",job="metric-social-friends-forever"} @ start() offset -59s999ms, "metric_name", "$1", "__name__", "ffs_rest_(.*)_count")[2m:]))`,
				Start:  `1691132705`,
				End:    `1691136305`,
				Step:   `30s`,
			},
			query: &structured.QueryTs{
				QueryList: []*structured.Query{
					{
						DataSource:          `bkmonitor`,
						FieldName:           `container_cpu_.+_total`,
						IsRegexp:            true,
						StartOrEnd:          parser.START,
						AlignInfluxdbResult: true,
						TimeAggregation: structured.TimeAggregation{
							Function:   "delta",
							Window:     "2m0s",
							NodeIndex:  3,
							IsSubQuery: true,
							Step:       "0s",
						},
						Conditions: structured.Conditions{
							FieldList: []structured.ConditionField{
								{
									DimensionName: "job",
									Operator:      "eq",
									Value: []string{
										"metric-social-friends-forever",
									},
								},
								//{
								//	DimensionName: "__name__",
								//	Operator:      "nreq",
								//	Value: []string{
								//		".+_size_count",
								//	},
								//},
								//{
								//	DimensionName: "__name__",
								//	Operator:      "nreq",
								//	Value: []string{
								//		".+_process_time_count",
								//	},
								//},
							},
							ConditionList: []string{},
						},
						AggregateMethodList: []structured.AggregateMethod{
							{
								Method: "label_replace",
								VArgsList: []interface{}{
									"metric_name",
									"$1",
									"__name__",
									"ffs_rest_(.*)_count",
								},
							},
							{
								Method: "sum",
								Dimensions: []string{
									"job",
									"metric_name",
								},
							},
						},
						ReferenceName: `a`,
						Offset:        "0s",
					},
				},
				MetricMerge: "a",
				Start:       `1691132705`,
				End:         `1691136305`,
				Step:        `30s`,
			},
		},
		"promq to struct with topk": {
			queryStruct: false,
			promql: &structured.QueryPromQL{
				PromQL: `topk(1, bkmonitor:metric)`,
			},
			query: &structured.QueryTs{
				QueryList: []*structured.Query{
					{
						DataSource: "bkmonitor",
						FieldName:  "metric",
						AggregateMethodList: []structured.AggregateMethod{
							{
								Method: "topk",
								VArgsList: []interface{}{
									1,
								},
							},
						},
						Conditions: structured.Conditions{
							FieldList:     []structured.ConditionField{},
							ConditionList: []string{},
						},
						ReferenceName: "a",
					},
				},
				MetricMerge: "a",
			},
		},
		"promq to struct with delta(metric[1m])`": {
			queryStruct: false,
			promql: &structured.QueryPromQL{
				PromQL: `delta(bkmonitor:metric[1m])`,
			},
			query: &structured.QueryTs{
				QueryList: []*structured.Query{
					{
						DataSource: "bkmonitor",
						FieldName:  "metric",
						TimeAggregation: structured.TimeAggregation{
							Function:  "delta",
							Window:    "1m0s",
							NodeIndex: 2,
						},
						Conditions: structured.Conditions{
							FieldList:     []structured.ConditionField{},
							ConditionList: []string{},
						},
						ReferenceName: "a",
					},
				},
				MetricMerge: "a",
			},
		},
		"promq to struct with metric @end()`": {
			queryStruct: false,
			promql: &structured.QueryPromQL{
				PromQL: `bkmonitor:metric @ end()`,
			},
			query: &structured.QueryTs{
				QueryList: []*structured.Query{
					{
						DataSource: "bkmonitor",
						FieldName:  "metric",
						StartOrEnd: parser.END,
						Conditions: structured.Conditions{
							FieldList:     []structured.ConditionField{},
							ConditionList: []string{},
						},
						ReferenceName: "a",
					},
				},
				MetricMerge: "a",
			},
		},
		"promq to struct with condition contains`": {
			queryStruct: true,
			promql: &structured.QueryPromQL{
				PromQL: `bkmonitor:metric{dim_contains=~"^(val-1|val-2|val-3)$",dim_req=~"val-1|val-2|val-3"} @ end()`,
			},
			query: &structured.QueryTs{
				QueryList: []*structured.Query{
					{
						DataSource: "bkmonitor",
						FieldName:  "metric",
						StartOrEnd: parser.END,
						Conditions: structured.Conditions{
							FieldList: []structured.ConditionField{
								{
									DimensionName: "dim_contains",
									Value: []string{
										"val-1",
										"val-2",
										"val-3",
									},
									Operator: "contains",
								},
								{
									DimensionName: "dim_req",
									Value: []string{
										"val-1",
										"val-2",
										"val-3",
									},
									Operator: "req",
								},
							},
							ConditionList: []string{
								"and",
							},
						},
						ReferenceName: "a",
					},
				},
				MetricMerge: "a",
			},
		},
		"quantile and quantile_over_time": {
			queryStruct: true,
			promql: &structured.QueryPromQL{
				PromQL: `quantile(0.9, quantile_over_time(0.9, bkmonitor:metric[1m]))`,
			},
			query: &structured.QueryTs{
				QueryList: []*structured.Query{
					{
						DataSource: "bkmonitor",
						FieldName:  "metric",
						Conditions: structured.Conditions{
							FieldList:     []structured.ConditionField{},
							ConditionList: []string{},
						},
						ReferenceName: "a",
						TimeAggregation: structured.TimeAggregation{
							Function:  "quantile_over_time",
							Window:    "1m0s",
							NodeIndex: 2,
							VargsList: []interface{}{
								0.9,
							},
							Position: 1,
						},
						AggregateMethodList: []structured.AggregateMethod{
							{
								Method: "quantile",
								VArgsList: []interface{}{
									0.9,
								},
							},
						},
					},
				},
				MetricMerge: "a",
			},
		},
		"nodeIndex 3 with sum": {
			queryStruct: false,
			promql: &structured.QueryPromQL{
				PromQL: `increase(sum by (deployment_environment, result_table_id) (bkmonitor:5000575_bkapm_metric_tgf_server_gs_cn_idctest:__default__:trace_additional_duration_count{deployment_environment="g-5"})[2m:])`,
			},
			query: &structured.QueryTs{
				QueryList: []*structured.Query{
					{
						DataSource: "bkmonitor",
						TableID:    "5000575_bkapm_metric_tgf_server_gs_cn_idctest.__default__",
						FieldName:  "trace_additional_duration_count",
						Conditions: structured.Conditions{
							FieldList: []structured.ConditionField{
								{
									DimensionName: "deployment_environment",
									Value:         []string{"g-5"},
									Operator:      "eq",
								},
							},
							ConditionList: []string{},
						},
						ReferenceName: "a",
						TimeAggregation: structured.TimeAggregation{
							Function:   "increase",
							Window:     "2m0s",
							NodeIndex:  3,
							IsSubQuery: true,
							Step:       "0s",
						},
						AggregateMethodList: []structured.AggregateMethod{
							{
								Method: "sum",
								Dimensions: []string{
									"deployment_environment", "result_table_id",
								},
							},
						},
						Offset: "0s",
					},
				},
				MetricMerge: "a",
			},
		},
		"nodeIndex 2 with sum": {
			queryStruct: false,
			promql: &structured.QueryPromQL{
				PromQL: `sum by (deployment_environment, result_table_id) (increase(bkmonitor:5000575_bkapm_metric_tgf_server_gs_cn_idctest:__default__:trace_additional_duration_count{deployment_environment="g-5"}[2m]))`,
			},
			query: &structured.QueryTs{
				QueryList: []*structured.Query{
					{
						DataSource: "bkmonitor",
						TableID:    "5000575_bkapm_metric_tgf_server_gs_cn_idctest.__default__",
						FieldName:  "trace_additional_duration_count",
						Conditions: structured.Conditions{
							FieldList: []structured.ConditionField{
								{
									DimensionName: "deployment_environment",
									Value:         []string{"g-5"},
									Operator:      "eq",
								},
							},
							ConditionList: []string{},
						},
						ReferenceName: "a",
						TimeAggregation: structured.TimeAggregation{
							Function:  "increase",
							Window:    "2m0s",
							NodeIndex: 2,
						},
						AggregateMethodList: []structured.AggregateMethod{
							{
								Method: "sum",
								Dimensions: []string{
									"deployment_environment", "result_table_id",
								},
							},
						},
					},
				},
				MetricMerge: "a",
			},
		},
		"predict_linear": {
			queryStruct: false,
			promql: &structured.QueryPromQL{
				PromQL: `predict_linear(bkmonitor:metric[1h], 4*3600)`,
			},
			query: &structured.QueryTs{
				QueryList: []*structured.Query{
					{
						DataSource:    "bkmonitor",
						TableID:       "",
						FieldName:     "metric",
						ReferenceName: "a",
						TimeAggregation: structured.TimeAggregation{
							Function:  "predict_linear",
							Window:    "1h0m0s",
							NodeIndex: 2,
							VargsList: []interface{}{4 * 3600},
						},
					},
				},
				MetricMerge: "a",
			},
		},
	}

	for n, c := range testCase {
		t.Run(n, func(t *testing.T) {
			ctx, _ = context.WithCancel(ctx)
			if c.queryStruct {
				promql, err := structToPromQL(ctx, c.query)
				if c.err != nil {
					assert.Equal(t, c.err, err)
				} else {
					assert.Nil(t, err)
					if err == nil {
						equalWithJson(t, c.promql, promql)
					}
				}
			} else {
				query, err := promQLToStruct(ctx, c.promql)
				if c.err != nil {
					assert.Equal(t, c.err, err)
				} else {
					assert.Nil(t, err)
					if err == nil {
						equalWithJson(t, c.query, query)
					}
				}
			}
		})
	}
}

func equalWithJson(t *testing.T, a, b interface{}) {
	a1, a1Err := json.Marshal(a)
	assert.Nil(t, a1Err)

	b1, b1Err := json.Marshal(b)
	assert.Nil(t, b1Err)
	if a1Err == nil && b1Err == nil {
		assert.Equal(t, string(a1), string(b1))
	}
}

func TestQueryTs_ToQueryReference(t *testing.T) {
	ctx := context.Background()
	mockData(ctx, "handler_test", "handler_test")
	metadata.SetUser(ctx, fmt.Sprintf("username:%s", "bkcc__1068"), "bkcc__1068")
	jsonData := `{"space_uid":"bkcc__1068","query_list":[{"data_source":"","table_id":"","field_name":"container_cpu_usage_seconds_total","is_regexp":false,"field_list":null,"function":[{"method":"sum","without":false,"dimensions":["namespace"],"position":0,"args_list":null,"vargs_list":null}],"time_aggregation":{"function":"rate","window":"5m","node_index":0,"position":0,"vargs_list":[],"is_sub_query":false,"step":""},"reference_name":"a","dimensions":["namespace"],"limit":0,"timestamp":null,"start_or_end":0,"vector_offset":0,"offset":"","offset_forward":false,"slimit":0,"soffset":0,"conditions":{"field_list":[{"field_name":"job","value":["kubelet"],"op":"contains"},{"field_name":"image","value":[""],"op":"ncontains"},{"field_name":"container_name","value":["POD"],"op":"ncontains"},{"field_name":"bcs_cluster_id","value":["BCS-K8S-40899"],"op":"contains"},{"field_name":"namespace","value":["ieg-blueking-gse-data-common"],"op":"contains"},{"field_name":"job","value":["kubelet"],"op":"contains"},{"field_name":"image","value":[""],"op":"ncontains"},{"field_name":"container_name","value":["POD"],"op":"ncontains"},{"field_name":"bcs_cluster_id","value":["BCS-K8S-40899"],"op":"contains"},{"field_name":"namespace","value":["ieg-blueking-gse"],"op":"contains"},{"field_name":"job","value":["kubelet"],"op":"contains"},{"field_name":"image","value":[""],"op":"ncontains"},{"field_name":"container_name","value":["POD"],"op":"ncontains"},{"field_name":"bcs_cluster_id","value":["BCS-K8S-40899"],"op":"contains"},{"field_name":"namespace","value":["flux-cd-deploy"],"op":"contains"},{"field_name":"job","value":["kubelet"],"op":"contains"},{"field_name":"image","value":[""],"op":"ncontains"},{"field_name":"container_name","value":["POD"],"op":"ncontains"},{"field_name":"bcs_cluster_id","value":["BCS-K8S-40899"],"op":"contains"},{"field_name":"namespace","value":["kube-system"],"op":"contains"},{"field_name":"job","value":["kubelet"],"op":"contains"},{"field_name":"image","value":[""],"op":"ncontains"},{"field_name":"container_name","value":["POD"],"op":"ncontains"},{"field_name":"bcs_cluster_id","value":["BCS-K8S-40899"],"op":"contains"},{"field_name":"namespace","value":["bkmonitor-operator-bkop"],"op":"contains"},{"field_name":"job","value":["kubelet"],"op":"contains"},{"field_name":"image","value":[""],"op":"ncontains"},{"field_name":"container_name","value":["POD"],"op":"ncontains"},{"field_name":"bcs_cluster_id","value":["BCS-K8S-40899"],"op":"contains"},{"field_name":"namespace","value":["bkmonitor-operator"],"op":"contains"},{"field_name":"job","value":["kubelet"],"op":"contains"},{"field_name":"image","value":[""],"op":"ncontains"},{"field_name":"container_name","value":["POD"],"op":"ncontains"},{"field_name":"bcs_cluster_id","value":["BCS-K8S-40899"],"op":"contains"},{"field_name":"namespace","value":["ieg-blueking-gse-data-jk"],"op":"contains"},{"field_name":"job","value":["kubelet"],"op":"contains"},{"field_name":"image","value":[""],"op":"ncontains"},{"field_name":"container_name","value":["POD"],"op":"ncontains"},{"field_name":"bcs_cluster_id","value":["BCS-K8S-40899"],"op":"contains"},{"field_name":"namespace","value":["kyverno"],"op":"contains"},{"field_name":"job","value":["kubelet"],"op":"contains"},{"field_name":"image","value":[""],"op":"ncontains"},{"field_name":"container_name","value":["POD"],"op":"ncontains"},{"field_name":"bcs_cluster_id","value":["BCS-K8S-40899"],"op":"contains"},{"field_name":"namespace","value":["ieg-bscp-prod"],"op":"contains"},{"field_name":"job","value":["kubelet"],"op":"contains"},{"field_name":"image","value":[""],"op":"ncontains"},{"field_name":"container_name","value":["POD"],"op":"ncontains"},{"field_name":"bcs_cluster_id","value":["BCS-K8S-40899"],"op":"contains"},{"field_name":"namespace","value":["ieg-bkce-bcs-k8s-40980"],"op":"contains"},{"field_name":"job","value":["kubelet"],"op":"contains"},{"field_name":"image","value":[""],"op":"ncontains"},{"field_name":"container_name","value":["POD"],"op":"ncontains"},{"field_name":"bcs_cluster_id","value":["BCS-K8S-40899"],"op":"contains"},{"field_name":"namespace","value":["ieg-costops-grey"],"op":"contains"},{"field_name":"job","value":["kubelet"],"op":"contains"},{"field_name":"image","value":[""],"op":"ncontains"},{"field_name":"container_name","value":["POD"],"op":"ncontains"},{"field_name":"bcs_cluster_id","value":["BCS-K8S-40899"],"op":"contains"},{"field_name":"namespace","value":["ieg-bscp-test"],"op":"contains"},{"field_name":"job","value":["kubelet"],"op":"contains"},{"field_name":"image","value":[""],"op":"ncontains"},{"field_name":"container_name","value":["POD"],"op":"ncontains"},{"field_name":"bcs_cluster_id","value":["BCS-K8S-40899"],"op":"contains"},{"field_name":"namespace","value":["bcs-system"],"op":"contains"},{"field_name":"job","value":["kubelet"],"op":"contains"},{"field_name":"image","value":[""],"op":"ncontains"},{"field_name":"container_name","value":["POD"],"op":"ncontains"},{"field_name":"bcs_cluster_id","value":["BCS-K8S-40899"],"op":"contains"},{"field_name":"namespace","value":["bkop-system"],"op":"contains"},{"field_name":"job","value":["kubelet"],"op":"contains"},{"field_name":"image","value":[""],"op":"ncontains"},{"field_name":"container_name","value":["POD"],"op":"ncontains"},{"field_name":"bcs_cluster_id","value":["BCS-K8S-40899"],"op":"contains"},{"field_name":"namespace","value":["bk-system"],"op":"contains"},{"field_name":"job","value":["kubelet"],"op":"contains"},{"field_name":"image","value":[""],"op":"ncontains"},{"field_name":"container_name","value":["POD"],"op":"ncontains"},{"field_name":"bcs_cluster_id","value":["BCS-K8S-40899"],"op":"contains"},{"field_name":"namespace","value":["bcs-k8s-25186"],"op":"contains"},{"field_name":"job","value":["kubelet"],"op":"contains"},{"field_name":"image","value":[""],"op":"ncontains"},{"field_name":"container_name","value":["POD"],"op":"ncontains"},{"field_name":"bcs_cluster_id","value":["BCS-K8S-40899"],"op":"contains"},{"field_name":"namespace","value":["bcs-k8s-25451"],"op":"contains"},{"field_name":"job","value":["kubelet"],"op":"contains"},{"field_name":"image","value":[""],"op":"ncontains"},{"field_name":"container_name","value":["POD"],"op":"ncontains"},{"field_name":"bcs_cluster_id","value":["BCS-K8S-40899"],"op":"contains"},{"field_name":"namespace","value":["bcs-k8s-25326"],"op":"contains"},{"field_name":"job","value":["kubelet"],"op":"contains"},{"field_name":"image","value":[""],"op":"ncontains"},{"field_name":"container_name","value":["POD"],"op":"ncontains"},{"field_name":"bcs_cluster_id","value":["BCS-K8S-40899"],"op":"contains"},{"field_name":"namespace","value":["bcs-k8s-25182"],"op":"contains"},{"field_name":"job","value":["kubelet"],"op":"contains"},{"field_name":"image","value":[""],"op":"ncontains"},{"field_name":"container_name","value":["POD"],"op":"ncontains"},{"field_name":"bcs_cluster_id","value":["BCS-K8S-40899"],"op":"contains"},{"field_name":"namespace","value":["bcs-k8s-25037"],"op":"contains"}],"condition_list":["and","and","and","and","or","and","and","and","and","or","and","and","and","and","or","and","and","and","and","or","and","and","and","and","or","and","and","and","and","or","and","and","and","and","or","and","and","and","and","or","and","and","and","and","or","and","and","and","and","or","and","and","and","and","or","and","and","and","and","or","and","and","and","and","or","and","and","and","and","or","and","and","and","and","or","and","and","and","and","or","and","and","and","and","or","and","and","and","and","or","and","and","and","and","or","and","and","and","and"]},"keep_columns":["_time","a","namespace"],"step":""}],"metric_merge":"a","result_columns":null,"start_time":"1702266900","end_time":"1702871700","step":"150s","down_sample_range":"5m","timezone":"Asia/Shanghai","look_back_delta":"","instant":false}`
	var query *structured.QueryTs
	err := json.Unmarshal([]byte(jsonData), &query)
	assert.Nil(t, err)

	queryReference, err := query.ToQueryReference(ctx)
	assert.Nil(t, err)

	ok, vmExpand, err := queryReference.CheckVmQuery(ctx)
	expectData := `bcs_cluster_id="BCS-K8S-40899", namespace=~"^(ns-1|ns-2|ns-3|ns-4)$", job="kubelet", image!="", container_name!="POD", bcs_cluster_id="BCS-K8S-40899", namespace="ieg-blueking-gse-data-common", result_table_id="vm_rt_1", __name__="container_cpu_usage_seconds_total_value" or bcs_cluster_id="BCS-K8S-40899", namespace=~"^(ns-1|ns-2|ns-3|ns-4)$", job="kubelet", image!="", container_name!="POD", bcs_cluster_id="BCS-K8S-40899", namespace="ieg-blueking-gse", result_table_id="vm_rt_1", __name__="container_cpu_usage_seconds_total_value" or bcs_cluster_id="BCS-K8S-40899", namespace=~"^(ns-1|ns-2|ns-3|ns-4)$", job="kubelet", image!="", container_name!="POD", bcs_cluster_id="BCS-K8S-40899", namespace="flux-cd-deploy", result_table_id="vm_rt_1", __name__="container_cpu_usage_seconds_total_value" or bcs_cluster_id="BCS-K8S-40899", namespace=~"^(ns-1|ns-2|ns-3|ns-4)$", job="kubelet", image!="", container_name!="POD", bcs_cluster_id="BCS-K8S-40899", namespace="kube-system", result_table_id="vm_rt_1", __name__="container_cpu_usage_seconds_total_value" or bcs_cluster_id="BCS-K8S-40899", namespace=~"^(ns-1|ns-2|ns-3|ns-4)$", job="kubelet", image!="", container_name!="POD", bcs_cluster_id="BCS-K8S-40899", namespace="bkmonitor-operator-bkop", result_table_id="vm_rt_1", __name__="container_cpu_usage_seconds_total_value" or bcs_cluster_id="BCS-K8S-40899", namespace=~"^(ns-1|ns-2|ns-3|ns-4)$", job="kubelet", image!="", container_name!="POD", bcs_cluster_id="BCS-K8S-40899", namespace="bkmonitor-operator", result_table_id="vm_rt_1", __name__="container_cpu_usage_seconds_total_value" or bcs_cluster_id="BCS-K8S-40899", namespace=~"^(ns-1|ns-2|ns-3|ns-4)$", job="kubelet", image!="", container_name!="POD", bcs_cluster_id="BCS-K8S-40899", namespace="ieg-blueking-gse-data-jk", result_table_id="vm_rt_1", __name__="container_cpu_usage_seconds_total_value" or bcs_cluster_id="BCS-K8S-40899", namespace=~"^(ns-1|ns-2|ns-3|ns-4)$", job="kubelet", image!="", container_name!="POD", bcs_cluster_id="BCS-K8S-40899", namespace="kyverno", result_table_id="vm_rt_1", __name__="container_cpu_usage_seconds_total_value" or bcs_cluster_id="BCS-K8S-40899", namespace=~"^(ns-1|ns-2|ns-3|ns-4)$", job="kubelet", image!="", container_name!="POD", bcs_cluster_id="BCS-K8S-40899", namespace="ieg-bscp-prod", result_table_id="vm_rt_1", __name__="container_cpu_usage_seconds_total_value" or bcs_cluster_id="BCS-K8S-40899", namespace=~"^(ns-1|ns-2|ns-3|ns-4)$", job="kubelet", image!="", container_name!="POD", bcs_cluster_id="BCS-K8S-40899", namespace="ieg-bkce-bcs-k8s-40980", result_table_id="vm_rt_1", __name__="container_cpu_usage_seconds_total_value" or bcs_cluster_id="BCS-K8S-40899", namespace=~"^(ns-1|ns-2|ns-3|ns-4)$", job="kubelet", image!="", container_name!="POD", bcs_cluster_id="BCS-K8S-40899", namespace="ieg-costops-grey", result_table_id="vm_rt_1", __name__="container_cpu_usage_seconds_total_value" or bcs_cluster_id="BCS-K8S-40899", namespace=~"^(ns-1|ns-2|ns-3|ns-4)$", job="kubelet", image!="", container_name!="POD", bcs_cluster_id="BCS-K8S-40899", namespace="ieg-bscp-test", result_table_id="vm_rt_1", __name__="container_cpu_usage_seconds_total_value" or bcs_cluster_id="BCS-K8S-40899", namespace=~"^(ns-1|ns-2|ns-3|ns-4)$", job="kubelet", image!="", container_name!="POD", bcs_cluster_id="BCS-K8S-40899", namespace="bcs-system", result_table_id="vm_rt_1", __name__="container_cpu_usage_seconds_total_value" or bcs_cluster_id="BCS-K8S-40899", namespace=~"^(ns-1|ns-2|ns-3|ns-4)$", job="kubelet", image!="", container_name!="POD", bcs_cluster_id="BCS-K8S-40899", namespace="bkop-system", result_table_id="vm_rt_1", __name__="container_cpu_usage_seconds_total_value" or bcs_cluster_id="BCS-K8S-40899", namespace=~"^(ns-1|ns-2|ns-3|ns-4)$", job="kubelet", image!="", container_name!="POD", bcs_cluster_id="BCS-K8S-40899", namespace="bk-system", result_table_id="vm_rt_1", __name__="container_cpu_usage_seconds_total_value" or bcs_cluster_id="BCS-K8S-40899", namespace=~"^(ns-1|ns-2|ns-3|ns-4)$", job="kubelet", image!="", container_name!="POD", bcs_cluster_id="BCS-K8S-40899", namespace="bcs-k8s-25186", result_table_id="vm_rt_1", __name__="container_cpu_usage_seconds_total_value" or bcs_cluster_id="BCS-K8S-40899", namespace=~"^(ns-1|ns-2|ns-3|ns-4)$", job="kubelet", image!="", container_name!="POD", bcs_cluster_id="BCS-K8S-40899", namespace="bcs-k8s-25451", result_table_id="vm_rt_1", __name__="container_cpu_usage_seconds_total_value" or bcs_cluster_id="BCS-K8S-40899", namespace=~"^(ns-1|ns-2|ns-3|ns-4)$", job="kubelet", image!="", container_name!="POD", bcs_cluster_id="BCS-K8S-40899", namespace="bcs-k8s-25326", result_table_id="vm_rt_1", __name__="container_cpu_usage_seconds_total_value" or bcs_cluster_id="BCS-K8S-40899", namespace=~"^(ns-1|ns-2|ns-3|ns-4)$", job="kubelet", image!="", container_name!="POD", bcs_cluster_id="BCS-K8S-40899", namespace="bcs-k8s-25182", result_table_id="vm_rt_1", __name__="container_cpu_usage_seconds_total_value" or bcs_cluster_id="BCS-K8S-40899", namespace=~"^(ns-1|ns-2|ns-3|ns-4)$", job="kubelet", image!="", container_name!="POD", bcs_cluster_id="BCS-K8S-40899", namespace="bcs-k8s-25037", result_table_id="vm_rt_1", __name__="container_cpu_usage_seconds_total_value"`
	assert.Equal(t, expectData, vmExpand.MetricFilterCondition["a"])
	assert.Nil(t, err)
	assert.True(t, ok)
}

func setupCluterMetricsData(ctx context.Context) {
	var err error
	log.InitTestLogger()
	mock.SetRedisClient(ctx, "handler_test")
	_, err = redis.HSet(
		ctx, "bkmonitor:cluster_metrics_meta", "influxdb_shard_write_points_ok",
		"{\"metric_name\":\"influxdb_shard_write_points_ok\",\"tags\":[\"bkm_cluster\",\"database\",\"engine\",\"hostname\",\"id\",\"index_type\",\"path\",\"retention_policy\",\"wal_path\"]}")
	if err != nil {
		panic(err)
	}
	_, err = redis.HSet(
		ctx, "bkmonitor:cluster_metrics", "influxdb_shard_write_points_ok|bkm_cluster=default",
		"[{\"bkm_cluster\":\"default\",\"database\":\"_internal\",\"engine\":\"tsm1\",\"hostname\":\"influxdb-0\",\"id\":\"38\",\"index_type\":\"inmem\",\"path\":\"/var/lib/influxdb/data/_internal/monitor/38\",\"retention_policy\":\"monitor\",\"time\":1700903370,\"value\":406150,\"wal_path\":\"/var/lib/influxdb/wal/_internal/monitor/38\"},{\"bkm_cluster\":\"default\",\"database\":\"_internal\",\"engine\":\"tsm1\",\"hostname\":\"influxdb-0\",\"id\":\"39\",\"index_type\":\"inmem\",\"path\":\"/var/lib/influxdb/data/_internal/monitor/39\",\"retention_policy\":\"monitor\",\"time\":1700903370,\"value\":406150,\"wal_path\":\"/var/lib/influxdb/wal/_internal/monitor/39\"},{\"bkm_cluster\":\"default\",\"database\":\"_internal\",\"engine\":\"tsm1\",\"hostname\":\"influxdb-0\",\"id\":\"40\",\"index_type\":\"inmem\",\"path\":\"/var/lib/influxdb/data/_internal/monitor/40\",\"retention_policy\":\"monitor\",\"time\":1700903370,\"value\":406150,\"wal_path\":\"/var/lib/influxdb/wal/_internal/monitor/40\"},{\"bkm_cluster\":\"default\",\"database\":\"_internal\",\"engine\":\"tsm1\",\"hostname\":\"influxdb-0\",\"id\":\"41\",\"index_type\":\"inmem\",\"path\":\"/var/lib/influxdb/data/_internal/monitor/41\",\"retention_policy\":\"monitor\",\"time\":1700903370,\"value\":406150,\"wal_path\":\"/var/lib/influxdb/wal/_internal/monitor/41\"},{\"bkm_cluster\":\"default\",\"database\":\"_internal\",\"engine\":\"tsm1\",\"hostname\":\"influxdb-0\",\"id\":\"42\",\"index_type\":\"inmem\",\"path\":\"/var/lib/influxdb/data/_internal/monitor/42\",\"retention_policy\":\"monitor\",\"time\":1700903370,\"value\":406150,\"wal_path\":\"/var/lib/influxdb/wal/_internal/monitor/42\"},{\"bkm_cluster\":\"default\",\"database\":\"_internal\",\"engine\":\"tsm1\",\"hostname\":\"influxdb-0\",\"id\":\"43\",\"index_type\":\"inmem\",\"path\":\"/var/lib/influxdb/data/_internal/monitor/43\",\"retention_policy\":\"monitor\",\"time\":1700903370,\"value\":406150,\"wal_path\":\"/var/lib/influxdb/wal/_internal/monitor/43\"},{\"bkm_cluster\":\"default\",\"database\":\"_internal\",\"engine\":\"tsm1\",\"hostname\":\"influxdb-0\",\"id\":\"44\",\"index_type\":\"inmem\",\"path\":\"/var/lib/influxdb/data/_internal/monitor/44\",\"retention_policy\":\"monitor\",\"time\":1700903370,\"value\":406150,\"wal_path\":\"/var/lib/influxdb/wal/_internal/monitor/44\"},{\"bkm_cluster\":\"default\",\"database\":\"_internal\",\"engine\":\"tsm1\",\"hostname\":\"influxdb-0\",\"id\":\"45\",\"index_type\":\"inmem\",\"path\":\"/var/lib/influxdb/data/_internal/monitor/45\",\"retention_policy\":\"monitor\",\"time\":1700903370,\"value\":155029,\"wal_path\":\"/var/lib/influxdb/wal/_internal/monitor/45\"},{\"bkm_cluster\":\"default\",\"database\":\"_internal\",\"engine\":\"tsm1\",\"hostname\":\"influxdb-0\",\"id\":\"38\",\"index_type\":\"inmem\",\"path\":\"/var/lib/influxdb/data/_internal/monitor/38\",\"retention_policy\":\"monitor\",\"time\":1700903370,\"value\":0,\"wal_path\":\"/var/lib/influxdb/wal/_internal/monitor/38\"},{\"bkm_cluster\":\"default\",\"database\":\"_internal\",\"engine\":\"tsm1\",\"hostname\":\"influxdb-0\",\"id\":\"39\",\"index_type\":\"inmem\",\"path\":\"/var/lib/influxdb/data/_internal/monitor/39\",\"retention_policy\":\"monitor\",\"time\":1700903370,\"value\":0,\"wal_path\":\"/var/lib/influxdb/wal/_internal/monitor/39\"},{\"bkm_cluster\":\"default\",\"database\":\"_internal\",\"engine\":\"tsm1\",\"hostname\":\"influxdb-0\",\"id\":\"40\",\"index_type\":\"inmem\",\"path\":\"/var/lib/influxdb/data/_internal/monitor/40\",\"retention_policy\":\"monitor\",\"time\":1700903370,\"value\":0,\"wal_path\":\"/var/lib/influxdb/wal/_internal/monitor/40\"},{\"bkm_cluster\":\"default\",\"database\":\"_internal\",\"engine\":\"tsm1\",\"hostname\":\"influxdb-0\",\"id\":\"41\",\"index_type\":\"inmem\",\"path\":\"/var/lib/influxdb/data/_internal/monitor/41\",\"retention_policy\":\"monitor\",\"time\":1700903370,\"value\":0,\"wal_path\":\"/var/lib/influxdb/wal/_internal/monitor/41\"},{\"bkm_cluster\":\"default\",\"database\":\"_internal\",\"engine\":\"tsm1\",\"hostname\":\"influxdb-0\",\"id\":\"42\",\"index_type\":\"inmem\",\"path\":\"/var/lib/influxdb/data/_internal/monitor/42\",\"retention_policy\":\"monitor\",\"time\":1700903370,\"value\":0,\"wal_path\":\"/var/lib/influxdb/wal/_internal/monitor/42\"},{\"bkm_cluster\":\"default\",\"database\":\"_internal\",\"engine\":\"tsm1\",\"hostname\":\"influxdb-0\",\"id\":\"43\",\"index_type\":\"inmem\",\"path\":\"/var/lib/influxdb/data/_internal/monitor/43\",\"retention_policy\":\"monitor\",\"time\":1700903370,\"value\":0,\"wal_path\":\"/var/lib/influxdb/wal/_internal/monitor/43\"},{\"bkm_cluster\":\"default\",\"database\":\"_internal\",\"engine\":\"tsm1\",\"hostname\":\"influxdb-0\",\"id\":\"44\",\"index_type\":\"inmem\",\"path\":\"/var/lib/influxdb/data/_internal/monitor/44\",\"retention_policy\":\"monitor\",\"time\":1700903370,\"value\":0,\"wal_path\":\"/var/lib/influxdb/wal/_internal/monitor/44\"},{\"bkm_cluster\":\"default\",\"database\":\"_internal\",\"engine\":\"tsm1\",\"hostname\":\"influxdb-0\",\"id\":\"45\",\"index_type\":\"inmem\",\"path\":\"/var/lib/influxdb/data/_internal/monitor/45\",\"retention_policy\":\"monitor\",\"time\":1700903370,\"value\":0,\"wal_path\":\"/var/lib/influxdb/wal/_internal/monitor/45\"},{\"bkm_cluster\":\"default\",\"database\":\"_internal\",\"engine\":\"tsm1\",\"hostname\":\"influxdb-0\",\"id\":\"38\",\"index_type\":\"inmem\",\"path\":\"/var/lib/influxdb/data/_internal/monitor/38\",\"retention_policy\":\"monitor\",\"time\":1700903220,\"value\":406150,\"wal_path\":\"/var/lib/influxdb/wal/_internal/monitor/38\"},{\"bkm_cluster\":\"default\",\"database\":\"_internal\",\"engine\":\"tsm1\",\"hostname\":\"influxdb-0\",\"id\":\"39\",\"index_type\":\"inmem\",\"path\":\"/var/lib/influxdb/data/_internal/monitor/39\",\"retention_policy\":\"monitor\",\"time\":1700903220,\"value\":406150,\"wal_path\":\"/var/lib/influxdb/wal/_internal/monitor/39\"},{\"bkm_cluster\":\"default\",\"database\":\"_internal\",\"engine\":\"tsm1\",\"hostname\":\"influxdb-0\",\"id\":\"40\",\"index_type\":\"inmem\",\"path\":\"/var/lib/influxdb/data/_internal/monitor/40\",\"retention_policy\":\"monitor\",\"time\":1700903220,\"value\":406150,\"wal_path\":\"/var/lib/influxdb/wal/_internal/monitor/40\"},{\"bkm_cluster\":\"default\",\"database\":\"_internal\",\"engine\":\"tsm1\",\"hostname\":\"influxdb-0\",\"id\":\"41\",\"index_type\":\"inmem\",\"path\":\"/var/lib/influxdb/data/_internal/monitor/41\",\"retention_policy\":\"monitor\",\"time\":1700903220,\"value\":406150,\"wal_path\":\"/var/lib/influxdb/wal/_internal/monitor/41\"},{\"bkm_cluster\":\"default\",\"database\":\"_internal\",\"engine\":\"tsm1\",\"hostname\":\"influxdb-0\",\"id\":\"42\",\"index_type\":\"inmem\",\"path\":\"/var/lib/influxdb/data/_internal/monitor/42\",\"retention_policy\":\"monitor\",\"time\":1700903220,\"value\":406150,\"wal_path\":\"/var/lib/influxdb/wal/_internal/monitor/42\"},{\"bkm_cluster\":\"default\",\"database\":\"_internal\",\"engine\":\"tsm1\",\"hostname\":\"influxdb-0\",\"id\":\"43\",\"index_type\":\"inmem\",\"path\":\"/var/lib/influxdb/data/_internal/monitor/43\",\"retention_policy\":\"monitor\",\"time\":1700903220,\"value\":406150,\"wal_path\":\"/var/lib/influxdb/wal/_internal/monitor/43\"},{\"bkm_cluster\":\"default\",\"database\":\"_internal\",\"engine\":\"tsm1\",\"hostname\":\"influxdb-0\",\"id\":\"44\",\"index_type\":\"inmem\",\"path\":\"/var/lib/influxdb/data/_internal/monitor/44\",\"retention_policy\":\"monitor\",\"time\":1700903220,\"value\":406150,\"wal_path\":\"/var/lib/influxdb/wal/_internal/monitor/44\"},{\"bkm_cluster\":\"default\",\"database\":\"_internal\",\"engine\":\"tsm1\",\"hostname\":\"influxdb-0\",\"id\":\"45\",\"index_type\":\"inmem\",\"path\":\"/var/lib/influxdb/data/_internal/monitor/45\",\"retention_policy\":\"monitor\",\"time\":1700903220,\"value\":154324,\"wal_path\":\"/var/lib/influxdb/wal/_internal/monitor/45\"},{\"bkm_cluster\":\"default\",\"database\":\"_internal\",\"engine\":\"tsm1\",\"hostname\":\"influxdb-0\",\"id\":\"38\",\"index_type\":\"inmem\",\"path\":\"/var/lib/influxdb/data/_internal/monitor/38\",\"retention_policy\":\"monitor\",\"time\":1700903220,\"value\":0,\"wal_path\":\"/var/lib/influxdb/wal/_internal/monitor/38\"},{\"bkm_cluster\":\"default\",\"database\":\"_internal\",\"engine\":\"tsm1\",\"hostname\":\"influxdb-0\",\"id\":\"39\",\"index_type\":\"inmem\",\"path\":\"/var/lib/influxdb/data/_internal/monitor/39\",\"retention_policy\":\"monitor\",\"time\":1700903220,\"value\":0,\"wal_path\":\"/var/lib/influxdb/wal/_internal/monitor/39\"},{\"bkm_cluster\":\"default\",\"database\":\"_internal\",\"engine\":\"tsm1\",\"hostname\":\"influxdb-0\",\"id\":\"40\",\"index_type\":\"inmem\",\"path\":\"/var/lib/influxdb/data/_internal/monitor/40\",\"retention_policy\":\"monitor\",\"time\":1700903220,\"value\":0,\"wal_path\":\"/var/lib/influxdb/wal/_internal/monitor/40\"},{\"bkm_cluster\":\"default\",\"database\":\"_internal\",\"engine\":\"tsm1\",\"hostname\":\"influxdb-0\",\"id\":\"41\",\"index_type\":\"inmem\",\"path\":\"/var/lib/influxdb/data/_internal/monitor/41\",\"retention_policy\":\"monitor\",\"time\":1700903220,\"value\":0,\"wal_path\":\"/var/lib/influxdb/wal/_internal/monitor/41\"},{\"bkm_cluster\":\"default\",\"database\":\"_internal\",\"engine\":\"tsm1\",\"hostname\":\"influxdb-0\",\"id\":\"42\",\"index_type\":\"inmem\",\"path\":\"/var/lib/influxdb/data/_internal/monitor/42\",\"retention_policy\":\"monitor\",\"time\":1700903220,\"value\":0,\"wal_path\":\"/var/lib/influxdb/wal/_internal/monitor/42\"},{\"bkm_cluster\":\"default\",\"database\":\"_internal\",\"engine\":\"tsm1\",\"hostname\":\"influxdb-0\",\"id\":\"43\",\"index_type\":\"inmem\",\"path\":\"/var/lib/influxdb/data/_internal/monitor/43\",\"retention_policy\":\"monitor\",\"time\":1700903220,\"value\":0,\"wal_path\":\"/var/lib/influxdb/wal/_internal/monitor/43\"},{\"bkm_cluster\":\"default\",\"database\":\"_internal\",\"engine\":\"tsm1\",\"hostname\":\"influxdb-0\",\"id\":\"44\",\"index_type\":\"inmem\",\"path\":\"/var/lib/influxdb/data/_internal/monitor/44\",\"retention_policy\":\"monitor\",\"time\":1700903220,\"value\":0,\"wal_path\":\"/var/lib/influxdb/wal/_internal/monitor/44\"},{\"bkm_cluster\":\"default\",\"database\":\"_internal\",\"engine\":\"tsm1\",\"hostname\":\"influxdb-0\",\"id\":\"45\",\"index_type\":\"inmem\",\"path\":\"/var/lib/influxdb/data/_internal/monitor/45\",\"retention_policy\":\"monitor\",\"time\":1700903220,\"value\":0,\"wal_path\":\"/var/lib/influxdb/wal/_internal/monitor/45\"}]")
	if err != nil {
		panic(err)
	}
}

func TestQueryTsClusterMetrics(t *testing.T) {
	ctx := context.Background()
	setupCluterMetricsData(ctx)
	log.InitTestLogger()
	mock.SetRedisClient(ctx, "handler_test")
	testCases := map[string]struct {
		query  string
		result string
	}{
		"rangeCase": {
			query: `
                {
                    "space_uid": "influxdb",
                    "query_list": [
                        {
                            "data_source": "",
                            "table_id": "",
                            "field_name": "influxdb_shard_write_points_ok",
                            "field_list": null,
                            "function": [
                                {
                                    "method": "sum",
                                    "without": false,
                                    "dimensions": ["bkm_cluster"],
                                    "position": 0,
                                    "args_list": null,
                                    "vargs_list": null
                                }
                            ],
                            "time_aggregation": {
                                "function": "avg_over_time",
                                "window": "60s",
                                "position": 0,
                                "vargs_list": null
                            },
                            "reference_name": "a",
                            "dimensions": [],
                            "limit": 0,
                            "timestamp": null,
                            "start_or_end": 0,
                            "vector_offset": 0,
                            "offset": "",
                            "offset_forward": false,
                            "slimit": 0,
                            "soffset": 0,
                            "conditions": {
                                "field_list": [{"field_name": "bkm_cluster", "value": ["default"], "op": "eq"}],
                                "condition_list": []
                            },
                            "keep_columns": [
                                "_time",
                                "a"
                            ]
                        }
                    ],
                    "metric_merge": "a",
                    "result_columns": null,
                    "start_time": "1700901370",
                    "end_time": "1700905370",
                    "step": "60s",
					"instant": false
                }
			`,
			result: `{"series":[{"name":"_result0","metric_name":"","columns":["_time","_value"],"types":["float","float"],"group_keys":["bkm_cluster"],"group_values":["default"],"values":[[1700903220000,1498687],[1700903340000,1499039.5]]}]}`,
		},
		"instanceCase": {
			query: `
                {
                    "space_uid": "influxdb",
                    "query_list": [
                        {
                            "data_source": "",
                            "table_id": "",
                            "field_name": "influxdb_shard_write_points_ok",
                            "field_list": null,
                            "reference_name": "a",
                            "dimensions": [],
                            "limit": 0,
                            "timestamp": null,
                            "start_or_end": 0,
                            "vector_offset": 0,
                            "offset": "",
                            "offset_forward": false,
                            "slimit": 0,
                            "soffset": 0,
                            "conditions": {
                                "field_list": [
									{"field_name": "bkm_cluster", "value": ["default"], "op": "eq"},
									{"field_name": "id", "value": ["43"], "op": "eq"},
									{"field_name": "database", "value": ["_internal"], "op": "eq"},
									{"field_name": "bkm_cluster", "value": ["default"], "op": "eq"},
									{"field_name": "id", "value": ["44"], "op": "eq"}
								],
                                "condition_list": ["and", "or", "and", "and"]
                            },
                            "keep_columns": [
                                "_time",
                                "a"
                            ]
                        }
                    ],
                    "metric_merge": "a",
                    "result_columns": null,
                    "end_time": "1700905370",
					"instant": true
                }
			`,
			result: `{"series":[{"name":"_result0","metric_name":"","columns":["_time","_value"],"types":["float","float"],"group_keys":["bkm_cluster","database","engine","hostname","id","index_type","path","retention_policy","wal_path"],"group_values":["default","_internal","tsm1","influxdb-0","43","inmem","/var/lib/influxdb/data/_internal/monitor/43","monitor","/var/lib/influxdb/wal/_internal/monitor/43"],"values":[[1700903370000,0]]},{"name":"_result1","metric_name":"","columns":["_time","_value"],"types":["float","float"],"group_keys":["bkm_cluster","database","engine","hostname","id","index_type","path","retention_policy","wal_path"],"group_values":["default","_internal","tsm1","influxdb-0","44","inmem","/var/lib/influxdb/data/_internal/monitor/44","monitor","/var/lib/influxdb/wal/_internal/monitor/44"],"values":[[1700903370000,0]]}]}`,
		},
	}
	for name, c := range testCases {
		t.Run(name, func(t *testing.T) {
			body := []byte(c.query)
			query := &structured.QueryTs{}
			err := json.Unmarshal(body, query)
			assert.Nil(t, err)

			res, err := QueryTsClusterMetrics(ctx, query)
			t.Logf("QueryTsClusterMetrics error: %+v", err)
			assert.Nil(t, err)
			out, err := json.Marshal(res)
			actual := string(out)
			assert.Nil(t, err)
			fmt.Printf("ActualResult: %v\n", actual)
			assert.Equal(t, c.result, actual)
		})
	}
}<|MERGE_RESOLUTION|>--- conflicted
+++ resolved
@@ -72,8 +72,6 @@
 	influxdbStorageId := int64(2)
 
 	mock.SetRedisClient(ctx, "demo")
-<<<<<<< HEAD
-=======
 	mock.SetSpaceTsDbMockData(ctx, path, bucket,
 		ir.SpaceInfo{
 			"bkcc__1068": ir.Space{
@@ -143,7 +141,6 @@
 				BcsClusterID:    "cls-3",
 			},
 		}, nil, nil)
->>>>>>> 45b0d3de
 	mock.SetSpaceTsDbMockData(ctx, path, bucket,
 		ir.SpaceInfo{
 			consul.VictoriaMetricsStorageType: ir.Space{
