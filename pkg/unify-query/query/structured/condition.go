// Tencent is pleased to support the open source community by making
// 蓝鲸智云 - 监控平台 (BlueKing - Monitor) available.
// Copyright (C) 2022 THL A29 Limited, a Tencent company. All rights reserved.
// Licensed under the MIT License (the "License"); you may not use this file except in compliance with the License.
// You may obtain a copy of the License at http://opensource.org/licenses/MIT
// Unless required by applicable law or agreed to in writing, software distributed under the License is distributed on
// an "AS IS" BASIS, WITHOUT WARRANTIES OR CONDITIONS OF ANY KIND, either express or implied. See the License for the
// specific language governing permissions and limitations under the License.

package structured

import (
	"context"
	"fmt"
	"regexp"
	"strconv"
	"strings"

	"github.com/pkg/errors"
	"github.com/prometheus/prometheus/model/labels"

	"github.com/TencentBlueKing/bkmonitor-datalink/pkg/unify-query/log"
	"github.com/TencentBlueKing/bkmonitor-datalink/pkg/unify-query/query/promql"
)

const (
	ConditionOr  = "or"
	ConditionAnd = "and"

	Contains  = "contains"
	Ncontains = "ncontains"
)

// 过滤条件，包含了字段描述以及条件的组合方式
type Conditions struct {
	// FieldList 查询条件
	FieldList []ConditionField `json:"field_list,omitempty"`
	// ConditionList 组合条件，长度 = len(FieldList) - 1的数组，支持 and,or
	ConditionList []string `json:"condition_list,omitempty" example:"and"`
}

// AnalysisConditions
func (c *Conditions) AnalysisConditions() (AllConditions, error) {

	var (
		totalBuffer = make([][]ConditionField, 0) // 以or作为分界线，and条件的内容都会放入到一起，然后一起渲染处理
		rowBuffer   = make([]ConditionField, 0)   // 每一组的缓存
	)

	// 如果长度为0，直接返回
	if len(c.FieldList) == 0 {
		log.Debugf(context.TODO(), "no conditionField, will return empty one.")
		return nil, nil
	}

	if len(c.FieldList)-1 != len(c.ConditionList) {
		log.Debugf(context.TODO(),
			"field list->[%d] and condition list length->[%d] not match, nothing will affected, return error.",
			len(c.FieldList), len(c.ConditionList),
		)
		return nil, ErrFieldAndConditionListNotMatch
	}

	// 先循环遍历所有的内容，加入到各个列表中
	for index, field := range c.FieldList {
		// 不允许值为空，此时可能引起拼接失败
		if len(field.Value) == 0 {
			log.Warnf(context.TODO(), "missing value in condition:%s", field.DimensionName)
			return nil, errors.Wrap(ErrMissingValue, field.DimensionName)
		}
		// 第一组的只需要增加即可
		if index == 0 {
			log.Debugf(context.TODO(), "first element->[%s] will add to row buffer", field.String())
			rowBuffer = append(rowBuffer, field)
			continue
		}

		// 第二组的需要先判断条件是否or
		if c.ConditionList[index-1] == ConditionAnd {
			log.Debugf(context.TODO(), "under and condition, element->[%s] will continue add to row buffer", field)
			rowBuffer = append(rowBuffer, field)
		} else if c.ConditionList[index-1] == ConditionOr {
			log.Debugf(context.TODO(), "under or condition, will add element->[%s] to new row.", field)
			// 先追加到结果中
			totalBuffer = append(totalBuffer, rowBuffer)
			// 然后创建一个新的行数组放置新的内容
			rowBuffer = []ConditionField{field}
		} else {
			log.Errorf(context.TODO(), "unknown condition->[%s] in condition list, nothing will do.", c.ConditionList[index-1])
			return nil, ErrUnknownConditionOperator
		}
	}
	// 最后结束的时候，需要将所有的缓存放置到结果中
	log.Debugf(context.TODO(), "loop finish, will flush all row->[%d] to the buffer now", len(rowBuffer))
	totalBuffer = append(totalBuffer, rowBuffer)
	log.Debugf(context.TODO(), "total row->[%d] is found.", len(totalBuffer))

	return totalBuffer, nil
}

// ToProm
func (c *Conditions) ToProm() ([]*labels.Matcher, [][]ConditionField, error) {

	var (
		err         error
		totalBuffer [][]ConditionField // 以or作为分界线，and条件的内容都会放入到一起，然后一起渲染处理
		label       *labels.Matcher
		labelList   []*labels.Matcher
	)

	// 查询语法转化为 promql
	for i, cond := range c.FieldList {
		c.FieldList[i] = *(cond.ContainsToPromReg())
	}

	// 1. 判断请求是否为空，如果为空，则直接返回空的内容
	if len(c.FieldList) == 0 {
		log.Debugf(context.TODO(), "field list is empty, nothing will return .")
		return nil, nil, nil
	}

	if totalBuffer, err = c.AnalysisConditions(); err != nil {
		log.Errorf(context.TODO(), "failed to analysis conditions for->[%s], nothing will return.", err)
		return nil, nil, err
	}

	if totalBuffer == nil {
		log.Debugf(context.TODO(), "not condition need to return")
		return nil, nil, nil
	}

	// 2. 判断是否二维数组，如果是表示过滤存在or关系，需要往ctx中塞入新的过滤条件信息
	if len(totalBuffer) >= 2 {
		log.Debugf(context.TODO(),
			"condition is more than two level with->[%d], it contains or conditions, will update context.",
			len(totalBuffer),
		)
		return nil, totalBuffer, fmt.Errorf("or 过滤条件无法直接转换为 promql 语句，请使用结构化查询")
	}

	// 3. 如果是一维数组，表示是and关系，可以直接通过prom表达式进行表示
	for _, c := range totalBuffer[0] {
		// 如果发现有任何一个条件是存在contains，那么将这个buffer内容放置在ctx中返回
		// 这样做的原因是为了提高influxdb的实际查询效率，如果是使用正则的方式进行查询，效率会严重减低
		if c.Operator == ConditionContains || c.Operator == ConditionNotContains {
			log.Debugf(context.TODO(), "found op->[%s] which cause contains op, will return the whole buffer in ctx.", c.Operator)

			return nil, totalBuffer, nil
		}

		// 否则，就先构建对应的labelMatcher信息
		if label, err = labels.NewMatcher(c.ToPromOperator(), c.DimensionName, c.Value[0]); err != nil {
			log.Errorf(context.TODO(), "failed to make matcher for->[%s], will return err", err)
			return nil, nil, err
		}

		labelList = append(labelList, label)
	}

	return labelList, nil, nil
}

type AllConditions [][]ConditionField

func MergeConditionField(source, target AllConditions) AllConditions {
	if len(target) == 0 {
		return source
	}
	if len(source) == 0 {
		return target
	}

	all := make(AllConditions, 0, len(source)*len(target))

	for _, s := range target {
		for _, t := range source {
			cond := make([]ConditionField, 0, len(s)+len(t))
			cond = append(cond, s...)
			cond = append(cond, t...)
			all = append(all, cond)
		}
	}
	return all
}

func (c AllConditions) BkSql() string {
	var conditionsString []string
	for _, cond := range c {
		var conditionString []string
		for _, f := range cond {
			nf := f.BkSql()
			if nf == nil {
				continue
			}

			if len(nf.Value) == 1 {
				conditionString = append(conditionString, fmt.Sprintf("%s %s '%s'", nf.DimensionName, nf.Operator, nf.Value[0]))
			} else {
				var vals []string
				for _, v := range nf.Value {
					vals = append(vals, fmt.Sprintf("%s %s '%s'", nf.DimensionName, nf.Operator, v))
				}
				logical := promql.OrOperator
				// 如果是不等于，则要用and连接
				if nf.Operator == SqlNotEqual || nf.Operator == SqlNotReg {
					logical = promql.AndOperator
				}

				if len(vals) > 0 {
					if len(vals) == 1 {
						conditionString = append(conditionString, vals[0])
					} else {
						conditionString = append(conditionString, fmt.Sprintf("(%s)", strings.Join(vals, fmt.Sprintf(" %s ", logical))))
					}
				}
			}
		}

		if len(conditionString) > 0 {
			if len(conditionString) == 1 {
				conditionsString = append(conditionsString, conditionString[0])
			} else {
				conditionsString = append(conditionsString, fmt.Sprintf("(%s)", strings.Join(conditionString, fmt.Sprintf(" %s ", promql.AndOperator))))
			}
		}
	}

	return strings.Join(conditionsString, fmt.Sprintf(" %s ", promql.OrOperator))
}

func (c AllConditions) VMString(vmRt, metric string, isRegexp bool) (string, int) {
	var (
		defaultLabels = make([]string, 0)
		and           = ", "
		or            = " or "
	)

	if vmRt != "" {
		defaultLabels = append(defaultLabels, fmt.Sprintf(`result_table_id%s"%s"`, promql.EqualOperator, vmRt))
	}
	if metric != "" {
		operator := promql.EqualOperator
		if isRegexp {
			operator = promql.RegexpOperator
		}

		defaultLabels = append(defaultLabels, fmt.Sprintf(fmt.Sprintf(`%s%s"%s"`, labels.MetricName, operator, metric)))
	}

	if len(c) == 0 {
		return strings.Join(defaultLabels, and), len(defaultLabels)
	}

	num := 0
	vmLabels := make([]string, 0, len(c))

	for _, cond := range c {
		lbl := make([]string, 0, len(cond)+len(defaultLabels))
		for _, f := range cond {
			nf := f.ContainsToPromReg()
			val := strings.ReplaceAll(nf.Value[0], `\`, `\\`)
			lbl = append(lbl, fmt.Sprintf(`%s%s"%s"`, nf.DimensionName, nf.ToPromOperator(), val))
		}
		for _, dl := range defaultLabels {
			lbl = append(lbl, dl)
		}

		num += len(lbl)
		vmLabels = append(vmLabels, strings.Join(lbl, and))
	}

	return strings.Join(vmLabels, or), num
<<<<<<< HEAD
=======
}

// Compare 比较 AllConditions 中的条件 condition
// 当存在 condition 的维度名与 key 相等，则进行比较操作, 一经出现不满足条件则直接返回 false
// 当所有的 condition 维度都不与 key 相等 也会放行
func (c AllConditions) Compare(key, value string) (bool, error) {
	for _, cond := range c {
		for _, field := range cond {
			// 判断字段的维度名是否符合
			if field.DimensionName != key {
				continue
			}
			switch field.Operator {
			case ConditionEqual, ConditionContains:
				// 当出现 value 不属于 field.Value 列表的时候可以判定为 compare 失败
				if !containElement(field.Value, value) {
					return false, nil
				}
			case ConditionNotEqual, ConditionNotContains:
				// 当出现 value 属于 field.Value 列表的时候可以判定为 compare 失败
				if containElement(field.Value, value) {
					return false, nil
				}
			case ConditionRegEqual:
				for _, val := range field.Value {
					reExp, err := regexp.Compile(val)
					// 编译正则表达式失败的情况下直接返回 false 以及错误信息
					if err != nil {
						return false, err
					}
					matched := reExp.Match([]byte(value))
					// 如果出现匹配不上的情况，可以判定 compare 失败
					if !matched {
						return false, nil
					}
				}
			case ConditionNotRegEqual:
				for _, val := range field.Value {
					reExp, err := regexp.Compile(val)
					// 编译正则表达式失败的情况下直接返回 false 以及错误信息
					if err != nil {
						return false, err
					}
					matched := reExp.Match([]byte(value))
					// 如果出现正则匹配上的情况，视为 compare 失败
					if matched {
						return false, nil
					}
				}
			}
		}
	}
	return true, nil
>>>>>>> 45b0d3de
}

// ConvertToPromBuffer
func ConvertToPromBuffer(totalBuffer [][]ConditionField) [][]promql.ConditionField {
	var promBuffer [][]promql.ConditionField
	promBuffer = make([][]promql.ConditionField, 0, len(totalBuffer))
	for _, buf := range totalBuffer {
		var fieldList []promql.ConditionField
		fieldList = make([]promql.ConditionField, 0, len(buf))
		for _, item := range buf {
			// influxdb 不支持 __name__ 查询条件，先过滤掉
			if item.DimensionName == promql.MetricLabelName {
				continue
			}

			// contain和notcontiain，对应将operator转为eq和neq就行了,实际的信息以value为准即可
			if item.Operator == Contains {
				item.Operator = "eq"
			}
			if item.Operator == Ncontains {
				item.Operator = "ne"
			}
			fieldList = append(
				fieldList,
				promql.ConditionField{
					DimensionName: item.DimensionName, Value: item.Value, Operator: item.ToPromOperator().String(),
				},
			)
		}
		if len(fieldList) > 0 {
			promBuffer = append(promBuffer, fieldList)
		}
	}
	return promBuffer
}

// GetRequiredFiled: 从conditions中过滤出bk_biz_id, bcs_cluster, project_id
// bk_biz_id : 只支持eq和contains
// bcs_cluster_id : 支持eq contains ne reg nreg ncontains (不过建议还是能用eq和contains就用这俩)
// project_id : 只支持eq和contains
// todo: 这里bcs_cluster后续考虑在unify-query做全部的方法过滤
func (c *Conditions) GetRequiredFiled() ([]int, []string, []string, error) {
	var (
		bizIDs     []int
		projectIDs []string
		clusterIDs []string
	)

	for _, field := range c.FieldList {

		// 查询参数长度为0，忽略
		if len(field.Value) == 0 {
			continue
		}
		switch field.DimensionName {
		case BizID:
			if field.Operator != ConditionEqual && field.Operator != ConditionContains {
				return bizIDs, projectIDs, clusterIDs, fmt.Errorf("unsupport operations to filter %s, "+
					"only support %s, %s", BizID, ConditionEqual, ConditionContains)
			}
			for _, idStr := range field.Value {
				id, err := strconv.Atoi(idStr)
				if err != nil {
					return bizIDs, projectIDs, clusterIDs, errors.Wrap(err, "get required field")
				}
				bizIDs = append(bizIDs, id)
			}
		case ProjectID:
			if field.Operator != ConditionEqual && field.Operator != ConditionContains {
				return bizIDs, projectIDs, clusterIDs, fmt.Errorf("unsupport operations to filter %s, "+
					"only support %s, %s", ProjectID, ConditionEqual, ConditionContains)
			}
			projectIDs = append(projectIDs, field.Value...)
		case ClusterID:
			// bcs_cluster只在unify-query计算equal和contains 其他的类型暂时直接交给底层查询自己计算
			switch field.Operator {
			case ConditionEqual, ConditionContains:
				clusterIDs = append(clusterIDs, field.Value...)
			}
		}
	}

	return bizIDs, projectIDs, clusterIDs, nil
}

// ReplaceOrAddCondition: 替换或添加条件
func ReplaceOrAddCondition(c *Conditions, dimension string, values []string) *Conditions {

	// 无效的替换或添加
	if len(values) == 0 {
		return c
	}

	var (
		hasDimension = false
		allowOpMap   = map[string]struct{}{
			ConditionContains: {},
			ConditionEqual:    {},
		}
		op string
	)

	if len(values) == 1 {
		op = ConditionEqual
	} else {
		op = ConditionContains
	}

	for i, f := range c.FieldList {

		if f.DimensionName != dimension {
			continue
		}

		if _, has := allowOpMap[f.Operator]; !has {
			continue
		}
		hasDimension = true

		c.FieldList[i].Value = values
		c.FieldList[i].Operator = op
	}

	if hasDimension {
		return c
	}

	// 如果未替换bizID，则添加bizID中的值到条件中
	c.FieldList = append(c.FieldList, ConditionField{
		DimensionName: dimension,
		Value:         values,
		Operator:      op,
	})
	if len(c.FieldList) != 1 {
		c.ConditionList = append(c.ConditionList, ConditionAnd)
	}

	return c
}<|MERGE_RESOLUTION|>--- conflicted
+++ resolved
@@ -270,8 +270,6 @@
 	}
 
 	return strings.Join(vmLabels, or), num
-<<<<<<< HEAD
-=======
 }
 
 // Compare 比较 AllConditions 中的条件 condition
@@ -325,7 +323,6 @@
 		}
 	}
 	return true, nil
->>>>>>> 45b0d3de
 }
 
 // ConvertToPromBuffer
