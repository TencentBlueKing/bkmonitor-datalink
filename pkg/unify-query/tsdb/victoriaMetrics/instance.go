// Tencent is pleased to support the open source community by making
// 蓝鲸智云 - 监控平台 (BlueKing - Monitor) available.
// Copyright (C) 2022 THL A29 Limited, a Tencent company. All rights reserved.
// Licensed under the MIT License (the "License"); you may not use this file except in compliance with the License.
// You may obtain a copy of the License at http://opensource.org/licenses/MIT
// Unless required by applicable law or agreed to in writing, software distributed under the License is distributed on
// an "AS IS" BASIS, WITHOUT WARRANTIES OR CONDITIONS OF ANY KIND, either express or implied. See the License for the
// specific language governing permissions and limitations under the License.

package victoriaMetrics

import (
	"context"
	"encoding/json"
	"fmt"
	"net/http"
	"time"

	"github.com/prometheus/prometheus/model/labels"
	"github.com/prometheus/prometheus/promql"
	"github.com/prometheus/prometheus/promql/parser"
	"github.com/prometheus/prometheus/storage"
	oleltrace "go.opentelemetry.io/otel/trace"

	"github.com/TencentBlueKing/bkmonitor-datalink/pkg/unify-query/consul"
	"github.com/TencentBlueKing/bkmonitor-datalink/pkg/unify-query/curl"
	"github.com/TencentBlueKing/bkmonitor-datalink/pkg/unify-query/influxdb/decoder"
	"github.com/TencentBlueKing/bkmonitor-datalink/pkg/unify-query/log"
	"github.com/TencentBlueKing/bkmonitor-datalink/pkg/unify-query/metadata"
	"github.com/TencentBlueKing/bkmonitor-datalink/pkg/unify-query/metric"
	"github.com/TencentBlueKing/bkmonitor-datalink/pkg/unify-query/trace"
	"github.com/TencentBlueKing/bkmonitor-datalink/pkg/unify-query/tsdb"
)

const (
	BkUserName    = "admin"
	PreferStorage = "vm"

	ContentType = "Content-Type"

	APISeries      = "series"
	APILabelNames  = "labels"
	APILabelValues = "label_values"
	APIQueryRange  = "query_range"
	APIQuery       = "query"

	OK = "00"

	VectorType = "vector"
	MatrixType = "matrix"
)

// Instance vm 查询实例
type Instance struct {
	Ctx context.Context

	MaxConditionNum int

	ContentType string

	Address string
	UriPath string

	Code   string
	Secret string
	Token  string

	AuthenticationMethod string

	InfluxCompatible bool
	UseNativeOr      bool

	Timeout time.Duration
	Curl    curl.Curl
}

var _ tsdb.Instance = (*Instance)(nil)

func (i *Instance) vectorFormat(ctx context.Context, resp *VmResponse, span oleltrace.Span) (promql.Vector, error) {
	if !resp.Result {
		return nil, fmt.Errorf(
			"%s, %s, %s", resp.Message, resp.Errors.Error, resp.Errors.QueryId,
		)
	}
	if resp.Code != OK {
		return nil, fmt.Errorf(
			"%s, %s, %s", resp.Message, resp.Errors.Error, resp.Errors.QueryId,
		)
	}

	prefix := "response-"
	trace.InsertIntIntoSpan(fmt.Sprintf("%s-list-num", prefix), len(resp.Data.List), span)
	trace.InsertStringIntoSpan(fmt.Sprintf("%s-cluster", prefix), resp.Data.Cluster, span)
	trace.InsertStringIntoSpan(fmt.Sprintf("%s-sql", prefix), resp.Data.SQL, span)
	trace.InsertStringIntoSpan(fmt.Sprintf("%s-device", prefix), resp.Data.Device, span)
	trace.InsertIntIntoSpan(fmt.Sprintf("%s-elapsed-time", prefix), resp.Data.BksqlCallElapsedTime, span)
	trace.InsertIntIntoSpan(fmt.Sprintf("%s-total-records", prefix), resp.Data.TotalRecords, span)
	trace.InsertStringSliceIntoSpan(fmt.Sprintf("%s-result-table", prefix), resp.Data.ResultTableIds, span)

	if len(resp.Data.List) > 0 {
		data := resp.Data.List[0].Data
		seriesNum := 0

		vector := make(promql.Vector, 0, len(data.Result))
		for _, series := range data.Result {
			metricIndex := 0
			metric := make(labels.Labels, len(series.Metric))
			for name, value := range series.Metric {
				metric[metricIndex] = labels.Label{
					Name:  name,
					Value: value,
				}
				metricIndex++
			}

			var point promql.Point
			if data.ResultType != VectorType {
				continue
			}

			nt, nv, err := series.Value.Point()
			if err != nil {
				log.Errorf(ctx, err.Error())
				continue
			}
			point.T = nt
			point.V = nv
			vector = append(vector, promql.Sample{
				Metric: metric,
				Point:  point,
			})

			seriesNum++
		}

		trace.InsertIntIntoSpan("resp-series-num", seriesNum, span)
		return vector, nil
	}

	return nil, nil
}

func (i *Instance) matrixFormat(ctx context.Context, resp *VmResponse, span oleltrace.Span) (promql.Matrix, error) {
	if !resp.Result {
		return nil, fmt.Errorf(
			"%s, %s, %s", resp.Message, resp.Errors.Error, resp.Errors.QueryId,
		)
	}
	if resp.Code != OK {
		return nil, fmt.Errorf(
			"%s, %s, %s", resp.Message, resp.Errors.Error, resp.Errors.QueryId,
		)
	}

	prefix := "vm-data"
	trace.InsertIntIntoSpan(fmt.Sprintf("%s-list-num", prefix), len(resp.Data.List), span)
	trace.InsertStringIntoSpan(fmt.Sprintf("%s-cluster", prefix), resp.Data.Cluster, span)
	trace.InsertStringIntoSpan(fmt.Sprintf("%s-sql", prefix), resp.Data.SQL, span)
	trace.InsertStringIntoSpan(fmt.Sprintf("%s-device", prefix), resp.Data.Device, span)
	trace.InsertIntIntoSpan(fmt.Sprintf("%s-elapsed-time", prefix), resp.Data.BksqlCallElapsedTime, span)
	trace.InsertIntIntoSpan(fmt.Sprintf("%s-total-records", prefix), resp.Data.TotalRecords, span)
	trace.InsertStringSliceIntoSpan(fmt.Sprintf("%s-result-table", prefix), resp.Data.ResultTableIds, span)

	if len(resp.Data.List) > 0 {
		data := resp.Data.List[0].Data
		seriesNum := 0
		pointNum := 0

		matrix := make(promql.Matrix, 0, len(data.Result))
		for _, series := range data.Result {
			metricIndex := 0
			metric := make(labels.Labels, len(series.Metric))
			for name, value := range series.Metric {
				metric[metricIndex] = labels.Label{
					Name:  name,
					Value: value,
				}
				metricIndex++
			}

			points := make([]promql.Point, 0)
			if data.ResultType == VectorType {
				nt, nv, err := series.Value.Point()
				if err != nil {
					log.Errorf(ctx, err.Error())
					continue
				}
				points = append(points, promql.Point{
					T: nt,
					V: nv,
				})
			} else {
				for _, value := range series.Values {
					nt, nv, err := value.Point()
					if err != nil {
						log.Errorf(ctx, err.Error())
						continue
					}
					points = append(points, promql.Point{
						T: nt,
						V: nv,
					})
				}
			}
			matrix = append(matrix, promql.Series{
				Metric: metric,
				Points: points,
			})

			seriesNum++
			pointNum += len(points)
		}

		trace.InsertIntIntoSpan("resp-series-num", seriesNum, span)
		trace.InsertIntIntoSpan("resp-point-num", pointNum, span)
		return matrix, nil
	}

	return nil, nil
}

func (i *Instance) labelFormat(ctx context.Context, resp *VmLableValuesResponse, span oleltrace.Span) ([]string, error) {
	if !resp.Result {
		return nil, fmt.Errorf(
			"%s, %s, %s", resp.Message, resp.Errors.Error, resp.Errors.QueryId,
		)
	}
	if resp.Code != OK {
		log.Errorf(ctx, resp.Errors.Error)
		return nil, fmt.Errorf(
			"%s, %s, %s", resp.Message, resp.Errors.Error, resp.Errors.QueryId,
		)
	}

	prefix := "vm-data"
	trace.InsertIntIntoSpan(fmt.Sprintf("%s-list-num", prefix), len(resp.Data.List), span)
	trace.InsertStringIntoSpan(fmt.Sprintf("%s-cluster", prefix), resp.Data.Cluster, span)
	trace.InsertStringIntoSpan(fmt.Sprintf("%s-sql", prefix), resp.Data.SQL, span)
	trace.InsertStringIntoSpan(fmt.Sprintf("%s-device", prefix), resp.Data.Device, span)
	trace.InsertIntIntoSpan(fmt.Sprintf("%s-elapsed-time", prefix), resp.Data.BksqlCallElapsedTime, span)
	trace.InsertIntIntoSpan(fmt.Sprintf("%s-total-records", prefix), resp.Data.TotalRecords, span)
	trace.InsertStringSliceIntoSpan(fmt.Sprintf("%s-result-table", prefix), resp.Data.ResultTableIds, span)

	lbsMap := make(map[string]struct{}, 0)
	for _, d := range resp.Data.List {
		for _, v := range d.Data {
			lbsMap[v] = struct{}{}
		}
	}
	lbs := make([]string, 0, len(lbsMap))
	for k := range lbsMap {
		lbs = append(lbs, k)
	}

	return lbs, nil
}

func (i *Instance) seriesFormat(ctx context.Context, resp *VmSeriesResponse, span oleltrace.Span) ([]map[string]string, error) {
	if !resp.Result {
		return nil, fmt.Errorf("%s", resp.Message)
	}
	if resp.Code != OK {
		return nil, fmt.Errorf("%s", resp.Message)
	}

	prefix := "vm-data"
	trace.InsertIntIntoSpan(fmt.Sprintf("%s-list-num", prefix), len(resp.Data.List), span)
	trace.InsertStringIntoSpan(fmt.Sprintf("%s-cluster", prefix), resp.Data.Cluster, span)
	trace.InsertStringIntoSpan(fmt.Sprintf("%s-sql", prefix), resp.Data.SQL, span)
	trace.InsertStringIntoSpan(fmt.Sprintf("%s-device", prefix), resp.Data.Device, span)
	trace.InsertIntIntoSpan(fmt.Sprintf("%s-elapsed-time", prefix), resp.Data.BksqlCallElapsedTime, span)
	trace.InsertIntIntoSpan(fmt.Sprintf("%s-total-records", prefix), resp.Data.TotalRecords, span)
	trace.InsertStringSliceIntoSpan(fmt.Sprintf("%s-result-table", prefix), resp.Data.ResultTableIds, span)

	series := make([]map[string]string, 0)
	for _, d := range resp.Data.List {
		series = append(series, d.Data...)
	}

	return series, nil
}

// GetInstanceType 获取实例类型
func (i *Instance) GetInstanceType() string {
	return consul.VictoriaMetricsStorageType
}

// QueryRaw 查询原始数据
func (i *Instance) QueryRaw(
	ctx context.Context,
	query *metadata.Query,
	hints *storage.SelectHints,
	matchers ...*labels.Matcher,
) storage.SeriesSet {
	return nil
}

// vmQuery
func (i *Instance) vmQuery(
	ctx context.Context, sql string, data interface{}, span oleltrace.Span,
) error {
	var (
		cancel        context.CancelFunc
		startAnaylize time.Time

		err error
	)

	address := fmt.Sprintf("%s/%s", i.Address, i.UriPath)
	user := metadata.GetUser(ctx)
	params := &Params{
		SQL:                        sql,
		BkdataAuthenticationMethod: i.AuthenticationMethod,
		BkUsername:                 BkUserName,
		BkAppCode:                  i.Code,
		PreferStorage:              PreferStorage,
		BkdataDataToken:            i.Token,
		BkAppSecret:                i.Secret,
	}
	body, err := json.Marshal(params)
	if err != nil {
		return err
	}

	ctx, cancel = context.WithTimeout(ctx, i.Timeout)
	defer cancel()
	startAnaylize = time.Now()

	trace.InsertStringIntoSpan("query-source", user.Source, span)
	trace.InsertStringIntoSpan("query-space-uid", user.SpaceUid, span)
	trace.InsertStringIntoSpan("query-username", user.Name, span)
	trace.InsertStringIntoSpan("query-address", i.Address, span)
	trace.InsertStringIntoSpan("query-uri-path", i.UriPath, span)

	log.Infof(ctx,
		"victoria metrics query: %s, body: %s, sql: %s",
		address, body, sql,
	)

	resp, err := i.Curl.Request(
		ctx, curl.Post,
		curl.Options{
			UrlPath: address,
			Body:    body,
			Headers: map[string]string{
				ContentType: i.ContentType,
			},
			Timeout: i.Timeout,
		},
	)
	if err != nil {
		return err
	}
	defer resp.Body.Close()
	if resp.StatusCode != http.StatusOK {
		return fmt.Errorf(resp.Status)
	}

	queryCost := time.Since(startAnaylize)
	metric.TsDBRequestSecond(
		ctx, queryCost, user.SpaceUid, consul.VictoriaMetricsStorageType,
	)

	err = json.NewDecoder(resp.Body).Decode(data)
	if err != nil {
		return err
	}

	return nil
}

// QueryRange 查询范围数据
func (i *Instance) QueryRange(
	ctx context.Context, promqlStr string,
	start, end time.Time, step time.Duration,
) (promql.Matrix, error) {
	var (
		span     oleltrace.Span
		vmExpand *metadata.VmExpand

		vmResp = &VmResponse{}
		err    error
	)

	ctx, span = trace.IntoContext(ctx, trace.TracerName, "victoria-metrics-query-range")
	if span != nil {
		defer span.End()
	}

	vmExpand = metadata.GetExpand(ctx)

	trace.InsertStringIntoSpan("query-start", start.String(), span)
	trace.InsertStringIntoSpan("query-end", end.String(), span)
	trace.InsertStringIntoSpan("query-step", step.String(), span)
	trace.InsertStringIntoSpan("query-promql", promqlStr, span)

	if vmExpand == nil || len(vmExpand.ResultTableList) == 0 {
		return promql.Matrix{}, nil
	}

	ves, _ := json.Marshal(vmExpand)
<<<<<<< HEAD
	trace.InsertStringIntoSpan("vm-expand", string(ves), span)
=======
	log.Infof(ctx, "vm-expand: %s", ves)
>>>>>>> f00afd44

	if i.MaxConditionNum > 0 && vmExpand.ConditionNum > i.MaxConditionNum {
		return nil, fmt.Errorf("condition length is too long %d > %d", vmExpand.ConditionNum, i.MaxConditionNum)
	}

	paramsQueryRange := &ParamsQueryRange{
		InfluxCompatible: i.InfluxCompatible,
		APIType:          APIQueryRange,
		APIParams: struct {
			Query string `json:"query"`
			Start int64  `json:"start"`
			End   int64  `json:"end"`
			Step  int64  `json:"step"`
		}{
			Query: promqlStr,
			Start: start.Unix(),
			End:   end.Unix(),
			Step:  int64(step.Seconds()),
		},
		UseNativeOr:           i.UseNativeOr,
		MetricFilterCondition: vmExpand.MetricFilterCondition,
		ResultTableList:       vmExpand.ResultTableList,
	}

	if vmExpand.ClusterName != "" {
		paramsQueryRange.ClusterName = vmExpand.ClusterName
	}

	sql, err := json.Marshal(paramsQueryRange)
	if err != nil {
		return nil, err
	}

	err = i.vmQuery(ctx, string(sql), vmResp, span)
	if err != nil {
		return nil, err
	}

	return i.matrixFormat(ctx, vmResp, span)
}

// Query instant 查询
func (i *Instance) Query(
	ctx context.Context, promqlStr string,
	end time.Time,
) (promql.Vector, error) {
	var (
		span     oleltrace.Span
		vmExpand *metadata.VmExpand

		vmResp = &VmResponse{}
		err    error
	)

	ctx, span = trace.IntoContext(ctx, trace.TracerName, "victoria-metrics-query")
	if span != nil {
		defer span.End()
	}

	vmExpand = metadata.GetExpand(ctx)

	trace.InsertStringIntoSpan("query-promql", promqlStr, span)
	trace.InsertStringIntoSpan("query-end", end.String(), span)

	if vmExpand == nil || len(vmExpand.ResultTableList) == 0 {
		return promql.Vector{}, nil
	}

	ves, _ := json.Marshal(vmExpand)
	trace.InsertStringIntoSpan("vm-expand", string(ves), span)

	if i.MaxConditionNum > 0 && vmExpand.ConditionNum > i.MaxConditionNum {
		return nil, fmt.Errorf("condition length is too long %d > %d", vmExpand.ConditionNum, i.MaxConditionNum)
	}

	paramsQuery := &ParamsQuery{
		InfluxCompatible: i.InfluxCompatible,
		APIType:          APIQuery,
		APIParams: struct {
			Query   string `json:"query"`
			Time    int64  `json:"time"`
			Timeout int64  `json:"timeout"`
		}{
			Query:   promqlStr,
			Time:    end.Unix(),
			Timeout: int64(i.Timeout.Seconds()),
		},
		UseNativeOr:           i.UseNativeOr,
		MetricFilterCondition: vmExpand.MetricFilterCondition,
		ResultTableList:       vmExpand.ResultTableList,
	}

	if vmExpand.ClusterName != "" {
		paramsQuery.ClusterName = vmExpand.ClusterName
	}

	sql, err := json.Marshal(paramsQuery)
	if err != nil {
		return nil, err
	}

	err = i.vmQuery(ctx, string(sql), vmResp, span)
	if err != nil {
		return nil, err
	}

	return i.vectorFormat(ctx, vmResp, span)
}

func (i *Instance) metric(ctx context.Context, name string, matchers ...*labels.Matcher) ([]string, error) {
	var (
		span     oleltrace.Span
		vmExpand *metadata.VmExpand

		resp = &VmLableValuesResponse{}
		err  error
	)

	ctx, span = trace.IntoContext(ctx, trace.TracerName, "victoria-metrics-instance-metric")
	if span != nil {
		defer span.End()
	}
	vmExpand = metadata.GetExpand(ctx)

	trace.InsertStringIntoSpan("query-name", name, span)

	if vmExpand == nil {
		return nil, nil
	}

	if i.MaxConditionNum > 0 && vmExpand.ConditionNum > i.MaxConditionNum {
		return nil, fmt.Errorf("condition length is too long %d > %d", vmExpand.ConditionNum, i.MaxConditionNum)
	}

	ves, _ := json.Marshal(vmExpand)
	trace.InsertStringIntoSpan("vm-expand", string(ves), span)

	paramsQuery := &ParamsLabelValues{
		InfluxCompatible: i.InfluxCompatible,
		APIType:          APILabelValues,
		APIParams: struct {
			Label string `json:"label"`
		}{
			Label: name,
		},
		UseNativeOr:           i.UseNativeOr,
		MetricFilterCondition: vmExpand.MetricFilterCondition,
		ResultTableList:       vmExpand.ResultTableList,
	}

	if vmExpand.ClusterName != "" {
		paramsQuery.ClusterName = vmExpand.ClusterName
	}

	sql, err := json.Marshal(paramsQuery)
	if err != nil {
		return nil, err
	}

	err = i.vmQuery(ctx, string(sql), resp, span)
	if err != nil {
		return nil, err
	}

	return i.labelFormat(ctx, resp, span)
}

func (i *Instance) LabelNames(ctx context.Context, query *metadata.Query, start, end time.Time, matchers ...*labels.Matcher) ([]string, error) {
	var (
		span     oleltrace.Span
		vmExpand *metadata.VmExpand

		resp = &VmLableValuesResponse{}
		err  error
	)

	ctx, span = trace.IntoContext(ctx, trace.TracerName, "victoria-metrics-query")
	if span != nil {
		defer span.End()
	}

	vmExpand = metadata.GetExpand(ctx)

	if vmExpand == nil {
		return nil, nil
	}

	ves, _ := json.Marshal(vmExpand)
	trace.InsertStringIntoSpan("vm-expand", string(ves), span)

	if i.MaxConditionNum > 0 && vmExpand.ConditionNum > i.MaxConditionNum {
		return nil, fmt.Errorf("condition length is too long %d > %d", vmExpand.ConditionNum, i.MaxConditionNum)
	}

	trace.InsertStringIntoSpan("query-matchers", fmt.Sprintf("%+v", matchers), span)
	trace.InsertStringIntoSpan("query-start", start.String(), span)
	trace.InsertStringIntoSpan("query-end", end.String(), span)

	paramsQuery := &ParamsSeries{
		InfluxCompatible: i.InfluxCompatible,
		APIType:          APILabelNames,
		APIParams: struct {
			Match string `json:"match[]"`
			Start int64  `json:"start"`
			End   int64  `json:"end"`
		}{
			Start: start.Unix(),
			End:   end.Unix(),
		},
		UseNativeOr:           i.UseNativeOr,
		MetricFilterCondition: vmExpand.MetricFilterCondition,
		ResultTableList:       vmExpand.ResultTableList,
	}

	if vmExpand.ClusterName != "" {
		paramsQuery.ClusterName = vmExpand.ClusterName
	}

	vector := &parser.VectorSelector{
		LabelMatchers: matchers,
	}
	paramsQuery.APIParams.Match = vector.String()

	sql, err := json.Marshal(paramsQuery)
	if err != nil {
		return nil, err
	}

	err = i.vmQuery(ctx, string(sql), resp, span)
	if err != nil {
		return nil, err
	}

	return i.labelFormat(ctx, resp, span)
}

func (i *Instance) LabelValues(ctx context.Context, query *metadata.Query, name string, start, end time.Time, matchers ...*labels.Matcher) ([]string, error) {
	var (
		span     oleltrace.Span
		vmExpand *metadata.VmExpand

		resp = &VmResponse{}
		err  error
	)

	ctx, span = trace.IntoContext(ctx, trace.TracerName, "victoria-metrics-query")
	if span != nil {
		defer span.End()
	}

	if name == labels.MetricName {
		return i.metric(ctx, name, matchers...)
	}

	vmExpand = metadata.GetExpand(ctx)

	// 检查 vmExpand 以及 vmExpand.ResultTableGroup 不能为空
	if vmExpand == nil || len(vmExpand.ResultTableList) == 0 {
		return nil, nil
	}

	if i.MaxConditionNum > 0 && vmExpand.ConditionNum > i.MaxConditionNum {
		return nil, fmt.Errorf("condition length is too long %d > %d", vmExpand.ConditionNum, i.MaxConditionNum)
	}

	ves, _ := json.Marshal(vmExpand)
	trace.InsertStringIntoSpan("vm-expand", string(ves), span)
	trace.InsertStringIntoSpan("query-name", name, span)
	trace.InsertStringIntoSpan("query-matchers", fmt.Sprintf("%+v", matchers), span)
	trace.InsertStringIntoSpan("query-start", start.String(), span)
	trace.InsertStringIntoSpan("query-end", end.String(), span)

	referenceName := ""
	for _, m := range matchers {
		if m.Name == labels.MetricName {
			referenceName = m.Value
		}
	}

	if referenceName == "" {
		return nil, fmt.Errorf("reference name is empty: %v", matchers)
	}

	// 如果使用 end - start 作为 step，查询的时候会多查一个step的数据量，所以这里需要减少点数
	step := (end.Unix() - start.Unix()) / 10
	if step < 60 {
		step = 60
	}

	paramsQueryRange := &ParamsQueryRange{
		InfluxCompatible: i.InfluxCompatible,
		APIType:          APIQueryRange,
		APIParams: struct {
			Query string `json:"query"`
			Start int64  `json:"start"`
			End   int64  `json:"end"`
			Step  int64  `json:"step"`
		}{
			Start: start.Unix(),
			End:   end.Unix(),
			Step:  step,
		},
		UseNativeOr:           i.UseNativeOr,
		MetricFilterCondition: vmExpand.MetricFilterCondition,
		ResultTableList:       vmExpand.ResultTableList,
	}

	if vmExpand.ClusterName != "" {
		paramsQueryRange.ClusterName = vmExpand.ClusterName
	}

	vector := &parser.VectorSelector{
		LabelMatchers: matchers,
	}
	expr := &parser.AggregateExpr{
		Op:       parser.COUNT,
		Expr:     vector,
		Grouping: []string{name},
	}
	paramsQueryRange.APIParams.Query = expr.String()

	sql, err := json.Marshal(paramsQueryRange)
	if err != nil {
		return nil, err
	}

	err = i.vmQuery(ctx, string(sql), resp, span)
	if err != nil {
		return nil, err
	}

	series, err := i.matrixFormat(ctx, resp, span)
	if err != nil {
		return nil, err
	}

	lbsMap := make(map[string]struct{}, 0)
	for _, s := range series {
		for _, l := range s.Metric {
			if l.Name == name {
				lbsMap[l.Value] = struct{}{}
			}
		}
	}

	lbs := make([]string, 0, len(lbsMap))
	for k := range lbsMap {
		lbs = append(lbs, k)
	}

	return lbs, nil
}

func (i *Instance) QueryExemplar(ctx context.Context, fields []string, query *metadata.Query, start, end time.Time, matchers ...*labels.Matcher) (*decoder.Response, error) {
	panic("implement me")
}

func (i *Instance) Series(ctx context.Context, query *metadata.Query, start, end time.Time, matchers ...*labels.Matcher) storage.SeriesSet {
	return nil
}<|MERGE_RESOLUTION|>--- conflicted
+++ resolved
@@ -399,11 +399,7 @@
 	}
 
 	ves, _ := json.Marshal(vmExpand)
-<<<<<<< HEAD
-	trace.InsertStringIntoSpan("vm-expand", string(ves), span)
-=======
 	log.Infof(ctx, "vm-expand: %s", ves)
->>>>>>> f00afd44
 
 	if i.MaxConditionNum > 0 && vmExpand.ConditionNum > i.MaxConditionNum {
 		return nil, fmt.Errorf("condition length is too long %d > %d", vmExpand.ConditionNum, i.MaxConditionNum)
