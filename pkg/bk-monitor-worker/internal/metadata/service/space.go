--- conflicted
+++ resolved
@@ -215,19 +215,12 @@
 	return bizIdNameMap, nil
 }
 
-<<<<<<< HEAD
 // SyncBcsSpace 同步 BCS 项目空间数据
 func (s *SpaceSvc) SyncBcsSpace() error {
-=======
-// RefreshBcsProjectBiz 检测 bcs 项目绑定的业务的变化
-func (s *SpaceSvc) RefreshBcsProjectBiz() error {
-	// 检测所有 bcs 项目
->>>>>>> 7c714bfd
 	projects, err := s.GetValidBcsProjects()
 	if err != nil {
 		return errors.Wrap(err, "getValidBcsProjects failed")
 	}
-<<<<<<< HEAD
 	projectIdMap := make(map[string]map[string]string)
 	projectIdSet := mapset.NewSet[string]()
 	for _, p := range projects {
@@ -284,109 +277,7 @@
 		}
 		logger.Infof("create bcs space [%v] success", project)
 	}
-=======
-	projectIdBizIdMap := make(map[string]string)
-	for _, p := range projects {
-		projectIdBizIdMap[p["projectCode"]] = p["bkBizId"]
-	}
-	db := mysql.GetDBSession().DB
-	var srList []space.SpaceResource
-	if err := space.NewSpaceResourceQuerySet(db).SpaceTypeIdEq(models.SpaceTypeBKCI).ResourceTypeEq(models.SpaceTypeBKCC).All(&srList); err != nil {
-		return errors.Wrap(err, "query SpaceResource with space_type_id [bkci] resource_type [bkcc] failed")
-	}
-	spaceIdResourceMap := make(map[string]*space.SpaceResource)
-	for _, r := range srList {
-		spaceIdResourceMap[r.SpaceId] = &r
-	}
-
-	var updateSpaceIdList []string
-	var createSpaceIdList []string
-
-	var spaceList []space.Space
-	if err := space.NewSpaceQuerySet(db).SpaceTypeIdEq(models.SpaceTypeBKCI).SpaceCodeNe("").All(&spaceList); err != nil {
-		return errors.Wrap(err, "query Space with space_type_id [bkci] failed")
-	}
-	for _, sp := range spaceList {
-		// 获取project对应的业务信息
-		bizId, ok := projectIdBizIdMap[sp.SpaceId]
-		if !ok {
-			// 获取不到则跳过
-			continue
-		}
-		// 构造dimension_values
-		dm := []map[string]interface{}{{"bk_biz_id": bizId}}
-		res, ok := spaceIdResourceMap[sp.SpaceId]
-		if !ok {
-			// SpaceResource不存在则创建
-			sr := space.SpaceResource{
-				SpaceTypeId:  models.SpaceTypeBKCI,
-				SpaceId:      sp.SpaceId,
-				ResourceType: models.SpaceTypeBKCC,
-				ResourceId:   &bizId,
-			}
-			if err := sr.SetDimensionValues(dm); err != nil {
-				logger.Errorf("set dimension_values [%v] for SpaceResource failed, %v", dm, err)
-				continue
-			}
-			_ = metrics.MysqlCount(space.SpaceResource{}.TableName(), "RefreshBcsProjectBiz_create", 1)
-			if cfg.BypassSuffixPath != "" {
-				logger.Infof("[db_diff] create SpaceResource with space_type_id [%s] space_id [%s] resource_type [%s] resource_id [%v] dimension_values [%s]", sr.SpaceTypeId, sr.SpaceId, sr.ResourceType, sr.ResourceId, sr.DimensionValues)
-			} else {
-				if err := sr.Create(db); err != nil {
-					logger.Errorf("create SpaceResource with space_type_id [%s] space_id [%s] resource_type [%s] resource_id [%v] dimension_values [%s] failed, %v", sr.SpaceTypeId, sr.SpaceId, sr.ResourceType, sr.ResourceId, sr.DimensionValues, err)
-					continue
-				}
-			}
-			createSpaceIdList = append(createSpaceIdList, sp.SpaceId)
-			continue
-		}
-		// ResourceId与业务id一致则跳过
-		if res.ResourceId != nil && *res.ResourceId == bizId {
-			continue
-		}
-		// 更新ResourceId和dimension_values
-		res.ResourceId = &bizId
-		if err := res.SetDimensionValues(dm); err != nil {
-			logger.Errorf("set dimension_values [%v] for SpaceResource failed, %v", dm, err)
-			continue
-		}
-		_ = metrics.MysqlCount(space.SpaceResource{}.TableName(), "RefreshBcsProjectBiz_update", 1)
-		if cfg.BypassSuffixPath != "" {
-			logger.Infof("[db_diff] update SpaceResource id [%v] with dimension_values [%v] resource_id [%v]", res.Id, dm, res.ResourceId)
-		} else {
-			if err := res.Update(db, space.SpaceResourceDBSchema.ResourceId, space.SpaceResourceDBSchema.DimensionValues, space.SpaceResourceDBSchema.UpdateTime); err != nil {
-				logger.Errorf("update SpaceResource id [%v] with dimension_values [%v] resource_id [%v] failed, %v", res.Id, dm, res.ResourceId, err)
-				continue
-			}
-		}
-		updateSpaceIdList = append(updateSpaceIdList, sp.SpaceId)
-	}
-	logger.Infof("bcs space resource created %v, updated %v", createSpaceIdList, updateSpaceIdList)
->>>>>>> 7c714bfd
 	return nil
-}
-
-// GetValidBcsProjects 获取可用的 BKCI(BCS) 项目空间
-func (s *SpaceSvc) GetValidBcsProjects() ([]map[string]string, error) {
-	bizIdNameMap, err := s.getBkccBizIdNameMap()
-	if err != nil {
-		return nil, errors.Wrap(err, "getBkccBizIdNameMap failed")
-	}
-	bizIdList := mapx.GetMapKeys(bizIdNameMap)
-	// 返回有效的项目记录
-	projectList, err := apiservice.BcsProject.BatchGetProjects("k8s")
-	if err != nil {
-		return nil, errors.Wrap(err, "BatchGetProjects failed")
-	}
-	var projects []map[string]string
-	for _, p := range projectList {
-		if p["bkBizId"] == "0" || !slicex.IsExistItem(bizIdList, p["bkBizId"]) {
-			continue
-		}
-		projects = append(projects, p)
-	}
-	return projects, nil
-<<<<<<< HEAD
 }
 
 // CreateBcsSpace 创建容器对应的空间信息，需要检查业务下的 ID 及关联资源(业务和集群及命名空间)
@@ -588,6 +479,113 @@
 		})
 	}
 	return data, nil
-=======
->>>>>>> 7c714bfd
+}
+
+// RefreshBcsProjectBiz 检测 bcs 项目绑定的业务的变化
+func (s *SpaceSvc) RefreshBcsProjectBiz() error {
+	// 检测所有 bcs 项目
+	projects, err := s.GetValidBcsProjects()
+	if err != nil {
+		return errors.Wrap(err, "getValidBcsProjects failed")
+	}
+	projectIdBizIdMap := make(map[string]string)
+	for _, p := range projects {
+		projectIdBizIdMap[p["projectCode"]] = p["bkBizId"]
+	}
+	db := mysql.GetDBSession().DB
+	var srList []space.SpaceResource
+	if err := space.NewSpaceResourceQuerySet(db).SpaceTypeIdEq(models.SpaceTypeBKCI).ResourceTypeEq(models.SpaceTypeBKCC).All(&srList); err != nil {
+		return errors.Wrap(err, "query SpaceResource with space_type_id [bkci] resource_type [bkcc] failed")
+	}
+	spaceIdResourceMap := make(map[string]*space.SpaceResource)
+	for _, r := range srList {
+		spaceIdResourceMap[r.SpaceId] = &r
+	}
+
+	var updateSpaceIdList []string
+	var createSpaceIdList []string
+
+	var spaceList []space.Space
+	if err := space.NewSpaceQuerySet(db).SpaceTypeIdEq(models.SpaceTypeBKCI).SpaceCodeNe("").All(&spaceList); err != nil {
+		return errors.Wrap(err, "query Space with space_type_id [bkci] failed")
+	}
+	for _, sp := range spaceList {
+		// 获取project对应的业务信息
+		bizId, ok := projectIdBizIdMap[sp.SpaceId]
+		if !ok {
+			// 获取不到则跳过
+			continue
+		}
+		// 构造dimension_values
+		dm := []map[string]interface{}{{"bk_biz_id": bizId}}
+		res, ok := spaceIdResourceMap[sp.SpaceId]
+		if !ok {
+			// SpaceResource不存在则创建
+			sr := space.SpaceResource{
+				SpaceTypeId:  models.SpaceTypeBKCI,
+				SpaceId:      sp.SpaceId,
+				ResourceType: models.SpaceTypeBKCC,
+				ResourceId:   &bizId,
+			}
+			if err := sr.SetDimensionValues(dm); err != nil {
+				logger.Errorf("set dimension_values [%v] for SpaceResource failed, %v", dm, err)
+				continue
+			}
+			_ = metrics.MysqlCount(space.SpaceResource{}.TableName(), "RefreshBcsProjectBiz_create", 1)
+			if cfg.BypassSuffixPath != "" {
+				logger.Infof("[db_diff] create SpaceResource with space_type_id [%s] space_id [%s] resource_type [%s] resource_id [%v] dimension_values [%s]", sr.SpaceTypeId, sr.SpaceId, sr.ResourceType, sr.ResourceId, sr.DimensionValues)
+			} else {
+				if err := sr.Create(db); err != nil {
+					logger.Errorf("create SpaceResource with space_type_id [%s] space_id [%s] resource_type [%s] resource_id [%v] dimension_values [%s] failed, %v", sr.SpaceTypeId, sr.SpaceId, sr.ResourceType, sr.ResourceId, sr.DimensionValues, err)
+					continue
+				}
+			}
+			createSpaceIdList = append(createSpaceIdList, sp.SpaceId)
+			continue
+		}
+		// ResourceId与业务id一致则跳过
+		if res.ResourceId != nil && *res.ResourceId == bizId {
+			continue
+		}
+		// 更新ResourceId和dimension_values
+		res.ResourceId = &bizId
+		if err := res.SetDimensionValues(dm); err != nil {
+			logger.Errorf("set dimension_values [%v] for SpaceResource failed, %v", dm, err)
+			continue
+		}
+		_ = metrics.MysqlCount(space.SpaceResource{}.TableName(), "RefreshBcsProjectBiz_update", 1)
+		if cfg.BypassSuffixPath != "" {
+			logger.Infof("[db_diff] update SpaceResource id [%v] with dimension_values [%v] resource_id [%v]", res.Id, dm, res.ResourceId)
+		} else {
+			if err := res.Update(db, space.SpaceResourceDBSchema.ResourceId, space.SpaceResourceDBSchema.DimensionValues, space.SpaceResourceDBSchema.UpdateTime); err != nil {
+				logger.Errorf("update SpaceResource id [%v] with dimension_values [%v] resource_id [%v] failed, %v", res.Id, dm, res.ResourceId, err)
+				continue
+			}
+		}
+		updateSpaceIdList = append(updateSpaceIdList, sp.SpaceId)
+	}
+	logger.Infof("bcs space resource created %v, updated %v", createSpaceIdList, updateSpaceIdList)
+	return nil
+}
+
+// GetValidBcsProjects 获取可用的 BKCI(BCS) 项目空间
+func (s *SpaceSvc) GetValidBcsProjects() ([]map[string]string, error) {
+	bizIdNameMap, err := s.getBkccBizIdNameMap()
+	if err != nil {
+		return nil, errors.Wrap(err, "getBkccBizIdNameMap failed")
+	}
+	bizIdList := mapx.GetMapKeys(bizIdNameMap)
+	// 返回有效的项目记录
+	projectList, err := apiservice.BcsProject.BatchGetProjects("k8s")
+	if err != nil {
+		return nil, errors.Wrap(err, "BatchGetProjects failed")
+	}
+	var projects []map[string]string
+	for _, p := range projectList {
+		if p["bkBizId"] == "0" || !slicex.IsExistItem(bizIdList, p["bkBizId"]) {
+			continue
+		}
+		projects = append(projects, p)
+	}
+	return projects, nil
 }