--- conflicted
+++ resolved
@@ -16,8 +16,4 @@
 .vscode
 /.gtm.yaml
 .python-version
-<<<<<<< HEAD
-
-=======
->>>>>>> f47ee1b2
 bkcodeai.json