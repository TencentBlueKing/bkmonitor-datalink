// Tencent is pleased to support the open source community by making
// 蓝鲸智云 - 监控平台 (BlueKing - Monitor) available.
// Copyright (C) 2022 THL A29 Limited, a Tencent company. All rights reserved.
// Licensed under the MIT License (the "License"); you may not use this file except in compliance with the License.
// You may obtain a copy of the License at http://opensource.org/licenses/MIT
// Unless required by applicable law or agreed to in writing, software distributed under the License is distributed on
// an "AS IS" BASIS, WITHOUT WARRANTIES OR CONDITIONS OF ANY KIND, either express or implied. See the License for the
// specific language governing permissions and limitations under the License.

package curl

import (
	"bytes"
	"context"
	"encoding/json"
	"io"
	"net/http"

	"github.com/pkg/errors"

	"github.com/TencentBlueKing/bkmonitor-datalink/pkg/unify-query/log"
)

func NewMockCurl(data map[string]string, log *log.Logger) *TestCurl {
	return &TestCurl{
		log:  log,
		data: data,
	}
}

type TestCurl struct {
	log  *log.Logger
	data map[string]string

	Url    string
	Params []byte
}

func (c *TestCurl) WithDecoder(decoder func(ctx context.Context, reader io.Reader, resp interface{}) (int, error)) {
	//TODO implement me
	panic("implement me")
}

<<<<<<< HEAD
=======
func (c *TestCurl) hashOption(opt Options) string {
	s := opt.UrlPath + string(opt.Body)
	return s
}

func (c *TestCurl) Request(ctx context.Context, method string, opt Options, res interface{}) (int, error) {
	c.log.Infof(ctx, "http %s: %s", method, opt.UrlPath)

	c.Url = opt.UrlPath
	c.Params = opt.Body

	var (
		err error
		out string
		ok  bool
	)

	hashKey := c.hashOption(opt)
	if out, ok = c.data[hashKey]; ok {
		err = json.Unmarshal([]byte(out), res)
	} else {
		err = errors.New("mock data is not exists: " + hashKey)
	}

	return len(out), err
}

var _ Curl = &TestCurl{}

>>>>>>> cacbec28
func (c *TestCurl) resp(body string) *http.Response {
	return &http.Response{
		Status:        "200 OK",
		StatusCode:    200,
		Proto:         "HTTP/1.1",
		ProtoMajor:    1,
		ProtoMinor:    1,
		Body:          io.NopCloser(bytes.NewBufferString(body)),
		ContentLength: int64(len(body)),
		Header:        make(http.Header, 0),
	}
<<<<<<< HEAD
}

func (c *TestCurl) Request(ctx context.Context, method string, opt Options, resp interface{}) (int, error) {
	c.log.Infof(ctx, "http %s: %s", method, opt.UrlPath)

	c.Url = opt.UrlPath
	c.Params = opt.Body

	if res, ok := c.data[opt.UrlPath]; ok {
		resp = res
		return len(res), nil
	} else {
		return 0, errors.New("mock data is not exists: " + url.QueryEscape(opt.UrlPath))
	}
=======
>>>>>>> cacbec28
}<|MERGE_RESOLUTION|>--- conflicted
+++ resolved
@@ -41,8 +41,6 @@
 	panic("implement me")
 }
 
-<<<<<<< HEAD
-=======
 func (c *TestCurl) hashOption(opt Options) string {
 	s := opt.UrlPath + string(opt.Body)
 	return s
@@ -72,7 +70,6 @@
 
 var _ Curl = &TestCurl{}
 
->>>>>>> cacbec28
 func (c *TestCurl) resp(body string) *http.Response {
 	return &http.Response{
 		Status:        "200 OK",
@@ -84,21 +81,4 @@
 		ContentLength: int64(len(body)),
 		Header:        make(http.Header, 0),
 	}
-<<<<<<< HEAD
-}
-
-func (c *TestCurl) Request(ctx context.Context, method string, opt Options, resp interface{}) (int, error) {
-	c.log.Infof(ctx, "http %s: %s", method, opt.UrlPath)
-
-	c.Url = opt.UrlPath
-	c.Params = opt.Body
-
-	if res, ok := c.data[opt.UrlPath]; ok {
-		resp = res
-		return len(res), nil
-	} else {
-		return 0, errors.New("mock data is not exists: " + url.QueryEscape(opt.UrlPath))
-	}
-=======
->>>>>>> cacbec28
 }