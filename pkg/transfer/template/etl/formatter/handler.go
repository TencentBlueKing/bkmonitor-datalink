--- conflicted
+++ resolved
@@ -435,9 +435,6 @@
 	return ret, nil
 }
 
-<<<<<<< HEAD
-func TransferRecordCutterByExtraMetaCreator(store define.Store, enabled bool) define.ETLRecordChainingHandler {
-=======
 type ExtraMetaType uint8
 
 const (
@@ -455,17 +452,12 @@
 }
 
 func transferRecordCutterByExtraMetaCreator(store define.Store, metaType ExtraMetaType, enabled bool) define.ETLRecordChainingHandler {
->>>>>>> f00afd44
 	if !enabled {
 		return nil
 	}
 
 	return func(record *define.ETLRecord, next define.ETLRecordHandler) error {
-<<<<<<< HEAD
-		body, err := fetchExtraMetaResponseStore(record, store)
-=======
 		body, err := fetchExtraMetaResponseStore(record, store, metaType)
->>>>>>> f00afd44
 		if err != nil {
 			return errors.Wrap(err, "failed to fetch extra meta response")
 		}
