--- conflicted
+++ resolved
@@ -32,11 +32,7 @@
 }
 
 // CreateInfo 创建一个新的Topic信息
-<<<<<<< HEAD
-func (s KafkaTopicInfoSvc) CreateInfo(bkDataId uint, topic string, partition int, batchSize, consumeRate *int64, flushInterval *string) (*storage.KafkaTopicInfo, error) {
-=======
 func (s KafkaTopicInfoSvc) CreateInfo(bkDataId uint, topic string, partition int, batchSize *int64, flushInterval *string, consumeRate *int64) (*storage.KafkaTopicInfo, error) {
->>>>>>> 84c6218f
 	db := mysql.GetDBSession().DB
 	count, err := storage.NewKafkaTopicInfoQuerySet(db).BkDataIdEq(bkDataId).Count()
 	if err != nil {
