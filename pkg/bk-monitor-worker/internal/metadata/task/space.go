--- conflicted
+++ resolved
@@ -35,7 +35,22 @@
 	return nil
 }
 
-<<<<<<< HEAD
+// RefreshBkccSpace 同步 bkcc 的业务，自动创建对应的空间
+func RefreshBkccSpace(ctx context.Context, t *t.Task) error {
+	defer func() {
+		if err := recover(); err != nil {
+			logger.Errorf("RefreshBkccSpace Runtime panic caught: %v", err)
+		}
+	}()
+	logger.Info("start sync bkcc space task")
+	svc := service.NewSpaceSvc(nil)
+	if err := svc.RefreshBkccSpace(false); err != nil {
+		return errors.Wrap(err, "refresh bkcc space failed")
+	}
+	logger.Info("refresh bkcc space successfully")
+	return nil
+}
+
 // SyncBkccSpaceDataSource 同步bkcc数据源和空间的关系及数据源的所属类型
 func SyncBkccSpaceDataSource(ctx context.Context, t *t.Task) error {
 	defer func() {
@@ -49,20 +64,5 @@
 		return errors.Wrap(err, "sync bkcc space data source failed")
 	}
 	logger.Info("sync bkcc space data source successfully")
-=======
-// RefreshBkccSpace 同步 bkcc 的业务，自动创建对应的空间
-func RefreshBkccSpace(ctx context.Context, t *t.Task) error {
-	defer func() {
-		if err := recover(); err != nil {
-			logger.Errorf("RefreshBkccSpace Runtime panic caught: %v", err)
-		}
-	}()
-	logger.Info("start sync bkcc space task")
-	svc := service.NewSpaceSvc(nil)
-	if err := svc.RefreshBkccSpace(false); err != nil {
-		return errors.Wrap(err, "refresh bkcc space failed")
-	}
-	logger.Info("refresh bkcc space successfully")
->>>>>>> c93254dd
 	return nil
 }