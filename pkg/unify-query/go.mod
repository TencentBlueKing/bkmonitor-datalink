module github.com/TencentBlueKing/bkmonitor-datalink/pkg/unify-query

go 1.23.0

toolchain go1.23.3

require (
	github.com/Knetic/govaluate v3.0.0+incompatible
	github.com/TencentBlueKing/bkmonitor-datalink/pkg/offline-data-archive v0.0.0-00010101000000-000000000000
	github.com/TencentBlueKing/bkmonitor-datalink/pkg/utils v0.0.0-00010101000000-000000000000
	github.com/VictoriaMetrics/metricsql v0.69.0
	github.com/asaskevich/EventBus v0.0.0-20200907212545-49d423059eef
	github.com/bytedance/sonic v1.12.3
	github.com/dgraph-io/ristretto v0.1.1
	github.com/dgraph-io/ristretto/v2 v2.2.0
	github.com/dominikbraun/graph v0.23.0
	github.com/elastic/go-elasticsearch/v8 v8.0.0-20210317102009-a9d74cec0186
	github.com/gin-gonic/gin v1.9.1
	github.com/go-gota/gota v0.12.0
	github.com/go-redis/redis/v8 v8.11.5
	github.com/golang-jwt/jwt v3.2.2+incompatible
	github.com/golang/mock v1.6.0
	github.com/google/gops v0.3.26
	github.com/google/uuid v1.3.0
	github.com/hashicorp/consul/api v1.18.0
	github.com/influxdata/influxdb v1.10.0
	github.com/influxdata/influxdb1-client v0.0.0-20200827194710-b269163b24ab
	github.com/influxdata/influxql v1.1.1-0.20200828144457-65d3ef77d385
	github.com/jarcoal/httpmock v1.3.1
	github.com/likexian/gokit v0.24.7
	github.com/magiconair/properties v1.8.7
	github.com/mitchellh/go-homedir v1.1.0
	github.com/olivere/elastic/v7 v7.0.32
	github.com/panjf2000/ants/v2 v2.9.1
	github.com/patrickmn/go-cache v2.1.0+incompatible
	github.com/pkg/errors v0.9.1
	github.com/prashantv/gostub v1.1.0
	github.com/prometheus/client_golang v1.16.0
	github.com/prometheus/common v0.42.0
	github.com/prometheus/prometheus v0.42.0
	github.com/spf13/cobra v1.6.1
	github.com/spf13/viper v1.15.0
	github.com/stretchr/testify v1.10.0
	github.com/swaggo/swag v1.16.1
	github.com/thomaspoignant/go-feature-flag v1.0.1
	github.com/tinylib/msgp v1.1.6
	go.etcd.io/bbolt v1.3.3
	go.opentelemetry.io/contrib/instrumentation/github.com/gin-gonic/gin/otelgin v0.32.0
	go.opentelemetry.io/contrib/instrumentation/net/http/otelhttp v0.42.0
	go.opentelemetry.io/otel v1.16.0
	go.opentelemetry.io/otel/exporters/otlp/otlptrace v1.16.0
	go.opentelemetry.io/otel/exporters/otlp/otlptrace/otlptracegrpc v1.11.2
	go.opentelemetry.io/otel/exporters/otlp/otlptrace/otlptracehttp v1.16.0
	go.opentelemetry.io/otel/sdk v1.16.0
	go.opentelemetry.io/otel/trace v1.16.0
	go.uber.org/automaxprocs v1.5.1
	go.uber.org/zap v1.24.0
	golang.org/x/exp v0.0.0-20230124195608-d38c7dcee874
	golang.org/x/time v0.3.0
	google.golang.org/grpc v1.57.0
	gopkg.in/yaml.v3 v3.0.1
)

require (
	github.com/BurntSushi/toml v1.2.1 // indirect
	github.com/KyleBanks/depth v1.2.1 // indirect
	github.com/VictoriaMetrics/metrics v1.24.0 // indirect
	github.com/alecthomas/units v0.0.0-20211218093645-b94a6e3cc137 // indirect
	github.com/antlr/antlr4/runtime/Go/antlr/v4 v4.0.0-20220911224424-aa1f1f12a846 // indirect
	github.com/armon/go-metrics v0.4.0 // indirect
	github.com/aws/aws-sdk-go v1.44.280 // indirect
	github.com/beorn7/perks v1.0.1 // indirect
	github.com/blang/semver v3.5.1+incompatible // indirect
	github.com/bytedance/sonic/loader v0.2.0 // indirect
	github.com/cenkalti/backoff/v4 v4.2.1 // indirect
	github.com/cespare/xxhash v1.1.0 // indirect
	github.com/cespare/xxhash/v2 v2.3.0 // indirect
	github.com/cloudwego/base64x v0.1.4 // indirect
	github.com/cloudwego/iasm v0.2.0 // indirect
	github.com/davecgh/go-spew v1.1.1 // indirect
	github.com/dennwc/varint v1.0.0 // indirect
	github.com/dgryski/go-bitstream v0.0.0-20180413035011-3522498ce2c8 // indirect
	github.com/dgryski/go-rendezvous v0.0.0-20200823014737-9f7001d12a5f // indirect
	github.com/dustin/go-humanize v1.0.1 // indirect
	github.com/edsrzf/mmap-go v1.1.0 // indirect
	github.com/fatih/color v1.13.0 // indirect
	github.com/felixge/httpsnoop v1.0.3 // indirect
	github.com/fsnotify/fsnotify v1.6.0 // indirect
	github.com/gabriel-vasile/mimetype v1.4.2 // indirect
	github.com/gin-contrib/sse v0.1.0 // indirect
	github.com/glycerine/go-unsnap-stream v0.0.0-20180323001048-9f0cb55181dd // indirect
	github.com/go-kit/log v0.2.1 // indirect
	github.com/go-logfmt/logfmt v0.5.1 // indirect
	github.com/go-logr/logr v1.2.4 // indirect
	github.com/go-logr/stdr v1.2.2 // indirect
	github.com/go-openapi/jsonpointer v0.19.5 // indirect
	github.com/go-openapi/jsonreference v0.20.0 // indirect
	github.com/go-openapi/spec v0.20.7 // indirect
	github.com/go-openapi/swag v0.22.3 // indirect
	github.com/go-playground/locales v0.14.1 // indirect
	github.com/go-playground/universal-translator v0.18.1 // indirect
	github.com/go-playground/validator/v10 v10.14.0 // indirect
	github.com/goccy/go-json v0.10.2 // indirect
	github.com/gogo/protobuf v1.3.2 // indirect
	github.com/golang/glog v1.1.0 // indirect
	github.com/golang/protobuf v1.5.3 // indirect
	github.com/golang/snappy v0.0.4 // indirect
	github.com/google/go-cmp v0.6.0 // indirect
	github.com/grafana/regexp v0.0.0-20221122212121-6b5c0a4cb7fd // indirect
	github.com/grpc-ecosystem/grpc-gateway/v2 v2.16.0 // indirect
	github.com/hashicorp/go-cleanhttp v0.5.2 // indirect
	github.com/hashicorp/go-hclog v1.2.0 // indirect
	github.com/hashicorp/go-immutable-radix v1.3.1 // indirect
	github.com/hashicorp/go-rootcerts v1.0.2 // indirect
	github.com/hashicorp/go-version v1.6.0 // indirect
	github.com/hashicorp/golang-lru v0.6.0 // indirect
	github.com/hashicorp/hcl v1.0.0 // indirect
	github.com/hashicorp/serf v0.10.1 // indirect
	github.com/inconshreveable/mousetrap v1.0.1 // indirect
	github.com/influxdata/roaring v0.4.13-0.20180809181101-fc520f41fab6 // indirect
	github.com/jmespath/go-jmespath v0.4.0 // indirect
	github.com/josharian/intern v1.0.0 // indirect
	github.com/jpillora/backoff v1.0.0 // indirect
	github.com/json-iterator/go v1.1.12 // indirect
	github.com/jsternberg/zap-logfmt v1.0.0 // indirect
	github.com/jwilder/encoding v0.0.0-20170811194829-b4e1701a28ef // indirect
	github.com/klauspost/cpuid/v2 v2.2.4 // indirect
	github.com/leodido/go-urn v1.2.4 // indirect
	github.com/mailru/easyjson v0.7.7 // indirect
	github.com/mattn/go-colorable v0.1.13 // indirect
	github.com/mattn/go-isatty v0.0.19 // indirect
	github.com/mattn/go-runewidth v0.0.10 // indirect
	github.com/matttproud/golang_protobuf_extensions v1.0.4 // indirect
	github.com/mitchellh/mapstructure v1.5.0 // indirect
	github.com/modern-go/concurrent v0.0.0-20180306012644-bacd9c7ef1dd // indirect
	github.com/modern-go/reflect2 v1.0.2 // indirect
	github.com/mschoch/smat v0.0.0-20160514031455-90eadee771ae // indirect
	github.com/mwitkow/go-conntrack v0.0.0-20190716064945-2f068394615f // indirect
	github.com/nikunjy/rules v1.2.0 // indirect
	github.com/oklog/ulid v1.3.1 // indirect
	github.com/otiai10/copy v1.9.0 // indirect
	github.com/pelletier/go-toml/v2 v2.0.8 // indirect
	github.com/philhofer/fwd v1.1.1 // indirect
	github.com/pmezard/go-difflib v1.0.0 // indirect
	github.com/prometheus/client_model v0.3.0 // indirect
	github.com/prometheus/common/sigv4 v0.1.0 // indirect
	github.com/prometheus/procfs v0.10.1 // indirect
	github.com/rogpeppe/go-internal v1.8.0 // indirect
	github.com/samber/lo v1.50.0
	github.com/spf13/afero v1.9.3 // indirect
	github.com/spf13/cast v1.5.0 // indirect
	github.com/spf13/jwalterweatherman v1.1.0 // indirect
	github.com/spf13/pflag v1.0.5 // indirect
	github.com/subosito/gotenv v1.4.2 // indirect
	github.com/twitchyliquid64/golang-asm v0.15.1 // indirect
	github.com/ugorji/go/codec v1.2.11 // indirect
	github.com/uptrace/opentelemetry-go-extra/otelutil v0.2.1 // indirect
	github.com/uptrace/opentelemetry-go-extra/otelzap v0.2.1 // indirect
	github.com/valyala/fastrand v1.1.0 // indirect
	github.com/valyala/histogram v1.2.0 // indirect
	github.com/willf/bitset v1.1.3 // indirect
	github.com/xlab/treeprint v1.1.0 // indirect
	go.opentelemetry.io/otel/exporters/otlp/internal/retry v1.16.0 // indirect
	go.opentelemetry.io/otel/metric v1.16.0 // indirect
	go.opentelemetry.io/proto/otlp v0.19.0 // indirect
	go.uber.org/atomic v1.11.0 // indirect
	go.uber.org/goleak v1.2.0 // indirect
	go.uber.org/multierr v1.11.0 // indirect
	golang.org/x/arch v0.3.0 // indirect
	golang.org/x/crypto v0.23.0 // indirect
	golang.org/x/net v0.25.0 // indirect
	golang.org/x/oauth2 v0.8.0 // indirect
<<<<<<< HEAD
	golang.org/x/sync v0.3.0 // indirect
	golang.org/x/sys v0.31.0 // indirect
	golang.org/x/text v0.14.0 // indirect
	golang.org/x/tools v0.7.0 // indirect
=======
	golang.org/x/sync v0.11.0 // indirect
	golang.org/x/sys v0.20.0 // indirect
	golang.org/x/text v0.22.0 // indirect
	golang.org/x/tools v0.21.1-0.20240508182429-e35e4ccd0d2d // indirect
>>>>>>> b2cd6f61
	gonum.org/v1/gonum v0.9.1 // indirect
	google.golang.org/appengine v1.6.7 // indirect
	google.golang.org/genproto/googleapis/api v0.0.0-20230530153820-e85fd2cbaebc // indirect
	google.golang.org/genproto/googleapis/rpc v0.0.0-20230530153820-e85fd2cbaebc // indirect
	google.golang.org/protobuf v1.33.0 // indirect
	gopkg.in/ini.v1 v1.67.0 // indirect
	gopkg.in/yaml.v2 v2.4.0 // indirect
)

replace (
	github.com/TencentBlueKing/bkmonitor-datalink/pkg/offline-data-archive => ../offline-data-archive
	github.com/TencentBlueKing/bkmonitor-datalink/pkg/utils => ../utils
	github.com/influxdata/influxdb => github.com/TencentBlueKing/influxdb v1.8.14
)<|MERGE_RESOLUTION|>--- conflicted
+++ resolved
@@ -170,17 +170,10 @@
 	golang.org/x/crypto v0.23.0 // indirect
 	golang.org/x/net v0.25.0 // indirect
 	golang.org/x/oauth2 v0.8.0 // indirect
-<<<<<<< HEAD
 	golang.org/x/sync v0.3.0 // indirect
 	golang.org/x/sys v0.31.0 // indirect
 	golang.org/x/text v0.14.0 // indirect
 	golang.org/x/tools v0.7.0 // indirect
-=======
-	golang.org/x/sync v0.11.0 // indirect
-	golang.org/x/sys v0.20.0 // indirect
-	golang.org/x/text v0.22.0 // indirect
-	golang.org/x/tools v0.21.1-0.20240508182429-e35e4ccd0d2d // indirect
->>>>>>> b2cd6f61
 	gonum.org/v1/gonum v0.9.1 // indirect
 	google.golang.org/appengine v1.6.7 // indirect
 	google.golang.org/genproto/googleapis/api v0.0.0-20230530153820-e85fd2cbaebc // indirect
