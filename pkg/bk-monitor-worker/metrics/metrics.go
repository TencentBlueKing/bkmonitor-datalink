// Tencent is pleased to support the open source community by making
// 蓝鲸智云 - 监控平台 (BlueKing - Monitor) available.
// Copyright (C) 2022 THL A29 Limited, a Tencent company. All rights reserved.
// Licensed under the MIT License (the "License"); you may not use this file except in compliance with the License.
// You may obtain a copy of the License at http://opensource.org/licenses/MIT
// Unless required by applicable law or agreed to in writing, software distributed under the License is distributed on
// an "AS IS" BASIS, WITHOUT WARRANTIES OR CONDITIONS OF ANY KIND, either express or implied. See the License for the
// specific language governing permissions and limitations under the License.

package metrics

import (
	"strconv"
	"time"

	"github.com/prometheus/client_golang/prometheus"

	"github.com/TencentBlueKing/bkmonitor-datalink/pkg/utils/logger"
)

var (
	// API request metrics
	apiRequestCount = prometheus.NewCounterVec(
		prometheus.CounterOpts{
			Name: "bmw_api_request_count",
			Help: "api request count",
		},
		[]string{"method", "path", "status"},
	)
	apiRequestCost = prometheus.NewGaugeVec(
		prometheus.GaugeOpts{
			Name: "bmw_api_request_cost",
			Help: "api request cost time",
		},
		[]string{"method", "path"},
	)

	// task metrics
	taskCount = prometheus.NewCounterVec(
		prometheus.CounterOpts{
			Name: "bmw_task_count",
			Help: "task run count",
		},
		[]string{"name", "status"}, // name 包含类型
	)

	taskCostTime = prometheus.NewGaugeVec(
		prometheus.GaugeOpts{
			Name: "bmw_task_cost",
			Help: "task run cost time",
		},
		[]string{"name"},
	)

	// APM task metric
	// apmPreCalcFilterEsQueryCount apm预计算任务过滤器返回true然后查询ES的次数
	apmPreCalcFilterEsQueryCount = prometheus.NewGaugeVec(
		prometheus.GaugeOpts{
			Name: "bmw_apm_pre_calc_filter_es_query_count",
			Help: "apm pre calc filter es query count",
		},
		[]string{"data_id", "status"},
	)
	// apmPreCalcSaveRequestCount apm预计算任务存储需求次数
	apmPreCalcSaveRequestCount = prometheus.NewGaugeVec(
		prometheus.GaugeOpts{
			Name: "bmw_apm_pre_calc_save_request_count",
			Help: "apm pre calc save request count",
		},
		[]string{"data_id", "storage_type"},
	)
	// apmPreCalcMessageCount apm预计算任务消息接收数量
	apmPreCalcMessageCount = prometheus.NewGaugeVec(
		prometheus.GaugeOpts{
			Name: "bmw_apm_pre_calc_message_count",
			Help: "apm pre calc message count",
		},
		[]string{"data_id"},
	)
	// apmPreCalcWindowTraceCount apm预计算任务窗口trace数量
	apmPreCalcWindowTraceCount = prometheus.NewGaugeVec(
		prometheus.GaugeOpts{
			Name: "bmw_apm_pre_calc_window_trace_count",
			Help: "apm pre calc window trace count",
		},
		[]string{"data_id", "distributive_window_id"},
	)
	// apmPreCalcWindowTraceCount apm预计算任务窗口span数量
	apmPreCalcWindowSpanCount = prometheus.NewGaugeVec(
		prometheus.GaugeOpts{
			Name: "bmw_apm_pre_calc_window_span_count",
			Help: "apm pre calc window span count",
		},
		[]string{"data_id", "distributive_window_id"},
	)
)

// RequestApiCount request api count metric
func RequestApiCount(method, apiPath, status string) error {
	metric, err := apiRequestCount.GetMetricWithLabelValues(method, apiPath, status)
	if err != nil {
		logger.Errorf("prom get request api count metric failed: %v", err)
		return err
	}
	metric.Inc()
	return nil
}

// RequestApiCostTime cost time of request api
func RequestApiCostTime(method, apiPath string, startTime time.Time) error {
	duringTime := time.Now().Sub(startTime).Seconds()
	metric, err := apiRequestCost.GetMetricWithLabelValues(method, apiPath)
	if err != nil {
		logger.Errorf("prom get request api time metric failed: %v", err)
		return err
	}
	metric.Set(duringTime)
	return nil
}

// RegisterTaskCount registered task count
func RegisterTaskCount(taskName string) error {
	metric, err := taskCount.GetMetricWithLabelValues(taskName, "registered")
	if err != nil {
		logger.Errorf("prom get register task count metric failed: %s", err)
		return err
	}
	metric.Inc()
	return nil
}

// EnqueueTaskCount enqueued task count
func EnqueueTaskCount(taskName string) error {
	metric, err := taskCount.GetMetricWithLabelValues(taskName, "enqueue")
	if err != nil {
		logger.Errorf("prom get enqueue task count metric failed: %s", err)
		return err
	}
	metric.Inc()
	return nil
}

// RunTaskCount run task count
func RunTaskCount(taskName string) error {
	metric, err := taskCount.GetMetricWithLabelValues(taskName, "received")
	if err != nil {
		logger.Errorf("prom get run task count metric failed: %s", err)
		return err
	}
	metric.Inc()
	return nil
}

// RunTaskSuccessCount task success count
func RunTaskSuccessCount(taskName string) error {
	metric, err := taskCount.GetMetricWithLabelValues(taskName, "success")
	if err != nil {
		logger.Errorf("prom get run task success count metric failed: %s", err)
		return err
	}
	metric.Inc()
	return nil
}

// RunTaskFailureCount task failure count
func RunTaskFailureCount(taskName string) error {
	metric, err := taskCount.GetMetricWithLabelValues(taskName, "failure")
	if err != nil {
		logger.Errorf("prom get run task failure count metric failed: %s", err)
		return err
	}
	metric.Inc()
	return nil
}

// RunTaskCostTime cost time of task, duration(ms)
func RunTaskCostTime(taskName string, startTime time.Time) error {
	duringTime := time.Now().Sub(startTime).Seconds()
	metric, err := taskCostTime.GetMetricWithLabelValues(taskName)
	if err != nil {
		logger.Errorf("prom get run task count time metric failed: %s", err)
		return err
	}
	metric.Set(duringTime)
	return nil
}

// RunApmPreCalcFilterEsQuery APM预计算ES查询次数指标 + 1
func RunApmPreCalcFilterEsQuery(dataId, status string) error {
	metric, err := apmPreCalcFilterEsQueryCount.GetMetricWithLabelValues(dataId, status)
	if err != nil {
		logger.Errorf("prom get apm pre calc filter es query count metric failed: %s", err)
		return err
	}

	metric.Inc()
	return nil
}

// IncreaseApmSaveRequestCount APM预计算ES存储请求指标 + 1
func IncreaseApmSaveRequestCount(dataId, storageType string) {
	metric, err := apmPreCalcSaveRequestCount.GetMetricWithLabelValues(dataId, storageType)
	if err != nil {
		logger.Errorf("prom get apm pre calc filter es query count metric failed: %s", err)
		return
	}
	metric.Inc()
	return
}

// DecreaseApmSaveRequestCount APM预计算ES存储请求指标 - 1
func DecreaseApmSaveRequestCount(dataId, storageType string) {
	metric, err := apmPreCalcSaveRequestCount.GetMetricWithLabelValues(dataId, storageType)
	if err != nil {
		logger.Errorf("prom get apm pre calc filter es query count metric failed: %s", err)
		return
	}
	metric.Dec()
	return
}

// IncreaseApmMessageChanCount APM预计算ES存储请求指标 + 1
func IncreaseApmMessageChanCount(dataId string) {
	metric, err := apmPreCalcMessageCount.GetMetricWithLabelValues(dataId)
	if err != nil {
		logger.Errorf("prom get apm pre calc filter es query count metric failed: %s", err)
		return
	}
	metric.Inc()
	return
}

// DecreaseApmMessageChanCount APM预计算ES存储请求指标 - 1
func DecreaseApmMessageChanCount(dataId string) {
	metric, err := apmPreCalcMessageCount.GetMetricWithLabelValues(dataId)
	if err != nil {
		logger.Errorf("prom get apm pre calc filter es query count metric failed: %s", err)
		return
	}
	metric.Dec()
	return
}

// IncreaseApmWindowsTraceCount APM预计算窗口Trace数量指标 + 1
func IncreaseApmWindowsTraceCount(dataId, id string) {
	metric, err := apmPreCalcWindowTraceCount.GetMetricWithLabelValues(dataId, id)
	if err != nil {
		logger.Errorf("prom get apm pre calc filter es query count metric failed: %s", err)
		return
	}
	metric.Inc()
	return
}

// DecreaseApmWindowsTraceCount APM预计算窗口Trace数量指标 - 1
func DecreaseApmWindowsTraceCount(dataId, id string) {
	metric, err := apmPreCalcWindowTraceCount.GetMetricWithLabelValues(dataId, id)
	if err != nil {
		logger.Errorf("prom get apm pre calc filter es query count metric failed: %s", err)
		return
	}
	metric.Dec()
	return
}

// IncreaseApmWindowsSpanCount APM预计算窗口Span数量指标 + 1
func IncreaseApmWindowsSpanCount(dataId, id string) {
	metric, err := apmPreCalcWindowSpanCount.GetMetricWithLabelValues(dataId, id)
	if err != nil {
		logger.Errorf("prom get apm pre calc filter es query count metric failed: %s", err)
		return
	}
	metric.Inc()
	return
}

// DecreaseApmWindowsSpanCount APM预计算窗口Span数量指标 - n
func DecreaseApmWindowsSpanCount(dataId, id string, n int) {
	metric, err := apmPreCalcWindowSpanCount.GetMetricWithLabelValues(dataId, id)
	if err != nil {
		logger.Errorf("prom get apm pre calc filter es query count metric failed: %s", err)
		return
	}
	metric.Sub(float64(n))
	return
}

// 设置 api 请求的耗时
func SetApiRequestCostTime(method, apiPath string) func() {
	start := time.Now()
	return func() {
		RequestApiCostTime(method, apiPath, start)
	}
}

// 设置任务的耗时
func SetTaskCostTime(taskName string) func() {
	start := time.Now()
	return func() {
		RunTaskCostTime(taskName, start)
	}
}

// metadata metrics
var (
	//consul数据操作统计
	consulCount = prometheus.NewGaugeVec(
		prometheus.GaugeOpts{
			Name: "metadata_consul_count",
			Help: "consul execute count",
		},
		[]string{"key", "operation"},
	)

	//GSE变动统计
	gseCount = prometheus.NewGaugeVec(
		prometheus.GaugeOpts{
			Name: "metadata_gse_count",
			Help: "gse change count",
		},
		[]string{"dataid", "operation"},
	)

	//ES变动统计
	esCount = prometheus.NewGaugeVec(
		prometheus.GaugeOpts{
			Name: "metadata_es_count",
			Help: "es change count",
		},
		[]string{"table_id", "operation"},
	)

	// redis数据操作统计
	redisCount = prometheus.NewGaugeVec(
		prometheus.GaugeOpts{
			Name: "metadata_redis_count",
			Help: "es change count",
		},
		[]string{"key", "operation"},
	)
)

// ConsulPutCount consul put count
func ConsulPutCount(key string) error {
	metric, err := consulCount.GetMetricWithLabelValues(key, "PUT")
	if err != nil {
		logger.Errorf("prom get consul put count metric failed: %s", err)
		return err
	}
	metric.Inc()
	return nil
}

// ConsulDeleteCount consul delete count
func ConsulDeleteCount(key string) error {
	metric, err := consulCount.GetMetricWithLabelValues(key, "DELETE")
	if err != nil {
		logger.Errorf("prom get consul delete count metric failed: %s", err)
		return err
	}
	metric.Inc()
	return nil
}

// GSEUpdateCount gse update count
func GSEUpdateCount(dataid uint) error {
	metric, err := gseCount.GetMetricWithLabelValues(strconv.Itoa(int(dataid)), "UPDATE")
	if err != nil {
		logger.Errorf("prom get gse update count metric failed: %s", err)
		return err
	}
	metric.Inc()
	return nil
}

// ESChangeCount es change count
func ESChangeCount(tableId, operation string) error {
	metric, err := esCount.GetMetricWithLabelValues(tableId, operation)
	if err != nil {
		logger.Errorf("prom get es change count metric failed: %s", err)
		return err
	}
	metric.Inc()
	return nil
}

// RedisCount redis count
func RedisCount(key, operation string) error {
	metric, err := redisCount.GetMetricWithLabelValues(key, operation)
	if err != nil {
		logger.Errorf("prom get redis count metric failed: %s", err)
		return err
	}
	metric.Inc()
	return nil
}

var Registry *prometheus.Registry

func init() {
	// register the metrics
	Registry = prometheus.NewRegistry()
<<<<<<< HEAD
	Registry.MustRegister(
		apiRequestCount,
		apiRequestCost,
		taskCount,
		taskCostTime,
		apmPreCalcFilterEsQueryCount,
		apmPreCalcSaveRequestCount,
		apmPreCalcMessageCount,
		apmPreCalcWindowTraceCount,
		apmPreCalcWindowSpanCount,
	)
=======
	Registry.MustRegister(apiRequestCount, apiRequestCost, taskCount, taskCostTime, consulCount, gseCount, esCount, redisCount)
>>>>>>> 85d15370
}<|MERGE_RESOLUTION|>--- conflicted
+++ resolved
@@ -400,7 +400,6 @@
 func init() {
 	// register the metrics
 	Registry = prometheus.NewRegistry()
-<<<<<<< HEAD
 	Registry.MustRegister(
 		apiRequestCount,
 		apiRequestCost,
@@ -411,8 +410,9 @@
 		apmPreCalcMessageCount,
 		apmPreCalcWindowTraceCount,
 		apmPreCalcWindowSpanCount,
-	)
-=======
-	Registry.MustRegister(apiRequestCount, apiRequestCost, taskCount, taskCostTime, consulCount, gseCount, esCount, redisCount)
->>>>>>> 85d15370
+		consulCount,
+		gseCount,
+		esCount,
+		redisCount,
+	)
 }