// Tencent is pleased to support the open source community by making
// 蓝鲸智云 - 监控平台 (BlueKing - Monitor) available.
// Copyright (C) 2022 THL A29 Limited, a Tencent company. All rights reserved.
// Licensed under the MIT License (the "License"); you may not use this file except in compliance with the License.
// You may obtain a copy of the License at http://opensource.org/licenses/MIT
// Unless required by applicable law or agreed to in writing, software distributed under the License is distributed on
// an "AS IS" BASIS, WITHOUT WARRANTIES OR CONDITIONS OF ANY KIND, either express or implied. See the License for the
// specific language governing permissions and limitations under the License.

package prometheus

import (
	"context"
	"fmt"
	"sort"
	"sync"
	"time"

	"github.com/panjf2000/ants/v2"
	"github.com/prometheus/prometheus/model/labels"
	"github.com/prometheus/prometheus/storage"

	"github.com/TencentBlueKing/bkmonitor-datalink/pkg/unify-query/bkapi"
	"github.com/TencentBlueKing/bkmonitor-datalink/pkg/unify-query/consul"
	"github.com/TencentBlueKing/bkmonitor-datalink/pkg/unify-query/curl"
	baseInfluxdb "github.com/TencentBlueKing/bkmonitor-datalink/pkg/unify-query/influxdb"
	"github.com/TencentBlueKing/bkmonitor-datalink/pkg/unify-query/log"
	"github.com/TencentBlueKing/bkmonitor-datalink/pkg/unify-query/metadata"
	"github.com/TencentBlueKing/bkmonitor-datalink/pkg/unify-query/query/structured"
	tsDBService "github.com/TencentBlueKing/bkmonitor-datalink/pkg/unify-query/service/tsdb"
	"github.com/TencentBlueKing/bkmonitor-datalink/pkg/unify-query/trace"
	"github.com/TencentBlueKing/bkmonitor-datalink/pkg/unify-query/tsdb"
	"github.com/TencentBlueKing/bkmonitor-datalink/pkg/unify-query/tsdb/bksql"
	"github.com/TencentBlueKing/bkmonitor-datalink/pkg/unify-query/tsdb/elasticsearch"
	"github.com/TencentBlueKing/bkmonitor-datalink/pkg/unify-query/tsdb/influxdb"
	"github.com/TencentBlueKing/bkmonitor-datalink/pkg/unify-query/tsdb/victoriaMetrics"
	routerInfluxdb "github.com/TencentBlueKing/bkmonitor-datalink/pkg/utils/router/influxdb"
)

const (
	ReferenceName = "a"
)

type QueryRangeStorage struct {
	QueryMaxRouting int
	Timeout         time.Duration
}

func (s *QueryRangeStorage) Querier(ctx context.Context, min, max int64) (storage.Querier, error) {
	return NewQuerier(ctx, time.Unix(min, 0), time.Unix(max, 0), s.QueryMaxRouting, s.Timeout), nil
}

func NewQuerier(ctx context.Context, min, max time.Time, maxRouting int, timeout time.Duration) *Querier {
	return &Querier{
		ctx:        ctx,
		min:        min,
		max:        max,
		maxRouting: maxRouting,
		timeout:    timeout,
	}
}

type Querier struct {
	ctx        context.Context
	min        time.Time
	max        time.Time
	maxRouting int
	timeout    time.Duration
}

// checkCtxDone
func (q *Querier) checkCtxDone() bool {
	select {
	case <-q.ctx.Done():
		return true
	default:
		return false
	}
}

func (q *Querier) getQueryList(referenceName string) []*Query {
	var (
		ctx       = q.ctx
		queryList []*Query
		err       error
	)

	ctx, span := trace.NewSpan(ctx, "querier-get-query-list")
	defer span.End(&err)

	queries := metadata.GetQueryReference(ctx)
	if queryMetric, ok := queries[referenceName]; ok {
		queryList = make([]*Query, 0, len(queryMetric.QueryList))
		for _, qry := range queryMetric.QueryList {
			instance := GetTsDbInstance(ctx, qry)
			if instance != nil {
				queryList = append(queryList, &Query{
					instance: instance,
					qry:      qry,
				})
			} else {
				log.Warnf(ctx, "not instance in %s", qry.StorageID)
			}
		}
	}
	return queryList
}

// selectFn 获取原始数据
func (q *Querier) selectFn(hints *storage.SelectHints, matchers ...*labels.Matcher) storage.SeriesSet {
	var (
		ctx context.Context

		referenceName string

		set storage.SeriesSet

		setCh    = make(chan storage.SeriesSet, 1)
		recvDone = make(chan struct{})

		wg  sync.WaitGroup
		err error
	)

	ctx, span := trace.NewSpan(q.ctx, "prometheus-querier-select-fn")
	defer span.End(&err)

	go func() {
		defer func() {
			recvDone <- struct{}{}
		}()
		var sets []storage.SeriesSet
		for s := range setCh {
			if s != nil {
				sets = append(sets, s)
			}
		}
		set = storage.NewMergeSeriesSet(sets, storage.ChainedSeriesMerge)
	}()

	for _, m := range matchers {
		if m.Name == labels.MetricName {
			referenceName = m.Value
			break
		}
	}

	span.Set("max-routing", q.maxRouting)
	span.Set("reference_name", referenceName)

	queryList := q.getQueryList(referenceName)

	p, _ := ants.NewPoolWithFunc(q.maxRouting, func(i interface{}) {
		defer wg.Done()
		index, ok := i.(int)
		if ok {
			if index < len(queryList) {
				query := queryList[index]

				span.Set(fmt.Sprintf("query_%d_instance_type", i), query.instance.GetInstanceType())
				span.Set(fmt.Sprintf("query_%d_qry_source", i), query.qry.SourceType)
				span.Set(fmt.Sprintf("query_%d_qry_db", i), query.qry.DB)
				span.Set(fmt.Sprintf("query_%d_qry_vmrt", i), query.qry.VmRt)

				var (
					start int64
					end   int64
				)
				qp := metadata.GetQueryParams(ctx)
				if qp.IsReference {
					start = qp.Start * 1e3
					end = qp.End * 1e3
				} else {
					start = hints.Start
					end = hints.End

					if len(query.qry.Aggregates) == 1 {
						agg := query.qry.Aggregates[0]

						// 如果使用时间聚合计算，是否对齐开始时间
						if agg.Window.Milliseconds() > 0 {
							start = intMathFloor(start, agg.Window.Milliseconds()) * agg.Window.Milliseconds()
						}
					}
				}

				startTime := time.UnixMilli(start)
				endTime := time.UnixMilli(end)

				setCh <- query.instance.QueryRaw(ctx, query.qry, startTime, endTime)
				return

			} else {
				log.Errorf(ctx, "sql index error: %+v", index)
			}
		} else {
			log.Errorf(ctx, "sql index error: %+v", index)
		}
	})
	defer p.Release()

	for i := range queryList {
		wg.Add(1)
		p.Invoke(i)
	}
	wg.Wait()

	close(setCh)
	<-recvDone

	return set
}

func (q *Querier) Select(_ bool, hints *storage.SelectHints, matchers ...*labels.Matcher) storage.SeriesSet {
	promise := make(chan storage.SeriesSet, 1)
	go func() {
		defer close(promise)
		if ok := q.checkCtxDone(); ok {
			promise <- storage.ErrSeriesSet(ErrContextDone)
			return
		}

		promise <- q.selectFn(hints, matchers...)
	}()

	return &lazySeriesSet{
		create: func() (s storage.SeriesSet, ok bool) {
			set, ok := <-promise
			if set.Err() != nil {
				log.Errorf(q.ctx, set.Err().Error())
				return storage.ErrSeriesSet(set.Err()), false
			}
			if !ok {
				return storage.ErrSeriesSet(ErrChannelReceived), false
			}
			return set, set.Next()
		},
		set: nil,
	}
}

// LabelValues 返回可能的标签(维度)值。
// 在查询器的生命周期以外使用这些字符串是不安全的
func (q *Querier) LabelValues(name string, matchers ...*labels.Matcher) ([]string, storage.Warnings, error) {
	var (
		ctx context.Context
		err error

		labelMap = make(map[string]struct{}, 0)
	)

	ctx, span := trace.NewSpan(q.ctx, "prometheus-querier-label-values")
	defer span.End(&err)

	referenceName := ""
	for _, m := range matchers {
		if m.Name == labels.MetricName {
			referenceName = m.Value
		}
	}

	queryReference := metadata.GetQueryReference(q.ctx)
	ok, vmExpand, err := queryReference.CheckVmQuery(ctx)

	if ok {
		if err != nil {
			return nil, nil, err
		}

		metadata.SetExpand(ctx, vmExpand)
		instance := GetTsDbInstance(ctx, &metadata.Query{
			StorageType: consul.VictoriaMetricsStorageType,
		})
		if instance == nil {
			err = fmt.Errorf("%s storage get error", consul.VictoriaMetricsStorageType)
			log.Errorf(ctx, err.Error())
			return nil, nil, err
		}

		lbl, err := instance.LabelValues(ctx, nil, name, q.min, q.max, matchers...)
		if err != nil {
			return nil, nil, err
		}
		for _, lb := range lbl {
			labelMap[lb] = struct{}{}
		}
	} else {
		queryList := q.getQueryList(referenceName)
		for _, query := range queryList {
			lbl, err := query.instance.LabelValues(ctx, query.qry, name, q.min, q.max, matchers...)
			if err != nil {
				log.Errorf(ctx, err.Error())
				continue
			}
			for _, l := range lbl {
				labelMap[l] = struct{}{}
			}
		}
	}

	lbn := make([]string, 0, len(labelMap))
	for k := range labelMap {
		lbn = append(lbn, k)
	}

	sort.Strings(lbn)
	return lbn, nil, nil
}

// LabelNames 以块中的排序顺序返回所有的唯一的标签
func (q *Querier) LabelNames(matchers ...*labels.Matcher) ([]string, storage.Warnings, error) {
	var (
		ctx context.Context
		err error

		labelMap = make(map[string]struct{}, 0)
	)

	ctx, span := trace.NewSpan(q.ctx, "prometheus-querier-label-names")
	defer span.End(&err)

	referenceName := ""
	for _, m := range matchers {
		if m.Name == labels.MetricName {
			referenceName = m.Value
		}
	}

	queryReference := metadata.GetQueryReference(q.ctx)
	ok, vmExpand, err := queryReference.CheckVmQuery(ctx)

	if ok {
		if err != nil {
			return nil, nil, err
		}

		metadata.SetExpand(ctx, vmExpand)
		instance := GetTsDbInstance(ctx, &metadata.Query{
			StorageType: consul.VictoriaMetricsStorageType,
		})
		if instance == nil {
			err = fmt.Errorf("%s storage get error", consul.VictoriaMetricsStorageType)
			log.Errorf(ctx, err.Error())
			return nil, nil, err
		}

		lbl, err := instance.LabelNames(ctx, nil, q.min, q.max, matchers...)
		if err != nil {
			return nil, nil, err
		}
		for _, lb := range lbl {
			labelMap[lb] = struct{}{}
		}
	} else {
		queryList := q.getQueryList(referenceName)
		for _, query := range queryList {
			lbl, err := query.instance.LabelNames(ctx, query.qry, q.min, q.max, matchers...)
			if err != nil {
				return nil, nil, err
			}
			for _, lb := range lbl {
				labelMap[lb] = struct{}{}
			}
		}
	}

	lbn := make([]string, 0, len(labelMap))
	for k := range labelMap {
		lbn = append(lbn, k)
	}

	sort.Strings(lbn)
	return lbn, nil, nil
}

// Close 释放查询器的所有资源
func (q *Querier) Close() error {
	return nil
}

func GetTsDbInstance(ctx context.Context, qry *metadata.Query) tsdb.Instance {
	var (
		instance tsdb.Instance
		err      error
	)

	ctx, span := trace.NewSpan(ctx, "get-ts-db-instance")
	defer func() {
		if err != nil {
			log.Errorf(ctx, err.Error())
		}
		span.End(&err)
	}()

	span.Set("storage-id", qry.StorageID)

	// 兼容原逻辑，storageType 通过 storageMap 获取
	stg, err := tsdb.GetStorage(qry.StorageID)
	if stg != nil {
		qry.StorageType = stg.Type
	}

	span.Set("storage-type", qry.StorageType)
	curlGet := &curl.HttpCurl{Log: log.DefaultLogger}

	switch qry.StorageType {
	case consul.InfluxDBStorageType:
		opt := influxdb.Options{
			Timeout:        tsDBService.InfluxDBTimeout,
			ContentType:    tsDBService.InfluxDBContentType,
			ChunkSize:      tsDBService.InfluxDBChunkSize,
			RawUriPath:     tsDBService.InfluxDBQueryRawUriPath,
			Accept:         tsDBService.InfluxDBQueryRawAccept,
			AcceptEncoding: tsDBService.InfluxDBQueryRawAcceptEncoding,
			MaxLimit:       tsDBService.InfluxDBMaxLimit,
			MaxSlimit:      tsDBService.InfluxDBMaxSLimit,
			Tolerance:      tsDBService.InfluxDBTolerance,
			ReadRateLimit:  tsDBService.InfluxDBQueryReadRateLimit,
			Curl:           curlGet,
		}
		var host *routerInfluxdb.Host
		host, err = baseInfluxdb.GetInfluxDBRouter().GetInfluxDBHost(
			ctx, qry.TagsKey, qry.ClusterName, qry.DB, qry.Measurement, qry.Condition,
		)
		if err != nil {
			return nil
		}
		opt.Host = host.DomainName
		opt.Port = host.Port
		opt.GrpcPort = host.GrpcPort
		opt.Protocol = host.Protocol
		opt.Username = host.Username
		opt.Password = host.Password
		// 如果 host 有单独配置，则替换默认限速配置
		if host.ReadRateLimit > 0 {
			opt.ReadRateLimit = host.ReadRateLimit
		}

		span.Set("cluster-name", qry.ClusterName)
<<<<<<< HEAD
		span.Set("tag-keys", qry.TagsKey)
		span.Set("ins-option", opt)
=======
		span.Set("tag-keys", fmt.Sprintf("%+v", qry.TagsKey))
		span.Set("ins-option", fmt.Sprintf("%+v", opt))
>>>>>>> dfed0e7c

		instance, err = influxdb.NewInstance(ctx, opt)
	case consul.ElasticsearchStorageType:
		opt := &elasticsearch.InstanceOption{
			MaxSize:    tsDBService.EsMaxSize,
			Timeout:    tsDBService.EsTimeout,
			MaxRouting: tsDBService.EsMaxRouting,
		}
		if qry.SourceType == structured.BkData {
			opt.Address = bkapi.GetBkDataApi().QueryEsUrl()
			opt.Headers = bkapi.GetBkDataApi().HttpHeaders(nil)
			opt.HealthCheck = false
		} else {
			if stg == nil {
				err = fmt.Errorf("%s storage is nil in %s", consul.ElasticsearchStorageType, qry.StorageID)
				return nil
			}
			opt.Address = stg.Address
			opt.Username = stg.Username
			opt.Password = stg.Password
			opt.HealthCheck = true
		}
<<<<<<< HEAD

		span.Set("query_qry", qry)
		span.Set("ins_option", opt)

		instance, err = elasticsearch.NewInstance(ctx, opt)
	case consul.BkSqlStorageType:
		opt := bksql.Options{
=======
		instance, err = elasticsearch.NewInstance(ctx, opt)
	case consul.BkSqlStorageType:
		instance, err = bksql.NewInstance(ctx, bksql.Options{
>>>>>>> dfed0e7c
			Address: bkapi.GetBkDataApi().QuerySyncUrl(),
			Headers: bkapi.GetBkDataApi().Headers(map[string]string{
				bksql.ContentType: tsDBService.BkSqlContentType,
			}),
			Timeout:      tsDBService.BkSqlTimeout,
			IntervalTime: tsDBService.BkSqlIntervalTime,
			MaxLimit:     tsDBService.BkSqlLimit,
			Tolerance:    tsDBService.BkSqlTolerance,
			Curl:         curlGet,
<<<<<<< HEAD
		}
		instance, err = bksql.NewInstance(ctx, opt)

		span.Set("ins_option", opt)
	case consul.VictoriaMetricsStorageType:
		opt := victoriaMetrics.Options{
=======
		})
	case consul.VictoriaMetricsStorageType:
		instance, err = victoriaMetrics.NewInstance(ctx, victoriaMetrics.Options{
>>>>>>> dfed0e7c
			Address: bkapi.GetBkDataApi().QuerySyncUrl(),
			Headers: bkapi.GetBkDataApi().Headers(map[string]string{
				victoriaMetrics.ContentType: tsDBService.VmContentType,
			}),
			MaxConditionNum:  tsDBService.VmMaxConditionNum,
			Timeout:          tsDBService.VmTimeout,
			InfluxCompatible: tsDBService.VmInfluxCompatible,
			UseNativeOr:      tsDBService.VmUseNativeOr,
			Curl:             curlGet,
<<<<<<< HEAD
		}
		instance, err = victoriaMetrics.NewInstance(ctx, opt)
		span.Set("ins_option", opt)
=======
		})
>>>>>>> dfed0e7c
	default:
		err = fmt.Errorf("sotrage type is error %+v", qry)
		return nil
	}

	return instance
}<|MERGE_RESOLUTION|>--- conflicted
+++ resolved
@@ -437,13 +437,8 @@
 		}
 
 		span.Set("cluster-name", qry.ClusterName)
-<<<<<<< HEAD
 		span.Set("tag-keys", qry.TagsKey)
 		span.Set("ins-option", opt)
-=======
-		span.Set("tag-keys", fmt.Sprintf("%+v", qry.TagsKey))
-		span.Set("ins-option", fmt.Sprintf("%+v", opt))
->>>>>>> dfed0e7c
 
 		instance, err = influxdb.NewInstance(ctx, opt)
 	case consul.ElasticsearchStorageType:
@@ -466,19 +461,9 @@
 			opt.Password = stg.Password
 			opt.HealthCheck = true
 		}
-<<<<<<< HEAD
-
-		span.Set("query_qry", qry)
-		span.Set("ins_option", opt)
-
-		instance, err = elasticsearch.NewInstance(ctx, opt)
-	case consul.BkSqlStorageType:
-		opt := bksql.Options{
-=======
 		instance, err = elasticsearch.NewInstance(ctx, opt)
 	case consul.BkSqlStorageType:
 		instance, err = bksql.NewInstance(ctx, bksql.Options{
->>>>>>> dfed0e7c
 			Address: bkapi.GetBkDataApi().QuerySyncUrl(),
 			Headers: bkapi.GetBkDataApi().Headers(map[string]string{
 				bksql.ContentType: tsDBService.BkSqlContentType,
@@ -488,18 +473,9 @@
 			MaxLimit:     tsDBService.BkSqlLimit,
 			Tolerance:    tsDBService.BkSqlTolerance,
 			Curl:         curlGet,
-<<<<<<< HEAD
-		}
-		instance, err = bksql.NewInstance(ctx, opt)
-
-		span.Set("ins_option", opt)
-	case consul.VictoriaMetricsStorageType:
-		opt := victoriaMetrics.Options{
-=======
 		})
 	case consul.VictoriaMetricsStorageType:
 		instance, err = victoriaMetrics.NewInstance(ctx, victoriaMetrics.Options{
->>>>>>> dfed0e7c
 			Address: bkapi.GetBkDataApi().QuerySyncUrl(),
 			Headers: bkapi.GetBkDataApi().Headers(map[string]string{
 				victoriaMetrics.ContentType: tsDBService.VmContentType,
@@ -509,13 +485,7 @@
 			InfluxCompatible: tsDBService.VmInfluxCompatible,
 			UseNativeOr:      tsDBService.VmUseNativeOr,
 			Curl:             curlGet,
-<<<<<<< HEAD
-		}
-		instance, err = victoriaMetrics.NewInstance(ctx, opt)
-		span.Set("ins_option", opt)
-=======
 		})
->>>>>>> dfed0e7c
 	default:
 		err = fmt.Errorf("sotrage type is error %+v", qry)
 		return nil
