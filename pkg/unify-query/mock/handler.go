--- conflicted
+++ resolved
@@ -91,6 +91,7 @@
 	BkSQL    = &bkSQLResultData{}
 	InfluxDB = &influxdbResultData{}
 	Es       = &elasticSearchResultData{}
+	Es1      = &elasticSearchResultData{}
 )
 
 type resultData struct {
@@ -209,15 +210,7 @@
 
 	searchHandler := func(r *http.Request) (w *http.Response, err error) {
 		body, _ := io.ReadAll(r.Body)
-<<<<<<< HEAD
-
-		var d any
-		var ok bool
-
-		d, ok = Es.Get(string(body))
-=======
 		d, ok := Es.Get(string(body))
->>>>>>> c7019ac4
 		if !ok {
 			return w, metadata.NewMessage(
 				metadata.MsgQueryES,
