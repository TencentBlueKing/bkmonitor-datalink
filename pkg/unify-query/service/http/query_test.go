// Tencent is pleased to support the open source community by making
// 蓝鲸智云 - 监控平台 (BlueKing - Monitor) available.
// Copyright (C) 2022 THL A29 Limited, a Tencent company. All rights reserved.
// Licensed under the MIT License (the "License"); you may not use this file except in compliance with the License.
// You may obtain a copy of the License at http://opensource.org/licenses/MIT
// Unless required by applicable law or agreed to in writing, software distributed under the License is distributed on
// an "AS IS" BASIS, WITHOUT WARRANTIES OR CONDITIONS OF ANY KIND, either express or implied. See the License for the
// specific language governing permissions and limitations under the License.

package http

import (
	"context"
	"fmt"
	"net/http"
	"strconv"
	"testing"
	"time"

	miniredis "github.com/alicebob/miniredis/v2"
	goRedis "github.com/go-redis/redis/v8"
	"github.com/jarcoal/httpmock"
	"github.com/prometheus/prometheus/promql/parser"
	"github.com/spf13/viper"
	"github.com/stretchr/testify/assert"
	"github.com/stretchr/testify/require"

	"github.com/TencentBlueKing/bkmonitor-datalink/pkg/unify-query/bkapi"
	"github.com/TencentBlueKing/bkmonitor-datalink/pkg/unify-query/consul"
	"github.com/TencentBlueKing/bkmonitor-datalink/pkg/unify-query/featureFlag"
	"github.com/TencentBlueKing/bkmonitor-datalink/pkg/unify-query/influxdb"
	"github.com/TencentBlueKing/bkmonitor-datalink/pkg/unify-query/influxdb/decoder"
	"github.com/TencentBlueKing/bkmonitor-datalink/pkg/unify-query/internal/function"
	"github.com/TencentBlueKing/bkmonitor-datalink/pkg/unify-query/internal/json"
	"github.com/TencentBlueKing/bkmonitor-datalink/pkg/unify-query/log"
	"github.com/TencentBlueKing/bkmonitor-datalink/pkg/unify-query/metadata"
	"github.com/TencentBlueKing/bkmonitor-datalink/pkg/unify-query/mock"
	"github.com/TencentBlueKing/bkmonitor-datalink/pkg/unify-query/query/promql"
	"github.com/TencentBlueKing/bkmonitor-datalink/pkg/unify-query/query/structured"
	redisUtil "github.com/TencentBlueKing/bkmonitor-datalink/pkg/unify-query/redis"
	"github.com/TencentBlueKing/bkmonitor-datalink/pkg/unify-query/tsdb/redis"
	ir "github.com/TencentBlueKing/bkmonitor-datalink/pkg/utils/router/influxdb"
)

func TestQueryTsWithDoris(t *testing.T) {
	ctx := metadata.InitHashID(context.Background())

	//viper.Set(bkapi.BkAPIAddressConfigPath, mock.BkSQLUrlDomain)

	spaceUid := influxdb.SpaceUid
	tableID := influxdb.ResultTableDoris

	mock.Init()
	promql.MockEngine()
	influxdb.MockSpaceRouter(ctx)

	defaultStart := time.UnixMilli(1744662513046)
	defaultEnd := time.UnixMilli(1744684113046)

	mock.BkSQL.Set(map[string]any{
		"SHOW CREATE TABLE `2_bklog_bkunify_query_doris`.doris": `{"result":true,"message":"成功","code":"00","data":{"result_table_scan_range":{},"cluster":"doris-test","totalRecords":18,"external_api_call_time_mills":{"bkbase_auth_api":43,"bkbase_meta_api":0,"bkbase_apigw_api":33},"resource_use_summary":{"cpu_time_mills":0,"memory_bytes":0,"processed_bytes":0,"processed_rows":0},"source":"","list":[{"Field":"thedate","Type":"int","Null":"NO","Key":"YES","Default":null,"Extra":""},{"Field":"dteventtimestamp","Type":"bigint","Null":"NO","Key":"YES","Default":null,"Extra":""},{"Field":"dteventtime","Type":"varchar(32)","Null":"YES","Key":"NO","Default":null,"Extra":"NONE"},{"Field":"localtime","Type":"varchar(32)","Null":"YES","Key":"NO","Default":null,"Extra":"NONE"},{"Field":"__shard_key__","Type":"bigint","Null":"YES","Key":"NO","Default":null,"Extra":"NONE"},{"Field":"__ext","Type":"variant","Null":"YES","Key":"NO","Default":null,"Extra":"NONE"},{"Field":"cloudid","Type":"double","Null":"YES","Key":"NO","Default":null,"Extra":"NONE"},{"Field":"file","Type":"text","Null":"YES","Key":"NO","Default":null,"Extra":"NONE"},{"Field":"gseindex","Type":"double","Null":"YES","Key":"NO","Default":null,"Extra":"NONE"},{"Field":"iterationindex","Type":"double","Null":"YES","Key":"NO","Default":null,"Extra":"NONE"},{"Field":"level","Type":"text","Null":"YES","Key":"NO","Default":null,"Extra":"NONE"},{"Field":"log","Type":"text","Null":"YES","Key":"NO","Default":null,"Extra":"NONE"},{"Field":"message","Type":"text","Null":"YES","Key":"NO","Default":null,"Extra":"NONE"},{"Field":"path","Type":"text","Null":"YES","Key":"NO","Default":null,"Extra":"NONE"},{"Field":"report_time","Type":"text","Null":"YES","Key":"NO","Default":null,"Extra":"NONE"},{"Field":"serverip","Type":"text","Null":"YES","Key":"NO","Default":null,"Extra":"NONE"},{"Field":"time","Type":"text","Null":"YES","Key":"NO","Default":null,"Extra":"NONE"},{"Field":"trace_id","Type":"text","Null":"YES","Key":"NO","Default":null,"Extra":"NONE"}],"stage_elapsed_time_mills":{"check_query_syntax":0,"query_db":5,"get_query_driver":0,"match_query_forbidden_config":0,"convert_query_statement":2,"connect_db":45,"match_query_routing_rule":0,"check_permission":43,"check_query_semantic":0,"pick_valid_storage":1},"select_fields_order":["Field","Type","Null","Key","Default","Extra"],"sql":"SHOW COLUMNS FROM mapleleaf_2.bklog_bkunify_query_doris_2","total_record_size":11776,"timetaken":0.096,"result_schema":[{"field_type":"string","field_name":"Field","field_alias":"Field","field_index":0},{"field_type":"string","field_name":"Type","field_alias":"Type","field_index":1},{"field_type":"string","field_name":"Null","field_alias":"Null","field_index":2},{"field_type":"string","field_name":"Key","field_alias":"Key","field_index":3},{"field_type":"string","field_name":"Default","field_alias":"Default","field_index":4},{"field_type":"string","field_name":"Extra","field_alias":"Extra","field_index":5}],"bksql_call_elapsed_time":0,"device":"doris","result_table_ids":["2_bklog_bkunify_query_doris"]},"errors":null,"trace_id":"00000000000000000000000000000000","span_id":"0000000000000000"}`,

		// 查询 1 条原始数据，按照字段正向排序
		"SELECT *, `gseIndex` AS `_value_`, `dtEventTimeStamp` AS `_timestamp_` FROM `2_bklog_bkunify_query_doris`.doris WHERE `dtEventTimeStamp` >= 1744662180000 AND `dtEventTimeStamp` <= 1744684113000 AND `thedate` = '20250415' ORDER BY `_timestamp_` ASC, `_value_` ASC LIMIT 1": `{"result":true,"message":"成功","code":"00","data":{"result_table_scan_range":{"2_bklog_bkunify_query_doris":{"start":"2025041500","end":"2025041523"}},"cluster":"doris-test","totalRecords":1,"external_api_call_time_mills":{"bkbase_auth_api":12,"bkbase_meta_api":0,"bkbase_apigw_api":0},"resource_use_summary":{"cpu_time_mills":0,"memory_bytes":0,"processed_bytes":0,"processed_rows":0},"source":"","list":[{"thedate":20250415,"dteventtimestamp":1744662180000,"dteventtime":null,"localtime":null,"__shard_key__":29077703953,"__ext":"{\"container_id\":\"375597ee636fd5d53cb7b0958823d9ba6534bd24cd698e485c41ca2f01b78ed2\",\"container_image\":\"sha256:3a0506f06f1467e93c3a582203aac1a7501e77091572ec9612ddeee4a4dbbdb8\",\"container_name\":\"unify-query\",\"io_kubernetes_pod\":\"bk-datalink-unify-query-6df8bcc4c9-rk4sc\",\"io_kubernetes_pod_ip\":\"127.0.0.1\",\"io_kubernetes_pod_namespace\":\"blueking\",\"io_kubernetes_pod_uid\":\"558c5b17-b221-47e1-aa66-036cc9b43e2a\",\"io_kubernetes_workload_name\":\"bk-datalink-unify-query-6df8bcc4c9\",\"io_kubernetes_workload_type\":\"ReplicaSet\"}","cloudid":0.0,"file":"http/handler.go:320","gseindex":2450131.0,"iterationindex":19.0,"level":"info","log":"2025-04-14T20:22:59.982Z\tinfo\thttp/handler.go:320\t[5108397435e997364f8dc1251533e65e] header: map[Accept:[*/*] Accept-Encoding:[gzip, deflate] Bk-Query-Source:[strategy:9155] Connection:[keep-alive] Content-Length:[863] Content-Type:[application/json] Traceparent:[00-5108397435e997364f8dc1251533e65e-ca18e72c0f0eafd4-00] User-Agent:[python-requests/2.31.0] X-Bk-Scope-Space-Uid:[bkcc__2]], body: {\"space_uid\":\"bkcc__2\",\"query_list\":[{\"field_name\":\"bscp_config_consume_total_file_change_count\",\"is_regexp\":false,\"function\":[{\"method\":\"mean\",\"without\":false,\"dimensions\":[\"app\",\"biz\",\"clientType\"]}],\"time_aggregation\":{\"function\":\"increase\",\"window\":\"1m\"},\"is_dom_sampled\":false,\"reference_name\":\"a\",\"dimensions\":[\"app\",\"biz\",\"clientType\"],\"conditions\":{\"field_list\":[{\"field_name\":\"releaseChangeStatus\",\"value\":[\"Failed\"],\"op\":\"contains\"},{\"field_name\":\"bcs_cluster_id\",\"value\":[\"BCS-K8S-00000\"],\"op\":\"contains\"}],\"condition_list\":[\"and\"]},\"keep_columns\":[\"_time\",\"a\",\"app\",\"biz\",\"clientType\"],\"query_string\":\"\"}],\"metric_merge\":\"a\",\"start_time\":\"1744660260\",\"end_time\":\"1744662120\",\"step\":\"60s\",\"timezone\":\"Asia/Shanghai\",\"instant\":false}","message":" header: map[Accept:[*/*] Accept-Encoding:[gzip, deflate] Bk-Query-Source:[strategy:9155] Connection:[keep-alive] Content-Length:[863] Content-Type:[application/json] Traceparent:[00-5108397435e997364f8dc1251533e65e-ca18e72c0f0eafd4-00] User-Agent:[python-requests/2.31.0] X-Bk-Scope-Space-Uid:[bkcc__2]], body: {\"space_uid\":\"bkcc__2\",\"query_list\":[{\"field_name\":\"bscp_config_consume_total_file_change_count\",\"is_regexp\":false,\"function\":[{\"method\":\"mean\",\"without\":false,\"dimensions\":[\"app\",\"biz\",\"clientType\"]}],\"time_aggregation\":{\"function\":\"increase\",\"window\":\"1m\"},\"is_dom_sampled\":false,\"reference_name\":\"a\",\"dimensions\":[\"app\",\"biz\",\"clientType\"],\"conditions\":{\"field_list\":[{\"field_name\":\"releaseChangeStatus\",\"value\":[\"Failed\"],\"op\":\"contains\"},{\"field_name\":\"bcs_cluster_id\",\"value\":[\"BCS-K8S-00000\"],\"op\":\"contains\"}],\"condition_list\":[\"and\"]},\"keep_columns\":[\"_time\",\"a\",\"app\",\"biz\",\"clientType\"],\"query_string\":\"\"}],\"metric_merge\":\"a\",\"start_time\":\"1744660260\",\"end_time\":\"1744662120\",\"step\":\"60s\",\"timezone\":\"Asia/Shanghai\",\"instant\":false}","path":"/var/host/data/bcs/lib/docker/containers/375597ee636fd5d53cb7b0958823d9ba6534bd24cd698e485c41ca2f01b78ed2/375597ee636fd5d53cb7b0958823d9ba6534bd24cd698e485c41ca2f01b78ed2-json.log","report_time":"2025-04-14T20:22:59.982Z","serverip":"127.0.0.1","time":"1744662180000","trace_id":"5108397435e997364f8dc1251533e65e","_value_":2450131.0,"_timestamp_":1744662180000}],"stage_elapsed_time_mills":{"check_query_syntax":1,"query_db":182,"get_query_driver":0,"match_query_forbidden_config":0,"convert_query_statement":2,"connect_db":56,"match_query_routing_rule":0,"check_permission":13,"check_query_semantic":0,"pick_valid_storage":1},"select_fields_order":["thedate","dteventtimestamp","dteventtime","localtime","__shard_key__","__ext","cloudid","file","gseindex","iterationindex","level","log","message","path","report_time","serverip","time","trace_id","_value_","_timestamp_"],"total_record_size":8856,"timetaken":0.255,"result_schema":[{"field_type":"int","field_name":"__c0","field_alias":"thedate","field_index":0},{"field_type":"long","field_name":"__c1","field_alias":"dteventtimestamp","field_index":1},{"field_type":"string","field_name":"__c2","field_alias":"dteventtime","field_index":2},{"field_type":"string","field_name":"__c3","field_alias":"localtime","field_index":3},{"field_type":"long","field_name":"__c4","field_alias":"__shard_key__","field_index":4},{"field_type":"string","field_name":"__c5","field_alias":"__ext","field_index":5},{"field_type":"double","field_name":"__c6","field_alias":"cloudid","field_index":6},{"field_type":"string","field_name":"__c7","field_alias":"file","field_index":7},{"field_type":"double","field_name":"__c8","field_alias":"gseindex","field_index":8},{"field_type":"double","field_name":"__c9","field_alias":"iterationindex","field_index":9},{"field_type":"string","field_name":"__c10","field_alias":"level","field_index":10},{"field_type":"string","field_name":"__c11","field_alias":"log","field_index":11},{"field_type":"string","field_name":"__c12","field_alias":"message","field_index":12},{"field_type":"string","field_name":"__c13","field_alias":"path","field_index":13},{"field_type":"string","field_name":"__c14","field_alias":"report_time","field_index":14},{"field_type":"string","field_name":"__c15","field_alias":"serverip","field_index":15},{"field_type":"string","field_name":"__c16","field_alias":"time","field_index":16},{"field_type":"string","field_name":"__c17","field_alias":"trace_id","field_index":17},{"field_type":"double","field_name":"__c18","field_alias":"_value_","field_index":18},{"field_type":"long","field_name":"__c19","field_alias":"_timestamp_","field_index":19}],"bksql_call_elapsed_time":0,"device":"doris","result_table_ids":["2_bklog_bkunify_query_doris"]},"errors":null,"trace_id":"00000000000000000000000000000000","span_id":"0000000000000000"}`,

		// 根据维度 __ext.container_name 进行 count 聚合，同时用值正向排序
		"SELECT CAST(__ext['container_name'] AS STRING) AS `__ext__bk_46__container_name`, COUNT(`gseIndex`) AS `_value_`, CAST(FLOOR(dtEventTimeStamp / 30000) AS INT) * 30000  AS `_timestamp_` FROM `2_bklog_bkunify_query_doris`.doris WHERE `dtEventTimeStamp` >= 1744662509999 AND `dtEventTimeStamp` <= 1744684142999 AND `thedate` = '20250415' GROUP BY __ext__bk_46__container_name, _timestamp_ ORDER BY `_timestamp_` ASC, `_value_` ASC LIMIT 2000005": `{"result":true,"message":"成功","code":"00","data":{"result_table_scan_range":{"2_bklog_bkunify_query_doris":{"start":"2025041500","end":"2025041523"}},"cluster":"doris-test","totalRecords":722,"external_api_call_time_mills":{"bkbase_auth_api":72,"bkbase_meta_api":6,"bkbase_apigw_api":28},"resource_use_summary":{"cpu_time_mills":0,"memory_bytes":0,"processed_bytes":0,"processed_rows":0},"source":"","list":[{"__ext__bk_46__container_name":"unify-query","_value_":3684,"_timestamp_":1744662510000},{"__ext__bk_46__container_name":"unify-query","_value_":4012,"_timestamp_":1744662540000},{"__ext__bk_46__container_name":"unify-query","_value_":3671,"_timestamp_":1744662570000},{"__ext__bk_46__container_name":"unify-query","_value_":17092,"_timestamp_":1744662600000},{"__ext__bk_46__container_name":"unify-query","_value_":12881,"_timestamp_":1744662630000},{"__ext__bk_46__container_name":"unify-query","_value_":5902,"_timestamp_":1744662660000},{"__ext__bk_46__container_name":"unify-query","_value_":10443,"_timestamp_":1744662690000},{"__ext__bk_46__container_name":"unify-query","_value_":4388,"_timestamp_":1744662720000},{"__ext__bk_46__container_name":"unify-query","_value_":3357,"_timestamp_":1744662750000},{"__ext__bk_46__container_name":"unify-query","_value_":4381,"_timestamp_":1744662780000},{"__ext__bk_46__container_name":"unify-query","_value_":3683,"_timestamp_":1744662810000},{"__ext__bk_46__container_name":"unify-query","_value_":4353,"_timestamp_":1744662840000},{"__ext__bk_46__container_name":"unify-query","_value_":3441,"_timestamp_":1744662870000},{"__ext__bk_46__container_name":"unify-query","_value_":4251,"_timestamp_":1744662900000},{"__ext__bk_46__container_name":"unify-query","_value_":3476,"_timestamp_":1744662930000},{"__ext__bk_46__container_name":"unify-query","_value_":4036,"_timestamp_":1744662960000},{"__ext__bk_46__container_name":"unify-query","_value_":3549,"_timestamp_":1744662990000},{"__ext__bk_46__container_name":"unify-query","_value_":4351,"_timestamp_":1744663020000},{"__ext__bk_46__container_name":"unify-query","_value_":3651,"_timestamp_":1744663050000},{"__ext__bk_46__container_name":"unify-query","_value_":4096,"_timestamp_":1744663080000},{"__ext__bk_46__container_name":"unify-query","_value_":3618,"_timestamp_":1744663110000},{"__ext__bk_46__container_name":"unify-query","_value_":4100,"_timestamp_":1744663140000},{"__ext__bk_46__container_name":"unify-query","_value_":3622,"_timestamp_":1744663170000},{"__ext__bk_46__container_name":"unify-query","_value_":6044,"_timestamp_":1744663200000},{"__ext__bk_46__container_name":"unify-query","_value_":3766,"_timestamp_":1744663230000},{"__ext__bk_46__container_name":"unify-query","_value_":4461,"_timestamp_":1744663260000},{"__ext__bk_46__container_name":"unify-query","_value_":3783,"_timestamp_":1744663290000},{"__ext__bk_46__container_name":"unify-query","_value_":4559,"_timestamp_":1744663320000},{"__ext__bk_46__container_name":"unify-query","_value_":3634,"_timestamp_":1744663350000},{"__ext__bk_46__container_name":"unify-query","_value_":3869,"_timestamp_":1744663380000},{"__ext__bk_46__container_name":"unify-query","_value_":3249,"_timestamp_":1744663410000},{"__ext__bk_46__container_name":"unify-query","_value_":4473,"_timestamp_":1744663440000},{"__ext__bk_46__container_name":"unify-query","_value_":3514,"_timestamp_":1744663470000},{"__ext__bk_46__container_name":"unify-query","_value_":4923,"_timestamp_":1744663500000},{"__ext__bk_46__container_name":"unify-query","_value_":3379,"_timestamp_":1744663530000},{"__ext__bk_46__container_name":"unify-query","_value_":4489,"_timestamp_":1744663560000},{"__ext__bk_46__container_name":"unify-query","_value_":3411,"_timestamp_":1744663590000},{"__ext__bk_46__container_name":"unify-query","_value_":4374,"_timestamp_":1744663620000},{"__ext__bk_46__container_name":"unify-query","_value_":3370,"_timestamp_":1744663650000},{"__ext__bk_46__container_name":"unify-query","_value_":4310,"_timestamp_":1744663680000},{"__ext__bk_46__container_name":"unify-query","_value_":3609,"_timestamp_":1744663710000},{"__ext__bk_46__container_name":"unify-query","_value_":4318,"_timestamp_":1744663740000},{"__ext__bk_46__container_name":"unify-query","_value_":3570,"_timestamp_":1744663770000},{"__ext__bk_46__container_name":"unify-query","_value_":4334,"_timestamp_":1744663800000},{"__ext__bk_46__container_name":"unify-query","_value_":3767,"_timestamp_":1744663830000},{"__ext__bk_46__container_name":"unify-query","_value_":4455,"_timestamp_":1744663860000},{"__ext__bk_46__container_name":"unify-query","_value_":3703,"_timestamp_":1744663890000},{"__ext__bk_46__container_name":"unify-query","_value_":4511,"_timestamp_":1744663920000},{"__ext__bk_46__container_name":"unify-query","_value_":3667,"_timestamp_":1744663950000},{"__ext__bk_46__container_name":"unify-query","_value_":3998,"_timestamp_":1744663980000},{"__ext__bk_46__container_name":"unify-query","_value_":3579,"_timestamp_":1744664010000},{"__ext__bk_46__container_name":"unify-query","_value_":4156,"_timestamp_":1744664040000},{"__ext__bk_46__container_name":"unify-query","_value_":3340,"_timestamp_":1744664070000},{"__ext__bk_46__container_name":"unify-query","_value_":4344,"_timestamp_":1744664100000},{"__ext__bk_46__container_name":"unify-query","_value_":3590,"_timestamp_":1744664130000},{"__ext__bk_46__container_name":"unify-query","_value_":4161,"_timestamp_":1744664160000},{"__ext__bk_46__container_name":"unify-query","_value_":3484,"_timestamp_":1744664190000},{"__ext__bk_46__container_name":"unify-query","_value_":4273,"_timestamp_":1744664220000},{"__ext__bk_46__container_name":"unify-query","_value_":3494,"_timestamp_":1744664250000},{"__ext__bk_46__container_name":"unify-query","_value_":4230,"_timestamp_":1744664280000},{"__ext__bk_46__container_name":"unify-query","_value_":3619,"_timestamp_":1744664310000},{"__ext__bk_46__container_name":"unify-query","_value_":4013,"_timestamp_":1744664340000},{"__ext__bk_46__container_name":"unify-query","_value_":3565,"_timestamp_":1744664370000},{"__ext__bk_46__container_name":"unify-query","_value_":18144,"_timestamp_":1744664400000},{"__ext__bk_46__container_name":"unify-query","_value_":13615,"_timestamp_":1744664430000},{"__ext__bk_46__container_name":"unify-query","_value_":3178,"_timestamp_":1744664460000},{"__ext__bk_46__container_name":"unify-query","_value_":13044,"_timestamp_":1744664490000},{"__ext__bk_46__container_name":"unify-query","_value_":4767,"_timestamp_":1744664520000},{"__ext__bk_46__container_name":"unify-query","_value_":3528,"_timestamp_":1744664550000},{"__ext__bk_46__container_name":"unify-query","_value_":4316,"_timestamp_":1744664580000},{"__ext__bk_46__container_name":"unify-query","_value_":3317,"_timestamp_":1744664610000},{"__ext__bk_46__container_name":"unify-query","_value_":4395,"_timestamp_":1744664640000},{"__ext__bk_46__container_name":"unify-query","_value_":3599,"_timestamp_":1744664670000},{"__ext__bk_46__container_name":"unify-query","_value_":4149,"_timestamp_":1744664700000},{"__ext__bk_46__container_name":"unify-query","_value_":3474,"_timestamp_":1744664730000},{"__ext__bk_46__container_name":"unify-query","_value_":4201,"_timestamp_":1744664760000},{"__ext__bk_46__container_name":"unify-query","_value_":3384,"_timestamp_":1744664790000},{"__ext__bk_46__container_name":"unify-query","_value_":4442,"_timestamp_":1744664820000},{"__ext__bk_46__container_name":"unify-query","_value_":3559,"_timestamp_":1744664850000},{"__ext__bk_46__container_name":"unify-query","_value_":4166,"_timestamp_":1744664880000},{"__ext__bk_46__container_name":"unify-query","_value_":3438,"_timestamp_":1744664910000},{"__ext__bk_46__container_name":"unify-query","_value_":4244,"_timestamp_":1744664940000},{"__ext__bk_46__container_name":"unify-query","_value_":3640,"_timestamp_":1744664970000},{"__ext__bk_46__container_name":"unify-query","_value_":4305,"_timestamp_":1744665000000},{"__ext__bk_46__container_name":"unify-query","_value_":3771,"_timestamp_":1744665030000},{"__ext__bk_46__container_name":"unify-query","_value_":4485,"_timestamp_":1744665060000},{"__ext__bk_46__container_name":"unify-query","_value_":3842,"_timestamp_":1744665090000},{"__ext__bk_46__container_name":"unify-query","_value_":4423,"_timestamp_":1744665120000},{"__ext__bk_46__container_name":"unify-query","_value_":3610,"_timestamp_":1744665150000},{"__ext__bk_46__container_name":"unify-query","_value_":4125,"_timestamp_":1744665180000},{"__ext__bk_46__container_name":"unify-query","_value_":3500,"_timestamp_":1744665210000},{"__ext__bk_46__container_name":"unify-query","_value_":4252,"_timestamp_":1744665240000},{"__ext__bk_46__container_name":"unify-query","_value_":3427,"_timestamp_":1744665270000},{"__ext__bk_46__container_name":"unify-query","_value_":5089,"_timestamp_":1744665300000},{"__ext__bk_46__container_name":"unify-query","_value_":3450,"_timestamp_":1744665330000},{"__ext__bk_46__container_name":"unify-query","_value_":4349,"_timestamp_":1744665360000},{"__ext__bk_46__container_name":"unify-query","_value_":3188,"_timestamp_":1744665390000},{"__ext__bk_46__container_name":"unify-query","_value_":4556,"_timestamp_":1744665420000},{"__ext__bk_46__container_name":"unify-query","_value_":3372,"_timestamp_":1744665450000},{"__ext__bk_46__container_name":"unify-query","_value_":4408,"_timestamp_":1744665480000},{"__ext__bk_46__container_name":"unify-query","_value_":3445,"_timestamp_":1744665510000},{"__ext__bk_46__container_name":"unify-query","_value_":4213,"_timestamp_":1744665540000},{"__ext__bk_46__container_name":"unify-query","_value_":3408,"_timestamp_":1744665570000},{"__ext__bk_46__container_name":"unify-query","_value_":6235,"_timestamp_":1744665600000},{"__ext__bk_46__container_name":"unify-query","_value_":3641,"_timestamp_":1744665630000},{"__ext__bk_46__container_name":"unify-query","_value_":4577,"_timestamp_":1744665660000},{"__ext__bk_46__container_name":"unify-query","_value_":3719,"_timestamp_":1744665690000},{"__ext__bk_46__container_name":"unify-query","_value_":4548,"_timestamp_":1744665720000},{"__ext__bk_46__container_name":"unify-query","_value_":3420,"_timestamp_":1744665750000},{"__ext__bk_46__container_name":"unify-query","_value_":4246,"_timestamp_":1744665780000},{"__ext__bk_46__container_name":"unify-query","_value_":3359,"_timestamp_":1744665810000},{"__ext__bk_46__container_name":"unify-query","_value_":4332,"_timestamp_":1744665840000},{"__ext__bk_46__container_name":"unify-query","_value_":3422,"_timestamp_":1744665870000},{"__ext__bk_46__container_name":"unify-query","_value_":4229,"_timestamp_":1744665900000},{"__ext__bk_46__container_name":"unify-query","_value_":3610,"_timestamp_":1744665930000},{"__ext__bk_46__container_name":"unify-query","_value_":4119,"_timestamp_":1744665960000},{"__ext__bk_46__container_name":"unify-query","_value_":3570,"_timestamp_":1744665990000},{"__ext__bk_46__container_name":"unify-query","_value_":4144,"_timestamp_":1744666020000},{"__ext__bk_46__container_name":"unify-query","_value_":3302,"_timestamp_":1744666050000},{"__ext__bk_46__container_name":"unify-query","_value_":4398,"_timestamp_":1744666080000},{"__ext__bk_46__container_name":"unify-query","_value_":3559,"_timestamp_":1744666110000},{"__ext__bk_46__container_name":"unify-query","_value_":4097,"_timestamp_":1744666140000},{"__ext__bk_46__container_name":"unify-query","_value_":3315,"_timestamp_":1744666170000},{"__ext__bk_46__container_name":"unify-query","_value_":16721,"_timestamp_":1744666200000},{"__ext__bk_46__container_name":"unify-query","_value_":13631,"_timestamp_":1744666230000},{"__ext__bk_46__container_name":"unify-query","_value_":2982,"_timestamp_":1744666260000},{"__ext__bk_46__container_name":"unify-query","_value_":11858,"_timestamp_":1744666290000},{"__ext__bk_46__container_name":"unify-query","_value_":5515,"_timestamp_":1744666320000},{"__ext__bk_46__container_name":"unify-query","_value_":2869,"_timestamp_":1744666350000},{"__ext__bk_46__container_name":"unify-query","_value_":4795,"_timestamp_":1744666380000},{"__ext__bk_46__container_name":"unify-query","_value_":3603,"_timestamp_":1744666410000},{"__ext__bk_46__container_name":"unify-query","_value_":4204,"_timestamp_":1744666440000},{"__ext__bk_46__container_name":"unify-query","_value_":3264,"_timestamp_":1744666470000},{"__ext__bk_46__container_name":"unify-query","_value_":4377,"_timestamp_":1744666500000},{"__ext__bk_46__container_name":"unify-query","_value_":3443,"_timestamp_":1744666530000},{"__ext__bk_46__container_name":"unify-query","_value_":4307,"_timestamp_":1744666560000},{"__ext__bk_46__container_name":"unify-query","_value_":3459,"_timestamp_":1744666590000},{"__ext__bk_46__container_name":"unify-query","_value_":4342,"_timestamp_":1744666620000},{"__ext__bk_46__container_name":"unify-query","_value_":3598,"_timestamp_":1744666650000},{"__ext__bk_46__container_name":"unify-query","_value_":4052,"_timestamp_":1744666680000},{"__ext__bk_46__container_name":"unify-query","_value_":3577,"_timestamp_":1744666710000},{"__ext__bk_46__container_name":"unify-query","_value_":4128,"_timestamp_":1744666740000},{"__ext__bk_46__container_name":"unify-query","_value_":3499,"_timestamp_":1744666770000},{"__ext__bk_46__container_name":"unify-query","_value_":6209,"_timestamp_":1744666800000},{"__ext__bk_46__container_name":"unify-query","_value_":3575,"_timestamp_":1744666830000},{"__ext__bk_46__container_name":"unify-query","_value_":4543,"_timestamp_":1744666860000},{"__ext__bk_46__container_name":"unify-query","_value_":3604,"_timestamp_":1744666890000},{"__ext__bk_46__container_name":"unify-query","_value_":4579,"_timestamp_":1744666920000},{"__ext__bk_46__container_name":"unify-query","_value_":3531,"_timestamp_":1744666950000},{"__ext__bk_46__container_name":"unify-query","_value_":4314,"_timestamp_":1744666980000},{"__ext__bk_46__container_name":"unify-query","_value_":3416,"_timestamp_":1744667010000},{"__ext__bk_46__container_name":"unify-query","_value_":4320,"_timestamp_":1744667040000},{"__ext__bk_46__container_name":"unify-query","_value_":3488,"_timestamp_":1744667070000},{"__ext__bk_46__container_name":"unify-query","_value_":5054,"_timestamp_":1744667100000},{"__ext__bk_46__container_name":"unify-query","_value_":3525,"_timestamp_":1744667130000},{"__ext__bk_46__container_name":"unify-query","_value_":4313,"_timestamp_":1744667160000},{"__ext__bk_46__container_name":"unify-query","_value_":3607,"_timestamp_":1744667190000},{"__ext__bk_46__container_name":"unify-query","_value_":4118,"_timestamp_":1744667220000},{"__ext__bk_46__container_name":"unify-query","_value_":3350,"_timestamp_":1744667250000},{"__ext__bk_46__container_name":"unify-query","_value_":4280,"_timestamp_":1744667280000},{"__ext__bk_46__container_name":"unify-query","_value_":3634,"_timestamp_":1744667310000},{"__ext__bk_46__container_name":"unify-query","_value_":4174,"_timestamp_":1744667340000},{"__ext__bk_46__container_name":"unify-query","_value_":3807,"_timestamp_":1744667370000},{"__ext__bk_46__container_name":"unify-query","_value_":4358,"_timestamp_":1744667400000},{"__ext__bk_46__container_name":"unify-query","_value_":3595,"_timestamp_":1744667430000},{"__ext__bk_46__container_name":"unify-query","_value_":4630,"_timestamp_":1744667460000},{"__ext__bk_46__container_name":"unify-query","_value_":3845,"_timestamp_":1744667490000},{"__ext__bk_46__container_name":"unify-query","_value_":4361,"_timestamp_":1744667520000},{"__ext__bk_46__container_name":"unify-query","_value_":3572,"_timestamp_":1744667550000},{"__ext__bk_46__container_name":"unify-query","_value_":4095,"_timestamp_":1744667580000},{"__ext__bk_46__container_name":"unify-query","_value_":3535,"_timestamp_":1744667610000},{"__ext__bk_46__container_name":"unify-query","_value_":4200,"_timestamp_":1744667640000},{"__ext__bk_46__container_name":"unify-query","_value_":3390,"_timestamp_":1744667670000},{"__ext__bk_46__container_name":"unify-query","_value_":4262,"_timestamp_":1744667700000},{"__ext__bk_46__container_name":"unify-query","_value_":3398,"_timestamp_":1744667730000},{"__ext__bk_46__container_name":"unify-query","_value_":4320,"_timestamp_":1744667760000},{"__ext__bk_46__container_name":"unify-query","_value_":3429,"_timestamp_":1744667790000},{"__ext__bk_46__container_name":"unify-query","_value_":4288,"_timestamp_":1744667820000},{"__ext__bk_46__container_name":"unify-query","_value_":3482,"_timestamp_":1744667850000},{"__ext__bk_46__container_name":"unify-query","_value_":4166,"_timestamp_":1744667880000},{"__ext__bk_46__container_name":"unify-query","_value_":3612,"_timestamp_":1744667910000},{"__ext__bk_46__container_name":"unify-query","_value_":4194,"_timestamp_":1744667940000},{"__ext__bk_46__container_name":"unify-query","_value_":3423,"_timestamp_":1744667970000},{"__ext__bk_46__container_name":"unify-query","_value_":18203,"_timestamp_":1744668000000},{"__ext__bk_46__container_name":"unify-query","_value_":13685,"_timestamp_":1744668030000},{"__ext__bk_46__container_name":"unify-query","_value_":3281,"_timestamp_":1744668060000},{"__ext__bk_46__container_name":"unify-query","_value_":12556,"_timestamp_":1744668090000},{"__ext__bk_46__container_name":"unify-query","_value_":4893,"_timestamp_":1744668120000},{"__ext__bk_46__container_name":"unify-query","_value_":3607,"_timestamp_":1744668150000},{"__ext__bk_46__container_name":"unify-query","_value_":4336,"_timestamp_":1744668180000},{"__ext__bk_46__container_name":"unify-query","_value_":3609,"_timestamp_":1744668210000},{"__ext__bk_46__container_name":"unify-query","_value_":4097,"_timestamp_":1744668240000},{"__ext__bk_46__container_name":"unify-query","_value_":3669,"_timestamp_":1744668270000},{"__ext__bk_46__container_name":"unify-query","_value_":3997,"_timestamp_":1744668300000},{"__ext__bk_46__container_name":"unify-query","_value_":3494,"_timestamp_":1744668330000},{"__ext__bk_46__container_name":"unify-query","_value_":4172,"_timestamp_":1744668360000},{"__ext__bk_46__container_name":"unify-query","_value_":3523,"_timestamp_":1744668390000},{"__ext__bk_46__container_name":"unify-query","_value_":3877,"_timestamp_":1744668420000},{"__ext__bk_46__container_name":"unify-query","_value_":3565,"_timestamp_":1744668450000},{"__ext__bk_46__container_name":"unify-query","_value_":4230,"_timestamp_":1744668480000},{"__ext__bk_46__container_name":"unify-query","_value_":3469,"_timestamp_":1744668510000},{"__ext__bk_46__container_name":"unify-query","_value_":4243,"_timestamp_":1744668540000},{"__ext__bk_46__container_name":"unify-query","_value_":3304,"_timestamp_":1744668570000},{"__ext__bk_46__container_name":"unify-query","_value_":4690,"_timestamp_":1744668600000},{"__ext__bk_46__container_name":"unify-query","_value_":3717,"_timestamp_":1744668630000},{"__ext__bk_46__container_name":"unify-query","_value_":4618,"_timestamp_":1744668660000},{"__ext__bk_46__container_name":"unify-query","_value_":3732,"_timestamp_":1744668690000},{"__ext__bk_46__container_name":"unify-query","_value_":4477,"_timestamp_":1744668720000},{"__ext__bk_46__container_name":"unify-query","_value_":3615,"_timestamp_":1744668750000},{"__ext__bk_46__container_name":"unify-query","_value_":4154,"_timestamp_":1744668780000},{"__ext__bk_46__container_name":"unify-query","_value_":3367,"_timestamp_":1744668810000},{"__ext__bk_46__container_name":"unify-query","_value_":4193,"_timestamp_":1744668840000},{"__ext__bk_46__container_name":"unify-query","_value_":3592,"_timestamp_":1744668870000},{"__ext__bk_46__container_name":"unify-query","_value_":4971,"_timestamp_":1744668900000},{"__ext__bk_46__container_name":"unify-query","_value_":3359,"_timestamp_":1744668930000},{"__ext__bk_46__container_name":"unify-query","_value_":4540,"_timestamp_":1744668960000},{"__ext__bk_46__container_name":"unify-query","_value_":3406,"_timestamp_":1744668990000},{"__ext__bk_46__container_name":"unify-query","_value_":4375,"_timestamp_":1744669020000},{"__ext__bk_46__container_name":"unify-query","_value_":3386,"_timestamp_":1744669050000},{"__ext__bk_46__container_name":"unify-query","_value_":4281,"_timestamp_":1744669080000},{"__ext__bk_46__container_name":"unify-query","_value_":3410,"_timestamp_":1744669110000},{"__ext__bk_46__container_name":"unify-query","_value_":4545,"_timestamp_":1744669140000},{"__ext__bk_46__container_name":"unify-query","_value_":3724,"_timestamp_":1744669170000},{"__ext__bk_46__container_name":"unify-query","_value_":5903,"_timestamp_":1744669200000},{"__ext__bk_46__container_name":"unify-query","_value_":3672,"_timestamp_":1744669230000},{"__ext__bk_46__container_name":"unify-query","_value_":4413,"_timestamp_":1744669260000},{"__ext__bk_46__container_name":"unify-query","_value_":3792,"_timestamp_":1744669290000},{"__ext__bk_46__container_name":"unify-query","_value_":4422,"_timestamp_":1744669320000},{"__ext__bk_46__container_name":"unify-query","_value_":3718,"_timestamp_":1744669350000},{"__ext__bk_46__container_name":"unify-query","_value_":4213,"_timestamp_":1744669380000},{"__ext__bk_46__container_name":"unify-query","_value_":3622,"_timestamp_":1744669410000},{"__ext__bk_46__container_name":"unify-query","_value_":4043,"_timestamp_":1744669440000},{"__ext__bk_46__container_name":"unify-query","_value_":3542,"_timestamp_":1744669470000},{"__ext__bk_46__container_name":"unify-query","_value_":4179,"_timestamp_":1744669500000},{"__ext__bk_46__container_name":"unify-query","_value_":3368,"_timestamp_":1744669530000},{"__ext__bk_46__container_name":"unify-query","_value_":4354,"_timestamp_":1744669560000},{"__ext__bk_46__container_name":"unify-query","_value_":3368,"_timestamp_":1744669590000},{"__ext__bk_46__container_name":"unify-query","_value_":4229,"_timestamp_":1744669620000},{"__ext__bk_46__container_name":"unify-query","_value_":3458,"_timestamp_":1744669650000},{"__ext__bk_46__container_name":"unify-query","_value_":4310,"_timestamp_":1744669680000},{"__ext__bk_46__container_name":"unify-query","_value_":3512,"_timestamp_":1744669710000},{"__ext__bk_46__container_name":"unify-query","_value_":4188,"_timestamp_":1744669740000},{"__ext__bk_46__container_name":"unify-query","_value_":3436,"_timestamp_":1744669770000},{"__ext__bk_46__container_name":"unify-query","_value_":12171,"_timestamp_":1744669800000},{"__ext__bk_46__container_name":"unify-query","_value_":18129,"_timestamp_":1744669830000},{"__ext__bk_46__container_name":"unify-query","_value_":7142,"_timestamp_":1744669860000},{"__ext__bk_46__container_name":"unify-query","_value_":9153,"_timestamp_":1744669890000},{"__ext__bk_46__container_name":"unify-query","_value_":4566,"_timestamp_":1744669920000},{"__ext__bk_46__container_name":"unify-query","_value_":3225,"_timestamp_":1744669950000},{"__ext__bk_46__container_name":"unify-query","_value_":4378,"_timestamp_":1744669980000},{"__ext__bk_46__container_name":"unify-query","_value_":3623,"_timestamp_":1744670010000},{"__ext__bk_46__container_name":"unify-query","_value_":4266,"_timestamp_":1744670040000},{"__ext__bk_46__container_name":"unify-query","_value_":3645,"_timestamp_":1744670070000},{"__ext__bk_46__container_name":"unify-query","_value_":4043,"_timestamp_":1744670100000},{"__ext__bk_46__container_name":"unify-query","_value_":3350,"_timestamp_":1744670130000},{"__ext__bk_46__container_name":"unify-query","_value_":4333,"_timestamp_":1744670160000},{"__ext__bk_46__container_name":"unify-query","_value_":3489,"_timestamp_":1744670190000},{"__ext__bk_46__container_name":"unify-query","_value_":4303,"_timestamp_":1744670220000},{"__ext__bk_46__container_name":"unify-query","_value_":3560,"_timestamp_":1744670250000},{"__ext__bk_46__container_name":"unify-query","_value_":4121,"_timestamp_":1744670280000},{"__ext__bk_46__container_name":"unify-query","_value_":3374,"_timestamp_":1744670310000},{"__ext__bk_46__container_name":"unify-query","_value_":4362,"_timestamp_":1744670340000},{"__ext__bk_46__container_name":"unify-query","_value_":3242,"_timestamp_":1744670370000},{"__ext__bk_46__container_name":"unify-query","_value_":6416,"_timestamp_":1744670400000},{"__ext__bk_46__container_name":"unify-query","_value_":3697,"_timestamp_":1744670430000},{"__ext__bk_46__container_name":"unify-query","_value_":4506,"_timestamp_":1744670460000},{"__ext__bk_46__container_name":"unify-query","_value_":3749,"_timestamp_":1744670490000},{"__ext__bk_46__container_name":"unify-query","_value_":4587,"_timestamp_":1744670520000},{"__ext__bk_46__container_name":"unify-query","_value_":3538,"_timestamp_":1744670550000},{"__ext__bk_46__container_name":"unify-query","_value_":4221,"_timestamp_":1744670580000},{"__ext__bk_46__container_name":"unify-query","_value_":3476,"_timestamp_":1744670610000},{"__ext__bk_46__container_name":"unify-query","_value_":4227,"_timestamp_":1744670640000},{"__ext__bk_46__container_name":"unify-query","_value_":3587,"_timestamp_":1744670670000},{"__ext__bk_46__container_name":"unify-query","_value_":4848,"_timestamp_":1744670700000},{"__ext__bk_46__container_name":"unify-query","_value_":3551,"_timestamp_":1744670730000},{"__ext__bk_46__container_name":"unify-query","_value_":4068,"_timestamp_":1744670760000},{"__ext__bk_46__container_name":"unify-query","_value_":3387,"_timestamp_":1744670790000},{"__ext__bk_46__container_name":"unify-query","_value_":4366,"_timestamp_":1744670820000},{"__ext__bk_46__container_name":"unify-query","_value_":3635,"_timestamp_":1744670850000},{"__ext__bk_46__container_name":"unify-query","_value_":4256,"_timestamp_":1744670880000},{"__ext__bk_46__container_name":"unify-query","_value_":3690,"_timestamp_":1744670910000},{"__ext__bk_46__container_name":"unify-query","_value_":4155,"_timestamp_":1744670940000},{"__ext__bk_46__container_name":"unify-query","_value_":3318,"_timestamp_":1744670970000},{"__ext__bk_46__container_name":"unify-query","_value_":4661,"_timestamp_":1744671000000},{"__ext__bk_46__container_name":"unify-query","_value_":3494,"_timestamp_":1744671030000},{"__ext__bk_46__container_name":"unify-query","_value_":4442,"_timestamp_":1744671060000},{"__ext__bk_46__container_name":"unify-query","_value_":3643,"_timestamp_":1744671090000},{"__ext__bk_46__container_name":"unify-query","_value_":4755,"_timestamp_":1744671120000},{"__ext__bk_46__container_name":"unify-query","_value_":3607,"_timestamp_":1744671150000},{"__ext__bk_46__container_name":"unify-query","_value_":4284,"_timestamp_":1744671180000},{"__ext__bk_46__container_name":"unify-query","_value_":3258,"_timestamp_":1744671210000},{"__ext__bk_46__container_name":"unify-query","_value_":4453,"_timestamp_":1744671240000},{"__ext__bk_46__container_name":"unify-query","_value_":3431,"_timestamp_":1744671270000},{"__ext__bk_46__container_name":"unify-query","_value_":4231,"_timestamp_":1744671300000},{"__ext__bk_46__container_name":"unify-query","_value_":3623,"_timestamp_":1744671330000},{"__ext__bk_46__container_name":"unify-query","_value_":3907,"_timestamp_":1744671360000},{"__ext__bk_46__container_name":"unify-query","_value_":3524,"_timestamp_":1744671390000},{"__ext__bk_46__container_name":"unify-query","_value_":4438,"_timestamp_":1744671420000},{"__ext__bk_46__container_name":"unify-query","_value_":3547,"_timestamp_":1744671450000},{"__ext__bk_46__container_name":"unify-query","_value_":4033,"_timestamp_":1744671480000},{"__ext__bk_46__container_name":"unify-query","_value_":3632,"_timestamp_":1744671510000},{"__ext__bk_46__container_name":"unify-query","_value_":4162,"_timestamp_":1744671540000},{"__ext__bk_46__container_name":"unify-query","_value_":3588,"_timestamp_":1744671570000},{"__ext__bk_46__container_name":"unify-query","_value_":16444,"_timestamp_":1744671600000},{"__ext__bk_46__container_name":"unify-query","_value_":15396,"_timestamp_":1744671630000},{"__ext__bk_46__container_name":"unify-query","_value_":3024,"_timestamp_":1744671660000},{"__ext__bk_46__container_name":"unify-query","_value_":12656,"_timestamp_":1744671690000},{"__ext__bk_46__container_name":"unify-query","_value_":4733,"_timestamp_":1744671720000},{"__ext__bk_46__container_name":"unify-query","_value_":3766,"_timestamp_":1744671750000},{"__ext__bk_46__container_name":"unify-query","_value_":4388,"_timestamp_":1744671780000},{"__ext__bk_46__container_name":"unify-query","_value_":3340,"_timestamp_":1744671810000},{"__ext__bk_46__container_name":"unify-query","_value_":4487,"_timestamp_":1744671840000},{"__ext__bk_46__container_name":"unify-query","_value_":3549,"_timestamp_":1744671870000},{"__ext__bk_46__container_name":"unify-query","_value_":4154,"_timestamp_":1744671900000},{"__ext__bk_46__container_name":"unify-query","_value_":3406,"_timestamp_":1744671930000},{"__ext__bk_46__container_name":"unify-query","_value_":4314,"_timestamp_":1744671960000},{"__ext__bk_46__container_name":"unify-query","_value_":3472,"_timestamp_":1744671990000},{"__ext__bk_46__container_name":"unify-query","_value_":4309,"_timestamp_":1744672020000},{"__ext__bk_46__container_name":"unify-query","_value_":3458,"_timestamp_":1744672050000},{"__ext__bk_46__container_name":"unify-query","_value_":4191,"_timestamp_":1744672080000},{"__ext__bk_46__container_name":"unify-query","_value_":3475,"_timestamp_":1744672110000},{"__ext__bk_46__container_name":"unify-query","_value_":4194,"_timestamp_":1744672140000},{"__ext__bk_46__container_name":"unify-query","_value_":3525,"_timestamp_":1744672170000},{"__ext__bk_46__container_name":"unify-query","_value_":4445,"_timestamp_":1744672200000},{"__ext__bk_46__container_name":"unify-query","_value_":3822,"_timestamp_":1744672230000},{"__ext__bk_46__container_name":"unify-query","_value_":4346,"_timestamp_":1744672260000},{"__ext__bk_46__container_name":"unify-query","_value_":3700,"_timestamp_":1744672290000},{"__ext__bk_46__container_name":"unify-query","_value_":4615,"_timestamp_":1744672320000},{"__ext__bk_46__container_name":"unify-query","_value_":3591,"_timestamp_":1744672350000},{"__ext__bk_46__container_name":"unify-query","_value_":4056,"_timestamp_":1744672380000},{"__ext__bk_46__container_name":"unify-query","_value_":3544,"_timestamp_":1744672410000},{"__ext__bk_46__container_name":"unify-query","_value_":4188,"_timestamp_":1744672440000},{"__ext__bk_46__container_name":"unify-query","_value_":3647,"_timestamp_":1744672470000},{"__ext__bk_46__container_name":"unify-query","_value_":4887,"_timestamp_":1744672500000},{"__ext__bk_46__container_name":"unify-query","_value_":3450,"_timestamp_":1744672530000},{"__ext__bk_46__container_name":"unify-query","_value_":4302,"_timestamp_":1744672560000},{"__ext__bk_46__container_name":"unify-query","_value_":3425,"_timestamp_":1744672590000},{"__ext__bk_46__container_name":"unify-query","_value_":4320,"_timestamp_":1744672620000},{"__ext__bk_46__container_name":"unify-query","_value_":3532,"_timestamp_":1744672650000},{"__ext__bk_46__container_name":"unify-query","_value_":4282,"_timestamp_":1744672680000},{"__ext__bk_46__container_name":"unify-query","_value_":3571,"_timestamp_":1744672710000},{"__ext__bk_46__container_name":"unify-query","_value_":4182,"_timestamp_":1744672740000},{"__ext__bk_46__container_name":"unify-query","_value_":3210,"_timestamp_":1744672770000},{"__ext__bk_46__container_name":"unify-query","_value_":6383,"_timestamp_":1744672800000},{"__ext__bk_46__container_name":"unify-query","_value_":3622,"_timestamp_":1744672830000},{"__ext__bk_46__container_name":"unify-query","_value_":4408,"_timestamp_":1744672860000},{"__ext__bk_46__container_name":"unify-query","_value_":3611,"_timestamp_":1744672890000},{"__ext__bk_46__container_name":"unify-query","_value_":4795,"_timestamp_":1744672920000},{"__ext__bk_46__container_name":"unify-query","_value_":3632,"_timestamp_":1744672950000},{"__ext__bk_46__container_name":"unify-query","_value_":4102,"_timestamp_":1744672980000},{"__ext__bk_46__container_name":"unify-query","_value_":3534,"_timestamp_":1744673010000},{"__ext__bk_46__container_name":"unify-query","_value_":4212,"_timestamp_":1744673040000},{"__ext__bk_46__container_name":"unify-query","_value_":3380,"_timestamp_":1744673070000},{"__ext__bk_46__container_name":"unify-query","_value_":4289,"_timestamp_":1744673100000},{"__ext__bk_46__container_name":"unify-query","_value_":3565,"_timestamp_":1744673130000},{"__ext__bk_46__container_name":"unify-query","_value_":4120,"_timestamp_":1744673160000},{"__ext__bk_46__container_name":"unify-query","_value_":3526,"_timestamp_":1744673190000},{"__ext__bk_46__container_name":"unify-query","_value_":4200,"_timestamp_":1744673220000},{"__ext__bk_46__container_name":"unify-query","_value_":3302,"_timestamp_":1744673250000},{"__ext__bk_46__container_name":"unify-query","_value_":4370,"_timestamp_":1744673280000},{"__ext__bk_46__container_name":"unify-query","_value_":3462,"_timestamp_":1744673310000},{"__ext__bk_46__container_name":"unify-query","_value_":4223,"_timestamp_":1744673340000},{"__ext__bk_46__container_name":"unify-query","_value_":3564,"_timestamp_":1744673370000},{"__ext__bk_46__container_name":"unify-query","_value_":12072,"_timestamp_":1744673400000},{"__ext__bk_46__container_name":"unify-query","_value_":17986,"_timestamp_":1744673430000},{"__ext__bk_46__container_name":"unify-query","_value_":4089,"_timestamp_":1744673460000},{"__ext__bk_46__container_name":"unify-query","_value_":12000,"_timestamp_":1744673490000},{"__ext__bk_46__container_name":"unify-query","_value_":4790,"_timestamp_":1744673520000},{"__ext__bk_46__container_name":"unify-query","_value_":3637,"_timestamp_":1744673550000},{"__ext__bk_46__container_name":"unify-query","_value_":4177,"_timestamp_":1744673580000},{"__ext__bk_46__container_name":"unify-query","_value_":3438,"_timestamp_":1744673610000},{"__ext__bk_46__container_name":"unify-query","_value_":4465,"_timestamp_":1744673640000},{"__ext__bk_46__container_name":"unify-query","_value_":3627,"_timestamp_":1744673670000},{"__ext__bk_46__container_name":"unify-query","_value_":4131,"_timestamp_":1744673700000},{"__ext__bk_46__container_name":"unify-query","_value_":3396,"_timestamp_":1744673730000},{"__ext__bk_46__container_name":"unify-query","_value_":4395,"_timestamp_":1744673760000},{"__ext__bk_46__container_name":"unify-query","_value_":3638,"_timestamp_":1744673790000},{"__ext__bk_46__container_name":"unify-query","_value_":4093,"_timestamp_":1744673820000},{"__ext__bk_46__container_name":"unify-query","_value_":3584,"_timestamp_":1744673850000},{"__ext__bk_46__container_name":"unify-query","_value_":4082,"_timestamp_":1744673880000},{"__ext__bk_46__container_name":"unify-query","_value_":3475,"_timestamp_":1744673910000},{"__ext__bk_46__container_name":"unify-query","_value_":4051,"_timestamp_":1744673940000},{"__ext__bk_46__container_name":"unify-query","_value_":3354,"_timestamp_":1744673970000},{"__ext__bk_46__container_name":"unify-query","_value_":6296,"_timestamp_":1744674000000},{"__ext__bk_46__container_name":"unify-query","_value_":3473,"_timestamp_":1744674030000},{"__ext__bk_46__container_name":"unify-query","_value_":4412,"_timestamp_":1744674060000},{"__ext__bk_46__container_name":"unify-query","_value_":3793,"_timestamp_":1744674090000},{"__ext__bk_46__container_name":"unify-query","_value_":4391,"_timestamp_":1744674120000},{"__ext__bk_46__container_name":"unify-query","_value_":3836,"_timestamp_":1744674150000},{"__ext__bk_46__container_name":"unify-query","_value_":4190,"_timestamp_":1744674180000},{"__ext__bk_46__container_name":"unify-query","_value_":3478,"_timestamp_":1744674210000},{"__ext__bk_46__container_name":"unify-query","_value_":4230,"_timestamp_":1744674240000},{"__ext__bk_46__container_name":"unify-query","_value_":3488,"_timestamp_":1744674270000},{"__ext__bk_46__container_name":"unify-query","_value_":4964,"_timestamp_":1744674300000},{"__ext__bk_46__container_name":"unify-query","_value_":3455,"_timestamp_":1744674330000},{"__ext__bk_46__container_name":"unify-query","_value_":4116,"_timestamp_":1744674360000},{"__ext__bk_46__container_name":"unify-query","_value_":3250,"_timestamp_":1744674390000},{"__ext__bk_46__container_name":"unify-query","_value_":4494,"_timestamp_":1744674420000},{"__ext__bk_46__container_name":"unify-query","_value_":3326,"_timestamp_":1744674450000},{"__ext__bk_46__container_name":"unify-query","_value_":4590,"_timestamp_":1744674480000},{"__ext__bk_46__container_name":"unify-query","_value_":3580,"_timestamp_":1744674510000},{"__ext__bk_46__container_name":"unify-query","_value_":4368,"_timestamp_":1744674540000},{"__ext__bk_46__container_name":"unify-query","_value_":3685,"_timestamp_":1744674570000},{"__ext__bk_46__container_name":"unify-query","_value_":4381,"_timestamp_":1744674600000},{"__ext__bk_46__container_name":"unify-query","_value_":3699,"_timestamp_":1744674630000},{"__ext__bk_46__container_name":"unify-query","_value_":4513,"_timestamp_":1744674660000},{"__ext__bk_46__container_name":"unify-query","_value_":3729,"_timestamp_":1744674690000},{"__ext__bk_46__container_name":"unify-query","_value_":4500,"_timestamp_":1744674720000},{"__ext__bk_46__container_name":"unify-query","_value_":3639,"_timestamp_":1744674750000},{"__ext__bk_46__container_name":"unify-query","_value_":4018,"_timestamp_":1744674780000},{"__ext__bk_46__container_name":"unify-query","_value_":3587,"_timestamp_":1744674810000},{"__ext__bk_46__container_name":"unify-query","_value_":4168,"_timestamp_":1744674840000},{"__ext__bk_46__container_name":"unify-query","_value_":3389,"_timestamp_":1744674870000},{"__ext__bk_46__container_name":"unify-query","_value_":4289,"_timestamp_":1744674900000},{"__ext__bk_46__container_name":"unify-query","_value_":3540,"_timestamp_":1744674930000},{"__ext__bk_46__container_name":"unify-query","_value_":4106,"_timestamp_":1744674960000},{"__ext__bk_46__container_name":"unify-query","_value_":3478,"_timestamp_":1744674990000},{"__ext__bk_46__container_name":"unify-query","_value_":4268,"_timestamp_":1744675020000},{"__ext__bk_46__container_name":"unify-query","_value_":3577,"_timestamp_":1744675050000},{"__ext__bk_46__container_name":"unify-query","_value_":4087,"_timestamp_":1744675080000},{"__ext__bk_46__container_name":"unify-query","_value_":3511,"_timestamp_":1744675110000},{"__ext__bk_46__container_name":"unify-query","_value_":4174,"_timestamp_":1744675140000},{"__ext__bk_46__container_name":"unify-query","_value_":3573,"_timestamp_":1744675170000},{"__ext__bk_46__container_name":"unify-query","_value_":17095,"_timestamp_":1744675200000},{"__ext__bk_46__container_name":"unify-query","_value_":14907,"_timestamp_":1744675230000},{"__ext__bk_46__container_name":"unify-query","_value_":6455,"_timestamp_":1744675260000},{"__ext__bk_46__container_name":"unify-query","_value_":9818,"_timestamp_":1744675290000},{"__ext__bk_46__container_name":"unify-query","_value_":5253,"_timestamp_":1744675320000},{"__ext__bk_46__container_name":"unify-query","_value_":3567,"_timestamp_":1744675350000},{"__ext__bk_46__container_name":"unify-query","_value_":4047,"_timestamp_":1744675380000},{"__ext__bk_46__container_name":"unify-query","_value_":3342,"_timestamp_":1744675410000},{"__ext__bk_46__container_name":"unify-query","_value_":4605,"_timestamp_":1744675440000},{"__ext__bk_46__container_name":"unify-query","_value_":3394,"_timestamp_":1744675470000},{"__ext__bk_46__container_name":"unify-query","_value_":4260,"_timestamp_":1744675500000},{"__ext__bk_46__container_name":"unify-query","_value_":3373,"_timestamp_":1744675530000},{"__ext__bk_46__container_name":"unify-query","_value_":4341,"_timestamp_":1744675560000},{"__ext__bk_46__container_name":"unify-query","_value_":3559,"_timestamp_":1744675590000},{"__ext__bk_46__container_name":"unify-query","_value_":4188,"_timestamp_":1744675620000},{"__ext__bk_46__container_name":"unify-query","_value_":3519,"_timestamp_":1744675650000},{"__ext__bk_46__container_name":"unify-query","_value_":4143,"_timestamp_":1744675680000},{"__ext__bk_46__container_name":"unify-query","_value_":3630,"_timestamp_":1744675710000},{"__ext__bk_46__container_name":"unify-query","_value_":4042,"_timestamp_":1744675740000},{"__ext__bk_46__container_name":"unify-query","_value_":3653,"_timestamp_":1744675770000},{"__ext__bk_46__container_name":"unify-query","_value_":4358,"_timestamp_":1744675800000},{"__ext__bk_46__container_name":"unify-query","_value_":3688,"_timestamp_":1744675830000},{"__ext__bk_46__container_name":"unify-query","_value_":4450,"_timestamp_":1744675860000},{"__ext__bk_46__container_name":"unify-query","_value_":3387,"_timestamp_":1744675890000},{"__ext__bk_46__container_name":"unify-query","_value_":4864,"_timestamp_":1744675920000},{"__ext__bk_46__container_name":"unify-query","_value_":3629,"_timestamp_":1744675950000},{"__ext__bk_46__container_name":"unify-query","_value_":4127,"_timestamp_":1744675980000},{"__ext__bk_46__container_name":"unify-query","_value_":3424,"_timestamp_":1744676010000},{"__ext__bk_46__container_name":"unify-query","_value_":4267,"_timestamp_":1744676040000},{"__ext__bk_46__container_name":"unify-query","_value_":3328,"_timestamp_":1744676070000},{"__ext__bk_46__container_name":"unify-query","_value_":5128,"_timestamp_":1744676100000},{"__ext__bk_46__container_name":"unify-query","_value_":3657,"_timestamp_":1744676130000},{"__ext__bk_46__container_name":"unify-query","_value_":4185,"_timestamp_":1744676160000},{"__ext__bk_46__container_name":"unify-query","_value_":3336,"_timestamp_":1744676190000},{"__ext__bk_46__container_name":"unify-query","_value_":4532,"_timestamp_":1744676220000},{"__ext__bk_46__container_name":"unify-query","_value_":3700,"_timestamp_":1744676250000},{"__ext__bk_46__container_name":"unify-query","_value_":4174,"_timestamp_":1744676280000},{"__ext__bk_46__container_name":"unify-query","_value_":3318,"_timestamp_":1744676310000},{"__ext__bk_46__container_name":"unify-query","_value_":4463,"_timestamp_":1744676340000},{"__ext__bk_46__container_name":"unify-query","_value_":3502,"_timestamp_":1744676370000},{"__ext__bk_46__container_name":"unify-query","_value_":6064,"_timestamp_":1744676400000},{"__ext__bk_46__container_name":"unify-query","_value_":3292,"_timestamp_":1744676430000},{"__ext__bk_46__container_name":"unify-query","_value_":4858,"_timestamp_":1744676460000},{"__ext__bk_46__container_name":"unify-query","_value_":3543,"_timestamp_":1744676490000},{"__ext__bk_46__container_name":"unify-query","_value_":4620,"_timestamp_":1744676520000},{"__ext__bk_46__container_name":"unify-query","_value_":3750,"_timestamp_":1744676550000},{"__ext__bk_46__container_name":"unify-query","_value_":4043,"_timestamp_":1744676580000},{"__ext__bk_46__container_name":"unify-query","_value_":3595,"_timestamp_":1744676610000},{"__ext__bk_46__container_name":"unify-query","_value_":4152,"_timestamp_":1744676640000},{"__ext__bk_46__container_name":"unify-query","_value_":3550,"_timestamp_":1744676670000},{"__ext__bk_46__container_name":"unify-query","_value_":4011,"_timestamp_":1744676700000},{"__ext__bk_46__container_name":"unify-query","_value_":3502,"_timestamp_":1744676730000},{"__ext__bk_46__container_name":"unify-query","_value_":4050,"_timestamp_":1744676760000},{"__ext__bk_46__container_name":"unify-query","_value_":3118,"_timestamp_":1744676790000},{"__ext__bk_46__container_name":"unify-query","_value_":4628,"_timestamp_":1744676820000},{"__ext__bk_46__container_name":"unify-query","_value_":3441,"_timestamp_":1744676850000},{"__ext__bk_46__container_name":"unify-query","_value_":4366,"_timestamp_":1744676880000},{"__ext__bk_46__container_name":"unify-query","_value_":3500,"_timestamp_":1744676910000},{"__ext__bk_46__container_name":"unify-query","_value_":4160,"_timestamp_":1744676940000},{"__ext__bk_46__container_name":"unify-query","_value_":3662,"_timestamp_":1744676970000},{"__ext__bk_46__container_name":"unify-query","_value_":11392,"_timestamp_":1744677000000},{"__ext__bk_46__container_name":"unify-query","_value_":18649,"_timestamp_":1744677030000},{"__ext__bk_46__container_name":"unify-query","_value_":7107,"_timestamp_":1744677060000},{"__ext__bk_46__container_name":"unify-query","_value_":9213,"_timestamp_":1744677090000},{"__ext__bk_46__container_name":"unify-query","_value_":4235,"_timestamp_":1744677120000},{"__ext__bk_46__container_name":"unify-query","_value_":3623,"_timestamp_":1744677150000},{"__ext__bk_46__container_name":"unify-query","_value_":4412,"_timestamp_":1744677180000},{"__ext__bk_46__container_name":"unify-query","_value_":3436,"_timestamp_":1744677210000},{"__ext__bk_46__container_name":"unify-query","_value_":4233,"_timestamp_":1744677240000},{"__ext__bk_46__container_name":"unify-query","_value_":3440,"_timestamp_":1744677270000},{"__ext__bk_46__container_name":"unify-query","_value_":4383,"_timestamp_":1744677300000},{"__ext__bk_46__container_name":"unify-query","_value_":3507,"_timestamp_":1744677330000},{"__ext__bk_46__container_name":"unify-query","_value_":4288,"_timestamp_":1744677360000},{"__ext__bk_46__container_name":"unify-query","_value_":3197,"_timestamp_":1744677390000},{"__ext__bk_46__container_name":"unify-query","_value_":4605,"_timestamp_":1744677420000},{"__ext__bk_46__container_name":"unify-query","_value_":3249,"_timestamp_":1744677450000},{"__ext__bk_46__container_name":"unify-query","_value_":4421,"_timestamp_":1744677480000},{"__ext__bk_46__container_name":"unify-query","_value_":2998,"_timestamp_":1744677510000},{"__ext__bk_46__container_name":"unify-query","_value_":4700,"_timestamp_":1744677540000},{"__ext__bk_46__container_name":"unify-query","_value_":3598,"_timestamp_":1744677570000},{"__ext__bk_46__container_name":"unify-query","_value_":5781,"_timestamp_":1744677600000},{"__ext__bk_46__container_name":"unify-query","_value_":3734,"_timestamp_":1744677630000},{"__ext__bk_46__container_name":"unify-query","_value_":4510,"_timestamp_":1744677660000},{"__ext__bk_46__container_name":"unify-query","_value_":3752,"_timestamp_":1744677690000},{"__ext__bk_46__container_name":"unify-query","_value_":4447,"_timestamp_":1744677720000},{"__ext__bk_46__container_name":"unify-query","_value_":3523,"_timestamp_":1744677750000},{"__ext__bk_46__container_name":"unify-query","_value_":4187,"_timestamp_":1744677780000},{"__ext__bk_46__container_name":"unify-query","_value_":3640,"_timestamp_":1744677810000},{"__ext__bk_46__container_name":"unify-query","_value_":3900,"_timestamp_":1744677840000},{"__ext__bk_46__container_name":"unify-query","_value_":3514,"_timestamp_":1744677870000},{"__ext__bk_46__container_name":"unify-query","_value_":4863,"_timestamp_":1744677900000},{"__ext__bk_46__container_name":"unify-query","_value_":3565,"_timestamp_":1744677930000},{"__ext__bk_46__container_name":"unify-query","_value_":4335,"_timestamp_":1744677960000},{"__ext__bk_46__container_name":"unify-query","_value_":3533,"_timestamp_":1744677990000},{"__ext__bk_46__container_name":"unify-query","_value_":4307,"_timestamp_":1744678020000},{"__ext__bk_46__container_name":"unify-query","_value_":3556,"_timestamp_":1744678050000},{"__ext__bk_46__container_name":"unify-query","_value_":4179,"_timestamp_":1744678080000},{"__ext__bk_46__container_name":"unify-query","_value_":3664,"_timestamp_":1744678110000},{"__ext__bk_46__container_name":"unify-query","_value_":4362,"_timestamp_":1744678140000},{"__ext__bk_46__container_name":"unify-query","_value_":3222,"_timestamp_":1744678170000},{"__ext__bk_46__container_name":"unify-query","_value_":4750,"_timestamp_":1744678200000},{"__ext__bk_46__container_name":"unify-query","_value_":3546,"_timestamp_":1744678230000},{"__ext__bk_46__container_name":"unify-query","_value_":4601,"_timestamp_":1744678260000},{"__ext__bk_46__container_name":"unify-query","_value_":3702,"_timestamp_":1744678290000},{"__ext__bk_46__container_name":"unify-query","_value_":4564,"_timestamp_":1744678320000},{"__ext__bk_46__container_name":"unify-query","_value_":3610,"_timestamp_":1744678350000},{"__ext__bk_46__container_name":"unify-query","_value_":4130,"_timestamp_":1744678380000},{"__ext__bk_46__container_name":"unify-query","_value_":3412,"_timestamp_":1744678410000},{"__ext__bk_46__container_name":"unify-query","_value_":4614,"_timestamp_":1744678440000},{"__ext__bk_46__container_name":"unify-query","_value_":3522,"_timestamp_":1744678470000},{"__ext__bk_46__container_name":"unify-query","_value_":4148,"_timestamp_":1744678500000},{"__ext__bk_46__container_name":"unify-query","_value_":3408,"_timestamp_":1744678530000},{"__ext__bk_46__container_name":"unify-query","_value_":4261,"_timestamp_":1744678560000},{"__ext__bk_46__container_name":"unify-query","_value_":3607,"_timestamp_":1744678590000},{"__ext__bk_46__container_name":"unify-query","_value_":4172,"_timestamp_":1744678620000},{"__ext__bk_46__container_name":"unify-query","_value_":3529,"_timestamp_":1744678650000},{"__ext__bk_46__container_name":"unify-query","_value_":4227,"_timestamp_":1744678680000},{"__ext__bk_46__container_name":"unify-query","_value_":3487,"_timestamp_":1744678710000},{"__ext__bk_46__container_name":"unify-query","_value_":4298,"_timestamp_":1744678740000},{"__ext__bk_46__container_name":"unify-query","_value_":3609,"_timestamp_":1744678770000},{"__ext__bk_46__container_name":"unify-query","_value_":7230,"_timestamp_":1744678800000},{"__ext__bk_46__container_name":"unify-query","_value_":3818,"_timestamp_":1744678830000},{"__ext__bk_46__container_name":"unify-query","_value_":11924,"_timestamp_":1744678860000},{"__ext__bk_46__container_name":"unify-query","_value_":27269,"_timestamp_":1744678890000},{"__ext__bk_46__container_name":"unify-query","_value_":5073,"_timestamp_":1744678920000},{"__ext__bk_46__container_name":"unify-query","_value_":3474,"_timestamp_":1744678950000},{"__ext__bk_46__container_name":"unify-query","_value_":4474,"_timestamp_":1744678980000},{"__ext__bk_46__container_name":"unify-query","_value_":3536,"_timestamp_":1744679010000},{"__ext__bk_46__container_name":"unify-query","_value_":4525,"_timestamp_":1744679040000},{"__ext__bk_46__container_name":"unify-query","_value_":3503,"_timestamp_":1744679070000},{"__ext__bk_46__container_name":"unify-query","_value_":4194,"_timestamp_":1744679100000},{"__ext__bk_46__container_name":"unify-query","_value_":3557,"_timestamp_":1744679130000},{"__ext__bk_46__container_name":"unify-query","_value_":4259,"_timestamp_":1744679160000},{"__ext__bk_46__container_name":"unify-query","_value_":3611,"_timestamp_":1744679190000},{"__ext__bk_46__container_name":"unify-query","_value_":4218,"_timestamp_":1744679220000},{"__ext__bk_46__container_name":"unify-query","_value_":3622,"_timestamp_":1744679250000},{"__ext__bk_46__container_name":"unify-query","_value_":4417,"_timestamp_":1744679280000},{"__ext__bk_46__container_name":"unify-query","_value_":3730,"_timestamp_":1744679310000},{"__ext__bk_46__container_name":"unify-query","_value_":4204,"_timestamp_":1744679340000},{"__ext__bk_46__container_name":"unify-query","_value_":3641,"_timestamp_":1744679370000},{"__ext__bk_46__container_name":"unify-query","_value_":4849,"_timestamp_":1744679400000},{"__ext__bk_46__container_name":"unify-query","_value_":3803,"_timestamp_":1744679430000},{"__ext__bk_46__container_name":"unify-query","_value_":4398,"_timestamp_":1744679460000},{"__ext__bk_46__container_name":"unify-query","_value_":3674,"_timestamp_":1744679490000},{"__ext__bk_46__container_name":"unify-query","_value_":4727,"_timestamp_":1744679520000},{"__ext__bk_46__container_name":"unify-query","_value_":3926,"_timestamp_":1744679550000},{"__ext__bk_46__container_name":"unify-query","_value_":4173,"_timestamp_":1744679580000},{"__ext__bk_46__container_name":"unify-query","_value_":3531,"_timestamp_":1744679610000},{"__ext__bk_46__container_name":"unify-query","_value_":4968,"_timestamp_":1744679640000},{"__ext__bk_46__container_name":"unify-query","_value_":3432,"_timestamp_":1744679670000},{"__ext__bk_46__container_name":"unify-query","_value_":5059,"_timestamp_":1744679700000},{"__ext__bk_46__container_name":"unify-query","_value_":3560,"_timestamp_":1744679730000},{"__ext__bk_46__container_name":"unify-query","_value_":4087,"_timestamp_":1744679760000},{"__ext__bk_46__container_name":"unify-query","_value_":3590,"_timestamp_":1744679790000},{"__ext__bk_46__container_name":"unify-query","_value_":4436,"_timestamp_":1744679820000},{"__ext__bk_46__container_name":"unify-query","_value_":5299,"_timestamp_":1744679850000},{"__ext__bk_46__container_name":"unify-query","_value_":4320,"_timestamp_":1744679880000},{"__ext__bk_46__container_name":"unify-query","_value_":3861,"_timestamp_":1744679910000},{"__ext__bk_46__container_name":"unify-query","_value_":4511,"_timestamp_":1744679940000},{"__ext__bk_46__container_name":"unify-query","_value_":3711,"_timestamp_":1744679970000},{"__ext__bk_46__container_name":"unify-query","_value_":6021,"_timestamp_":1744680000000},{"__ext__bk_46__container_name":"unify-query","_value_":3942,"_timestamp_":1744680030000},{"__ext__bk_46__container_name":"unify-query","_value_":4800,"_timestamp_":1744680060000},{"__ext__bk_46__container_name":"unify-query","_value_":3681,"_timestamp_":1744680090000},{"__ext__bk_46__container_name":"unify-query","_value_":4592,"_timestamp_":1744680120000},{"__ext__bk_46__container_name":"unify-query","_value_":3560,"_timestamp_":1744680150000},{"__ext__bk_46__container_name":"unify-query","_value_":4194,"_timestamp_":1744680180000},{"__ext__bk_46__container_name":"unify-query","_value_":3490,"_timestamp_":1744680210000},{"__ext__bk_46__container_name":"unify-query","_value_":4971,"_timestamp_":1744680240000},{"__ext__bk_46__container_name":"unify-query","_value_":4009,"_timestamp_":1744680270000},{"__ext__bk_46__container_name":"unify-query","_value_":4837,"_timestamp_":1744680300000},{"__ext__bk_46__container_name":"unify-query","_value_":3227,"_timestamp_":1744680330000},{"__ext__bk_46__container_name":"unify-query","_value_":4531,"_timestamp_":1744680360000},{"__ext__bk_46__container_name":"unify-query","_value_":2888,"_timestamp_":1744680390000},{"__ext__bk_46__container_name":"unify-query","_value_":5083,"_timestamp_":1744680420000},{"__ext__bk_46__container_name":"unify-query","_value_":3557,"_timestamp_":1744680450000},{"__ext__bk_46__container_name":"unify-query","_value_":4207,"_timestamp_":1744680480000},{"__ext__bk_46__container_name":"unify-query","_value_":3373,"_timestamp_":1744680510000},{"__ext__bk_46__container_name":"unify-query","_value_":4482,"_timestamp_":1744680540000},{"__ext__bk_46__container_name":"unify-query","_value_":3110,"_timestamp_":1744680570000},{"__ext__bk_46__container_name":"unify-query","_value_":13551,"_timestamp_":1744680600000},{"__ext__bk_46__container_name":"unify-query","_value_":17159,"_timestamp_":1744680630000},{"__ext__bk_46__container_name":"unify-query","_value_":6284,"_timestamp_":1744680660000},{"__ext__bk_46__container_name":"unify-query","_value_":9924,"_timestamp_":1744680690000},{"__ext__bk_46__container_name":"unify-query","_value_":4547,"_timestamp_":1744680720000},{"__ext__bk_46__container_name":"unify-query","_value_":3474,"_timestamp_":1744680750000},{"__ext__bk_46__container_name":"unify-query","_value_":4312,"_timestamp_":1744680780000},{"__ext__bk_46__container_name":"unify-query","_value_":3689,"_timestamp_":1744680810000},{"__ext__bk_46__container_name":"unify-query","_value_":4680,"_timestamp_":1744680840000},{"__ext__bk_46__container_name":"unify-query","_value_":3609,"_timestamp_":1744680870000},{"__ext__bk_46__container_name":"unify-query","_value_":4886,"_timestamp_":1744680900000},{"__ext__bk_46__container_name":"unify-query","_value_":3842,"_timestamp_":1744680930000},{"__ext__bk_46__container_name":"unify-query","_value_":4810,"_timestamp_":1744680960000},{"__ext__bk_46__container_name":"unify-query","_value_":4102,"_timestamp_":1744680990000},{"__ext__bk_46__container_name":"unify-query","_value_":4594,"_timestamp_":1744681020000},{"__ext__bk_46__container_name":"unify-query","_value_":4168,"_timestamp_":1744681050000},{"__ext__bk_46__container_name":"unify-query","_value_":4562,"_timestamp_":1744681080000},{"__ext__bk_46__container_name":"unify-query","_value_":4506,"_timestamp_":1744681110000},{"__ext__bk_46__container_name":"unify-query","_value_":5243,"_timestamp_":1744681140000},{"__ext__bk_46__container_name":"unify-query","_value_":5135,"_timestamp_":1744681170000},{"__ext__bk_46__container_name":"unify-query","_value_":6671,"_timestamp_":1744681200000},{"__ext__bk_46__container_name":"unify-query","_value_":3806,"_timestamp_":1744681230000},{"__ext__bk_46__container_name":"unify-query","_value_":4535,"_timestamp_":1744681260000},{"__ext__bk_46__container_name":"unify-query","_value_":3721,"_timestamp_":1744681290000},{"__ext__bk_46__container_name":"unify-query","_value_":4799,"_timestamp_":1744681320000},{"__ext__bk_46__container_name":"unify-query","_value_":3909,"_timestamp_":1744681350000},{"__ext__bk_46__container_name":"unify-query","_value_":4261,"_timestamp_":1744681380000},{"__ext__bk_46__container_name":"unify-query","_value_":3671,"_timestamp_":1744681410000},{"__ext__bk_46__container_name":"unify-query","_value_":4359,"_timestamp_":1744681440000},{"__ext__bk_46__container_name":"unify-query","_value_":4063,"_timestamp_":1744681470000},{"__ext__bk_46__container_name":"unify-query","_value_":5231,"_timestamp_":1744681500000},{"__ext__bk_46__container_name":"unify-query","_value_":3778,"_timestamp_":1744681530000},{"__ext__bk_46__container_name":"unify-query","_value_":4684,"_timestamp_":1744681560000},{"__ext__bk_46__container_name":"unify-query","_value_":4072,"_timestamp_":1744681590000},{"__ext__bk_46__container_name":"unify-query","_value_":5029,"_timestamp_":1744681620000},{"__ext__bk_46__container_name":"unify-query","_value_":3700,"_timestamp_":1744681650000},{"__ext__bk_46__container_name":"unify-query","_value_":4670,"_timestamp_":1744681680000},{"__ext__bk_46__container_name":"unify-query","_value_":3557,"_timestamp_":1744681710000},{"__ext__bk_46__container_name":"unify-query","_value_":4590,"_timestamp_":1744681740000},{"__ext__bk_46__container_name":"unify-query","_value_":3041,"_timestamp_":1744681770000},{"__ext__bk_46__container_name":"unify-query","_value_":5043,"_timestamp_":1744681800000},{"__ext__bk_46__container_name":"unify-query","_value_":3530,"_timestamp_":1744681830000},{"__ext__bk_46__container_name":"unify-query","_value_":6807,"_timestamp_":1744681860000},{"__ext__bk_46__container_name":"unify-query","_value_":4455,"_timestamp_":1744681890000},{"__ext__bk_46__container_name":"unify-query","_value_":6841,"_timestamp_":1744681920000},{"__ext__bk_46__container_name":"unify-query","_value_":4519,"_timestamp_":1744681950000},{"__ext__bk_46__container_name":"unify-query","_value_":6617,"_timestamp_":1744681980000},{"__ext__bk_46__container_name":"unify-query","_value_":4633,"_timestamp_":1744682010000},{"__ext__bk_46__container_name":"unify-query","_value_":5997,"_timestamp_":1744682040000},{"__ext__bk_46__container_name":"unify-query","_value_":4446,"_timestamp_":1744682070000},{"__ext__bk_46__container_name":"unify-query","_value_":5569,"_timestamp_":1744682100000},{"__ext__bk_46__container_name":"unify-query","_value_":4324,"_timestamp_":1744682130000},{"__ext__bk_46__container_name":"unify-query","_value_":5354,"_timestamp_":1744682160000},{"__ext__bk_46__container_name":"unify-query","_value_":7245,"_timestamp_":1744682190000},{"__ext__bk_46__container_name":"unify-query","_value_":5258,"_timestamp_":1744682220000},{"__ext__bk_46__container_name":"unify-query","_value_":4296,"_timestamp_":1744682250000},{"__ext__bk_46__container_name":"unify-query","_value_":5349,"_timestamp_":1744682280000},{"__ext__bk_46__container_name":"unify-query","_value_":4479,"_timestamp_":1744682310000},{"__ext__bk_46__container_name":"unify-query","_value_":5127,"_timestamp_":1744682340000},{"__ext__bk_46__container_name":"unify-query","_value_":4006,"_timestamp_":1744682370000},{"__ext__bk_46__container_name":"unify-query","_value_":19058,"_timestamp_":1744682400000},{"__ext__bk_46__container_name":"unify-query","_value_":14501,"_timestamp_":1744682430000},{"__ext__bk_46__container_name":"unify-query","_value_":3810,"_timestamp_":1744682460000},{"__ext__bk_46__container_name":"unify-query","_value_":12368,"_timestamp_":1744682490000},{"__ext__bk_46__container_name":"unify-query","_value_":6976,"_timestamp_":1744682520000},{"__ext__bk_46__container_name":"unify-query","_value_":4399,"_timestamp_":1744682550000},{"__ext__bk_46__container_name":"unify-query","_value_":5482,"_timestamp_":1744682580000},{"__ext__bk_46__container_name":"unify-query","_value_":4524,"_timestamp_":1744682610000},{"__ext__bk_46__container_name":"unify-query","_value_":5478,"_timestamp_":1744682640000},{"__ext__bk_46__container_name":"unify-query","_value_":4920,"_timestamp_":1744682670000},{"__ext__bk_46__container_name":"unify-query","_value_":5347,"_timestamp_":1744682700000},{"__ext__bk_46__container_name":"unify-query","_value_":4427,"_timestamp_":1744682730000},{"__ext__bk_46__container_name":"unify-query","_value_":5102,"_timestamp_":1744682760000},{"__ext__bk_46__container_name":"unify-query","_value_":4441,"_timestamp_":1744682790000},{"__ext__bk_46__container_name":"unify-query","_value_":5596,"_timestamp_":1744682820000},{"__ext__bk_46__container_name":"unify-query","_value_":4888,"_timestamp_":1744682850000},{"__ext__bk_46__container_name":"unify-query","_value_":5306,"_timestamp_":1744682880000},{"__ext__bk_46__container_name":"unify-query","_value_":4825,"_timestamp_":1744682910000},{"__ext__bk_46__container_name":"unify-query","_value_":5897,"_timestamp_":1744682940000},{"__ext__bk_46__container_name":"unify-query","_value_":4481,"_timestamp_":1744682970000},{"__ext__bk_46__container_name":"unify-query","_value_":6086,"_timestamp_":1744683000000},{"__ext__bk_46__container_name":"unify-query","_value_":4910,"_timestamp_":1744683030000},{"__ext__bk_46__container_name":"unify-query","_value_":5676,"_timestamp_":1744683060000},{"__ext__bk_46__container_name":"unify-query","_value_":3626,"_timestamp_":1744683090000},{"__ext__bk_46__container_name":"unify-query","_value_":6929,"_timestamp_":1744683120000},{"__ext__bk_46__container_name":"unify-query","_value_":4601,"_timestamp_":1744683150000},{"__ext__bk_46__container_name":"unify-query","_value_":5525,"_timestamp_":1744683180000},{"__ext__bk_46__container_name":"unify-query","_value_":4500,"_timestamp_":1744683210000},{"__ext__bk_46__container_name":"unify-query","_value_":5617,"_timestamp_":1744683240000},{"__ext__bk_46__container_name":"unify-query","_value_":4503,"_timestamp_":1744683270000},{"__ext__bk_46__container_name":"unify-query","_value_":6328,"_timestamp_":1744683300000},{"__ext__bk_46__container_name":"unify-query","_value_":4557,"_timestamp_":1744683330000},{"__ext__bk_46__container_name":"unify-query","_value_":5356,"_timestamp_":1744683360000},{"__ext__bk_46__container_name":"unify-query","_value_":4413,"_timestamp_":1744683390000},{"__ext__bk_46__container_name":"unify-query","_value_":5335,"_timestamp_":1744683420000},{"__ext__bk_46__container_name":"unify-query","_value_":4640,"_timestamp_":1744683450000},{"__ext__bk_46__container_name":"unify-query","_value_":5399,"_timestamp_":1744683480000},{"__ext__bk_46__container_name":"unify-query","_value_":4298,"_timestamp_":1744683510000},{"__ext__bk_46__container_name":"unify-query","_value_":5415,"_timestamp_":1744683540000},{"__ext__bk_46__container_name":"unify-query","_value_":4540,"_timestamp_":1744683570000},{"__ext__bk_46__container_name":"unify-query","_value_":6949,"_timestamp_":1744683600000},{"__ext__bk_46__container_name":"unify-query","_value_":4574,"_timestamp_":1744683630000},{"__ext__bk_46__container_name":"unify-query","_value_":5757,"_timestamp_":1744683660000},{"__ext__bk_46__container_name":"unify-query","_value_":4669,"_timestamp_":1744683690000},{"__ext__bk_46__container_name":"unify-query","_value_":5706,"_timestamp_":1744683720000},{"__ext__bk_46__container_name":"unify-query","_value_":4472,"_timestamp_":1744683750000},{"__ext__bk_46__container_name":"unify-query","_value_":5386,"_timestamp_":1744683780000},{"__ext__bk_46__container_name":"unify-query","_value_":4490,"_timestamp_":1744683810000},{"__ext__bk_46__container_name":"unify-query","_value_":5104,"_timestamp_":1744683840000},{"__ext__bk_46__container_name":"unify-query","_value_":4201,"_timestamp_":1744683870000},{"__ext__bk_46__container_name":"unify-query","_value_":5979,"_timestamp_":1744683900000},{"__ext__bk_46__container_name":"unify-query","_value_":4853,"_timestamp_":1744683930000},{"__ext__bk_46__container_name":"unify-query","_value_":6691,"_timestamp_":1744683960000},{"__ext__bk_46__container_name":"unify-query","_value_":4572,"_timestamp_":1744683990000},{"__ext__bk_46__container_name":"unify-query","_value_":5554,"_timestamp_":1744684020000},{"__ext__bk_46__container_name":"unify-query","_value_":5244,"_timestamp_":1744684050000},{"__ext__bk_46__container_name":"unify-query","_value_":5392,"_timestamp_":1744684080000},{"__ext__bk_46__container_name":"unify-query","_value_":4550,"_timestamp_":1744684110000},{"__ext__bk_46__container_name":"unify-query","_value_":520,"_timestamp_":1744684140000}],"stage_elapsed_time_mills":{"check_query_syntax":2,"query_db":52,"get_query_driver":0,"match_query_forbidden_config":0,"convert_query_statement":8,"connect_db":55,"match_query_routing_rule":0,"check_permission":73,"check_query_semantic":0,"pick_valid_storage":1},"total_record_size":269248,"timetaken":0.191,"result_schema":[{"field_type":"string","field_name":"__c0","field_alias":"__ext__bk_46__container_name","field_index":0},{"field_type":"long","field_name":"__c1","field_alias":"_value_","field_index":1},{"field_type":"long","field_name":"__c2","field_alias":"_timestamp_","field_index":2}],"bksql_call_elapsed_time":0,"device":"doris","result_table_ids":["2_bklog_bkunify_query_doris"]},"errors":null,"trace_id":"00000000000000000000000000000000","span_id":"0000000000000000"}`,
	})

	for i, c := range map[string]struct {
		queryTs *structured.QueryTs
		result  string
	}{
		"查询 1 条原始数据，按照字段正向排序": {
			queryTs: &structured.QueryTs{
				QueryList: []*structured.Query{
					{
						DataSource:    structured.BkLog,
						TableID:       structured.TableID(tableID),
						FieldName:     "gseIndex",
						Limit:         1,
						From:          0,
						ReferenceName: "a",
					},
				},
				OrderBy: structured.OrderBy{
					"_value",
				},
				MetricMerge: "a",
				Start:       strconv.FormatInt(defaultStart.Unix(), 10),
				End:         strconv.FormatInt(defaultEnd.Unix(), 10),
				Instant:     false,
				SpaceUid:    spaceUid,
			},
			result: `{
  "is_partial":false,
  "series" : [ {
    "name" : "_result0",
    "metric_name" : "",
    "columns" : [ "_time", "_value" ],
    "types" : [ "float", "float" ],
    "group_keys" : [ "__ext.container_id", "__ext.container_image", "__ext.container_name", "__ext.io_kubernetes_pod", "__ext.io_kubernetes_pod_ip", "__ext.io_kubernetes_pod_namespace", "__ext.io_kubernetes_pod_uid", "__ext.io_kubernetes_workload_name", "__ext.io_kubernetes_workload_type", "__name__", "cloudid", "file", "gseindex", "iterationindex", "level", "log", "message", "path", "report_time", "serverip", "time", "trace_id" ],
    "group_values" : [ "375597ee636fd5d53cb7b0958823d9ba6534bd24cd698e485c41ca2f01b78ed2", "sha256:3a0506f06f1467e93c3a582203aac1a7501e77091572ec9612ddeee4a4dbbdb8", "unify-query", "bk-datalink-unify-query-6df8bcc4c9-rk4sc", "127.0.0.1", "blueking", "558c5b17-b221-47e1-aa66-036cc9b43e2a", "bk-datalink-unify-query-6df8bcc4c9", "ReplicaSet", "bklog:result_table:doris:gseIndex", "0", "http/handler.go:320", "2450131", "19", "info", "2025-04-14T20:22:59.982Z\tinfo\thttp/handler.go:320\t[5108397435e997364f8dc1251533e65e] header: map[Accept:[*/*] Accept-Encoding:[gzip, deflate] Bk-Query-Source:[strategy:9155] Connection:[keep-alive] Content-Length:[863] Content-Type:[application/json] Traceparent:[00-5108397435e997364f8dc1251533e65e-ca18e72c0f0eafd4-00] User-Agent:[python-requests/2.31.0] X-Bk-Scope-Space-Uid:[bkcc__2]], body: {\"space_uid\":\"bkcc__2\",\"query_list\":[{\"field_name\":\"bscp_config_consume_total_file_change_count\",\"is_regexp\":false,\"function\":[{\"method\":\"mean\",\"without\":false,\"dimensions\":[\"app\",\"biz\",\"clientType\"]}],\"time_aggregation\":{\"function\":\"increase\",\"window\":\"1m\"},\"is_dom_sampled\":false,\"reference_name\":\"a\",\"dimensions\":[\"app\",\"biz\",\"clientType\"],\"conditions\":{\"field_list\":[{\"field_name\":\"releaseChangeStatus\",\"value\":[\"Failed\"],\"op\":\"contains\"},{\"field_name\":\"bcs_cluster_id\",\"value\":[\"BCS-K8S-00000\"],\"op\":\"contains\"}],\"condition_list\":[\"and\"]},\"keep_columns\":[\"_time\",\"a\",\"app\",\"biz\",\"clientType\"],\"query_string\":\"\"}],\"metric_merge\":\"a\",\"start_time\":\"1744660260\",\"end_time\":\"1744662120\",\"step\":\"60s\",\"timezone\":\"Asia/Shanghai\",\"instant\":false}", " header: map[Accept:[*/*] Accept-Encoding:[gzip, deflate] Bk-Query-Source:[strategy:9155] Connection:[keep-alive] Content-Length:[863] Content-Type:[application/json] Traceparent:[00-5108397435e997364f8dc1251533e65e-ca18e72c0f0eafd4-00] User-Agent:[python-requests/2.31.0] X-Bk-Scope-Space-Uid:[bkcc__2]], body: {\"space_uid\":\"bkcc__2\",\"query_list\":[{\"field_name\":\"bscp_config_consume_total_file_change_count\",\"is_regexp\":false,\"function\":[{\"method\":\"mean\",\"without\":false,\"dimensions\":[\"app\",\"biz\",\"clientType\"]}],\"time_aggregation\":{\"function\":\"increase\",\"window\":\"1m\"},\"is_dom_sampled\":false,\"reference_name\":\"a\",\"dimensions\":[\"app\",\"biz\",\"clientType\"],\"conditions\":{\"field_list\":[{\"field_name\":\"releaseChangeStatus\",\"value\":[\"Failed\"],\"op\":\"contains\"},{\"field_name\":\"bcs_cluster_id\",\"value\":[\"BCS-K8S-00000\"],\"op\":\"contains\"}],\"condition_list\":[\"and\"]},\"keep_columns\":[\"_time\",\"a\",\"app\",\"biz\",\"clientType\"],\"query_string\":\"\"}],\"metric_merge\":\"a\",\"start_time\":\"1744660260\",\"end_time\":\"1744662120\",\"step\":\"60s\",\"timezone\":\"Asia/Shanghai\",\"instant\":false}", "/var/host/data/bcs/lib/docker/containers/375597ee636fd5d53cb7b0958823d9ba6534bd24cd698e485c41ca2f01b78ed2/375597ee636fd5d53cb7b0958823d9ba6534bd24cd698e485c41ca2f01b78ed2-json.log", "2025-04-14T20:22:59.982Z", "127.0.0.1", "1744662180000", "5108397435e997364f8dc1251533e65e" ],
    "values" : [ [ 1744662480000, 2450131 ] ]
  } ]
}`,
		},
		"根据维度 __ext.container_name 进行 count 聚合，同时用值正向排序": {
			queryTs: &structured.QueryTs{
				QueryList: []*structured.Query{
					{
						DataSource:    structured.BkLog,
						TableID:       structured.TableID(tableID),
						FieldName:     "gseIndex",
						ReferenceName: "a",
						TimeAggregation: structured.TimeAggregation{
							Function: "count_over_time",
							Window:   "30s",
						},
						AggregateMethodList: structured.AggregateMethodList{
							{
								Method:     "sum",
								Dimensions: []string{"__ext.container_name"},
							},
							{
								Method: "topk",
								VArgsList: []interface{}{
									5,
								},
							},
						},
					},
				},
				OrderBy: structured.OrderBy{
					"_value",
				},
				MetricMerge: "a",
				Start:       strconv.FormatInt(defaultStart.Unix(), 10),
				End:         strconv.FormatInt(defaultEnd.Unix(), 10),
				Instant:     false,
				SpaceUid:    spaceUid,
				Step:        "30s",
			},
			result: `{
  "is_partial":false,
  "series" : [ {
    "name" : "_result0",
    "metric_name" : "",
    "columns" : [ "_time", "_value" ],
    "types" : [ "float", "float" ],
    "group_keys" : [ "__ext.container_name" ],
    "group_values" : [ "unify-query" ],
    "values" : [ [ 1744662510000, 3684 ], [ 1744662540000, 4012 ], [ 1744662570000, 3671 ], [ 1744662600000, 17092 ], [ 1744662630000, 12881 ], [ 1744662660000, 5902 ], [ 1744662690000, 10443 ], [ 1744662720000, 4388 ], [ 1744662750000, 3357 ], [ 1744662780000, 4381 ], [ 1744662810000, 3683 ], [ 1744662840000, 4353 ], [ 1744662870000, 3441 ], [ 1744662900000, 4251 ], [ 1744662930000, 3476 ], [ 1744662960000, 4036 ], [ 1744662990000, 3549 ], [ 1744663020000, 4351 ], [ 1744663050000, 3651 ], [ 1744663080000, 4096 ], [ 1744663110000, 3618 ], [ 1744663140000, 4100 ], [ 1744663170000, 3622 ], [ 1744663200000, 6044 ], [ 1744663230000, 3766 ], [ 1744663260000, 4461 ], [ 1744663290000, 3783 ], [ 1744663320000, 4559 ], [ 1744663350000, 3634 ], [ 1744663380000, 3869 ], [ 1744663410000, 3249 ], [ 1744663440000, 4473 ], [ 1744663470000, 3514 ], [ 1744663500000, 4923 ], [ 1744663530000, 3379 ], [ 1744663560000, 4489 ], [ 1744663590000, 3411 ], [ 1744663620000, 4374 ], [ 1744663650000, 3370 ], [ 1744663680000, 4310 ], [ 1744663710000, 3609 ], [ 1744663740000, 4318 ], [ 1744663770000, 3570 ], [ 1744663800000, 4334 ], [ 1744663830000, 3767 ], [ 1744663860000, 4455 ], [ 1744663890000, 3703 ], [ 1744663920000, 4511 ], [ 1744663950000, 3667 ], [ 1744663980000, 3998 ], [ 1744664010000, 3579 ], [ 1744664040000, 4156 ], [ 1744664070000, 3340 ], [ 1744664100000, 4344 ], [ 1744664130000, 3590 ], [ 1744664160000, 4161 ], [ 1744664190000, 3484 ], [ 1744664220000, 4273 ], [ 1744664250000, 3494 ], [ 1744664280000, 4230 ], [ 1744664310000, 3619 ], [ 1744664340000, 4013 ], [ 1744664370000, 3565 ], [ 1744664400000, 18144 ], [ 1744664430000, 13615 ], [ 1744664460000, 3178 ], [ 1744664490000, 13044 ], [ 1744664520000, 4767 ], [ 1744664550000, 3528 ], [ 1744664580000, 4316 ], [ 1744664610000, 3317 ], [ 1744664640000, 4395 ], [ 1744664670000, 3599 ], [ 1744664700000, 4149 ], [ 1744664730000, 3474 ], [ 1744664760000, 4201 ], [ 1744664790000, 3384 ], [ 1744664820000, 4442 ], [ 1744664850000, 3559 ], [ 1744664880000, 4166 ], [ 1744664910000, 3438 ], [ 1744664940000, 4244 ], [ 1744664970000, 3640 ], [ 1744665000000, 4305 ], [ 1744665030000, 3771 ], [ 1744665060000, 4485 ], [ 1744665090000, 3842 ], [ 1744665120000, 4423 ], [ 1744665150000, 3610 ], [ 1744665180000, 4125 ], [ 1744665210000, 3500 ], [ 1744665240000, 4252 ], [ 1744665270000, 3427 ], [ 1744665300000, 5089 ], [ 1744665330000, 3450 ], [ 1744665360000, 4349 ], [ 1744665390000, 3188 ], [ 1744665420000, 4556 ], [ 1744665450000, 3372 ], [ 1744665480000, 4408 ], [ 1744665510000, 3445 ], [ 1744665540000, 4213 ], [ 1744665570000, 3408 ], [ 1744665600000, 6235 ], [ 1744665630000, 3641 ], [ 1744665660000, 4577 ], [ 1744665690000, 3719 ], [ 1744665720000, 4548 ], [ 1744665750000, 3420 ], [ 1744665780000, 4246 ], [ 1744665810000, 3359 ], [ 1744665840000, 4332 ], [ 1744665870000, 3422 ], [ 1744665900000, 4229 ], [ 1744665930000, 3610 ], [ 1744665960000, 4119 ], [ 1744665990000, 3570 ], [ 1744666020000, 4144 ], [ 1744666050000, 3302 ], [ 1744666080000, 4398 ], [ 1744666110000, 3559 ], [ 1744666140000, 4097 ], [ 1744666170000, 3315 ], [ 1744666200000, 16721 ], [ 1744666230000, 13631 ], [ 1744666260000, 2982 ], [ 1744666290000, 11858 ], [ 1744666320000, 5515 ], [ 1744666350000, 2869 ], [ 1744666380000, 4795 ], [ 1744666410000, 3603 ], [ 1744666440000, 4204 ], [ 1744666470000, 3264 ], [ 1744666500000, 4377 ], [ 1744666530000, 3443 ], [ 1744666560000, 4307 ], [ 1744666590000, 3459 ], [ 1744666620000, 4342 ], [ 1744666650000, 3598 ], [ 1744666680000, 4052 ], [ 1744666710000, 3577 ], [ 1744666740000, 4128 ], [ 1744666770000, 3499 ], [ 1744666800000, 6209 ], [ 1744666830000, 3575 ], [ 1744666860000, 4543 ], [ 1744666890000, 3604 ], [ 1744666920000, 4579 ], [ 1744666950000, 3531 ], [ 1744666980000, 4314 ], [ 1744667010000, 3416 ], [ 1744667040000, 4320 ], [ 1744667070000, 3488 ], [ 1744667100000, 5054 ], [ 1744667130000, 3525 ], [ 1744667160000, 4313 ], [ 1744667190000, 3607 ], [ 1744667220000, 4118 ], [ 1744667250000, 3350 ], [ 1744667280000, 4280 ], [ 1744667310000, 3634 ], [ 1744667340000, 4174 ], [ 1744667370000, 3807 ], [ 1744667400000, 4358 ], [ 1744667430000, 3595 ], [ 1744667460000, 4630 ], [ 1744667490000, 3845 ], [ 1744667520000, 4361 ], [ 1744667550000, 3572 ], [ 1744667580000, 4095 ], [ 1744667610000, 3535 ], [ 1744667640000, 4200 ], [ 1744667670000, 3390 ], [ 1744667700000, 4262 ], [ 1744667730000, 3398 ], [ 1744667760000, 4320 ], [ 1744667790000, 3429 ], [ 1744667820000, 4288 ], [ 1744667850000, 3482 ], [ 1744667880000, 4166 ], [ 1744667910000, 3612 ], [ 1744667940000, 4194 ], [ 1744667970000, 3423 ], [ 1744668000000, 18203 ], [ 1744668030000, 13685 ], [ 1744668060000, 3281 ], [ 1744668090000, 12556 ], [ 1744668120000, 4893 ], [ 1744668150000, 3607 ], [ 1744668180000, 4336 ], [ 1744668210000, 3609 ], [ 1744668240000, 4097 ], [ 1744668270000, 3669 ], [ 1744668300000, 3997 ], [ 1744668330000, 3494 ], [ 1744668360000, 4172 ], [ 1744668390000, 3523 ], [ 1744668420000, 3877 ], [ 1744668450000, 3565 ], [ 1744668480000, 4230 ], [ 1744668510000, 3469 ], [ 1744668540000, 4243 ], [ 1744668570000, 3304 ], [ 1744668600000, 4690 ], [ 1744668630000, 3717 ], [ 1744668660000, 4618 ], [ 1744668690000, 3732 ], [ 1744668720000, 4477 ], [ 1744668750000, 3615 ], [ 1744668780000, 4154 ], [ 1744668810000, 3367 ], [ 1744668840000, 4193 ], [ 1744668870000, 3592 ], [ 1744668900000, 4971 ], [ 1744668930000, 3359 ], [ 1744668960000, 4540 ], [ 1744668990000, 3406 ], [ 1744669020000, 4375 ], [ 1744669050000, 3386 ], [ 1744669080000, 4281 ], [ 1744669110000, 3410 ], [ 1744669140000, 4545 ], [ 1744669170000, 3724 ], [ 1744669200000, 5903 ], [ 1744669230000, 3672 ], [ 1744669260000, 4413 ], [ 1744669290000, 3792 ], [ 1744669320000, 4422 ], [ 1744669350000, 3718 ], [ 1744669380000, 4213 ], [ 1744669410000, 3622 ], [ 1744669440000, 4043 ], [ 1744669470000, 3542 ], [ 1744669500000, 4179 ], [ 1744669530000, 3368 ], [ 1744669560000, 4354 ], [ 1744669590000, 3368 ], [ 1744669620000, 4229 ], [ 1744669650000, 3458 ], [ 1744669680000, 4310 ], [ 1744669710000, 3512 ], [ 1744669740000, 4188 ], [ 1744669770000, 3436 ], [ 1744669800000, 12171 ], [ 1744669830000, 18129 ], [ 1744669860000, 7142 ], [ 1744669890000, 9153 ], [ 1744669920000, 4566 ], [ 1744669950000, 3225 ], [ 1744669980000, 4378 ], [ 1744670010000, 3623 ], [ 1744670040000, 4266 ], [ 1744670070000, 3645 ], [ 1744670100000, 4043 ], [ 1744670130000, 3350 ], [ 1744670160000, 4333 ], [ 1744670190000, 3489 ], [ 1744670220000, 4303 ], [ 1744670250000, 3560 ], [ 1744670280000, 4121 ], [ 1744670310000, 3374 ], [ 1744670340000, 4362 ], [ 1744670370000, 3242 ], [ 1744670400000, 6416 ], [ 1744670430000, 3697 ], [ 1744670460000, 4506 ], [ 1744670490000, 3749 ], [ 1744670520000, 4587 ], [ 1744670550000, 3538 ], [ 1744670580000, 4221 ], [ 1744670610000, 3476 ], [ 1744670640000, 4227 ], [ 1744670670000, 3587 ], [ 1744670700000, 4848 ], [ 1744670730000, 3551 ], [ 1744670760000, 4068 ], [ 1744670790000, 3387 ], [ 1744670820000, 4366 ], [ 1744670850000, 3635 ], [ 1744670880000, 4256 ], [ 1744670910000, 3690 ], [ 1744670940000, 4155 ], [ 1744670970000, 3318 ], [ 1744671000000, 4661 ], [ 1744671030000, 3494 ], [ 1744671060000, 4442 ], [ 1744671090000, 3643 ], [ 1744671120000, 4755 ], [ 1744671150000, 3607 ], [ 1744671180000, 4284 ], [ 1744671210000, 3258 ], [ 1744671240000, 4453 ], [ 1744671270000, 3431 ], [ 1744671300000, 4231 ], [ 1744671330000, 3623 ], [ 1744671360000, 3907 ], [ 1744671390000, 3524 ], [ 1744671420000, 4438 ], [ 1744671450000, 3547 ], [ 1744671480000, 4033 ], [ 1744671510000, 3632 ], [ 1744671540000, 4162 ], [ 1744671570000, 3588 ], [ 1744671600000, 16444 ], [ 1744671630000, 15396 ], [ 1744671660000, 3024 ], [ 1744671690000, 12656 ], [ 1744671720000, 4733 ], [ 1744671750000, 3766 ], [ 1744671780000, 4388 ], [ 1744671810000, 3340 ], [ 1744671840000, 4487 ], [ 1744671870000, 3549 ], [ 1744671900000, 4154 ], [ 1744671930000, 3406 ], [ 1744671960000, 4314 ], [ 1744671990000, 3472 ], [ 1744672020000, 4309 ], [ 1744672050000, 3458 ], [ 1744672080000, 4191 ], [ 1744672110000, 3475 ], [ 1744672140000, 4194 ], [ 1744672170000, 3525 ], [ 1744672200000, 4445 ], [ 1744672230000, 3822 ], [ 1744672260000, 4346 ], [ 1744672290000, 3700 ], [ 1744672320000, 4615 ], [ 1744672350000, 3591 ], [ 1744672380000, 4056 ], [ 1744672410000, 3544 ], [ 1744672440000, 4188 ], [ 1744672470000, 3647 ], [ 1744672500000, 4887 ], [ 1744672530000, 3450 ], [ 1744672560000, 4302 ], [ 1744672590000, 3425 ], [ 1744672620000, 4320 ], [ 1744672650000, 3532 ], [ 1744672680000, 4282 ], [ 1744672710000, 3571 ], [ 1744672740000, 4182 ], [ 1744672770000, 3210 ], [ 1744672800000, 6383 ], [ 1744672830000, 3622 ], [ 1744672860000, 4408 ], [ 1744672890000, 3611 ], [ 1744672920000, 4795 ], [ 1744672950000, 3632 ], [ 1744672980000, 4102 ], [ 1744673010000, 3534 ], [ 1744673040000, 4212 ], [ 1744673070000, 3380 ], [ 1744673100000, 4289 ], [ 1744673130000, 3565 ], [ 1744673160000, 4120 ], [ 1744673190000, 3526 ], [ 1744673220000, 4200 ], [ 1744673250000, 3302 ], [ 1744673280000, 4370 ], [ 1744673310000, 3462 ], [ 1744673340000, 4223 ], [ 1744673370000, 3564 ], [ 1744673400000, 12072 ], [ 1744673430000, 17986 ], [ 1744673460000, 4089 ], [ 1744673490000, 12000 ], [ 1744673520000, 4790 ], [ 1744673550000, 3637 ], [ 1744673580000, 4177 ], [ 1744673610000, 3438 ], [ 1744673640000, 4465 ], [ 1744673670000, 3627 ], [ 1744673700000, 4131 ], [ 1744673730000, 3396 ], [ 1744673760000, 4395 ], [ 1744673790000, 3638 ], [ 1744673820000, 4093 ], [ 1744673850000, 3584 ], [ 1744673880000, 4082 ], [ 1744673910000, 3475 ], [ 1744673940000, 4051 ], [ 1744673970000, 3354 ], [ 1744674000000, 6296 ], [ 1744674030000, 3473 ], [ 1744674060000, 4412 ], [ 1744674090000, 3793 ], [ 1744674120000, 4391 ], [ 1744674150000, 3836 ], [ 1744674180000, 4190 ], [ 1744674210000, 3478 ], [ 1744674240000, 4230 ], [ 1744674270000, 3488 ], [ 1744674300000, 4964 ], [ 1744674330000, 3455 ], [ 1744674360000, 4116 ], [ 1744674390000, 3250 ], [ 1744674420000, 4494 ], [ 1744674450000, 3326 ], [ 1744674480000, 4590 ], [ 1744674510000, 3580 ], [ 1744674540000, 4368 ], [ 1744674570000, 3685 ], [ 1744674600000, 4381 ], [ 1744674630000, 3699 ], [ 1744674660000, 4513 ], [ 1744674690000, 3729 ], [ 1744674720000, 4500 ], [ 1744674750000, 3639 ], [ 1744674780000, 4018 ], [ 1744674810000, 3587 ], [ 1744674840000, 4168 ], [ 1744674870000, 3389 ], [ 1744674900000, 4289 ], [ 1744674930000, 3540 ], [ 1744674960000, 4106 ], [ 1744674990000, 3478 ], [ 1744675020000, 4268 ], [ 1744675050000, 3577 ], [ 1744675080000, 4087 ], [ 1744675110000, 3511 ], [ 1744675140000, 4174 ], [ 1744675170000, 3573 ], [ 1744675200000, 17095 ], [ 1744675230000, 14907 ], [ 1744675260000, 6455 ], [ 1744675290000, 9818 ], [ 1744675320000, 5253 ], [ 1744675350000, 3567 ], [ 1744675380000, 4047 ], [ 1744675410000, 3342 ], [ 1744675440000, 4605 ], [ 1744675470000, 3394 ], [ 1744675500000, 4260 ], [ 1744675530000, 3373 ], [ 1744675560000, 4341 ], [ 1744675590000, 3559 ], [ 1744675620000, 4188 ], [ 1744675650000, 3519 ], [ 1744675680000, 4143 ], [ 1744675710000, 3630 ], [ 1744675740000, 4042 ], [ 1744675770000, 3653 ], [ 1744675800000, 4358 ], [ 1744675830000, 3688 ], [ 1744675860000, 4450 ], [ 1744675890000, 3387 ], [ 1744675920000, 4864 ], [ 1744675950000, 3629 ], [ 1744675980000, 4127 ], [ 1744676010000, 3424 ], [ 1744676040000, 4267 ], [ 1744676070000, 3328 ], [ 1744676100000, 5128 ], [ 1744676130000, 3657 ], [ 1744676160000, 4185 ], [ 1744676190000, 3336 ], [ 1744676220000, 4532 ], [ 1744676250000, 3700 ], [ 1744676280000, 4174 ], [ 1744676310000, 3318 ], [ 1744676340000, 4463 ], [ 1744676370000, 3502 ], [ 1744676400000, 6064 ], [ 1744676430000, 3292 ], [ 1744676460000, 4858 ], [ 1744676490000, 3543 ], [ 1744676520000, 4620 ], [ 1744676550000, 3750 ], [ 1744676580000, 4043 ], [ 1744676610000, 3595 ], [ 1744676640000, 4152 ], [ 1744676670000, 3550 ], [ 1744676700000, 4011 ], [ 1744676730000, 3502 ], [ 1744676760000, 4050 ], [ 1744676790000, 3118 ], [ 1744676820000, 4628 ], [ 1744676850000, 3441 ], [ 1744676880000, 4366 ], [ 1744676910000, 3500 ], [ 1744676940000, 4160 ], [ 1744676970000, 3662 ], [ 1744677000000, 11392 ], [ 1744677030000, 18649 ], [ 1744677060000, 7107 ], [ 1744677090000, 9213 ], [ 1744677120000, 4235 ], [ 1744677150000, 3623 ], [ 1744677180000, 4412 ], [ 1744677210000, 3436 ], [ 1744677240000, 4233 ], [ 1744677270000, 3440 ], [ 1744677300000, 4383 ], [ 1744677330000, 3507 ], [ 1744677360000, 4288 ], [ 1744677390000, 3197 ], [ 1744677420000, 4605 ], [ 1744677450000, 3249 ], [ 1744677480000, 4421 ], [ 1744677510000, 2998 ], [ 1744677540000, 4700 ], [ 1744677570000, 3598 ], [ 1744677600000, 5781 ], [ 1744677630000, 3734 ], [ 1744677660000, 4510 ], [ 1744677690000, 3752 ], [ 1744677720000, 4447 ], [ 1744677750000, 3523 ], [ 1744677780000, 4187 ], [ 1744677810000, 3640 ], [ 1744677840000, 3900 ], [ 1744677870000, 3514 ], [ 1744677900000, 4863 ], [ 1744677930000, 3565 ], [ 1744677960000, 4335 ], [ 1744677990000, 3533 ], [ 1744678020000, 4307 ], [ 1744678050000, 3556 ], [ 1744678080000, 4179 ], [ 1744678110000, 3664 ], [ 1744678140000, 4362 ], [ 1744678170000, 3222 ], [ 1744678200000, 4750 ], [ 1744678230000, 3546 ], [ 1744678260000, 4601 ], [ 1744678290000, 3702 ], [ 1744678320000, 4564 ], [ 1744678350000, 3610 ], [ 1744678380000, 4130 ], [ 1744678410000, 3412 ], [ 1744678440000, 4614 ], [ 1744678470000, 3522 ], [ 1744678500000, 4148 ], [ 1744678530000, 3408 ], [ 1744678560000, 4261 ], [ 1744678590000, 3607 ], [ 1744678620000, 4172 ], [ 1744678650000, 3529 ], [ 1744678680000, 4227 ], [ 1744678710000, 3487 ], [ 1744678740000, 4298 ], [ 1744678770000, 3609 ], [ 1744678800000, 7230 ], [ 1744678830000, 3818 ], [ 1744678860000, 11924 ], [ 1744678890000, 27269 ], [ 1744678920000, 5073 ], [ 1744678950000, 3474 ], [ 1744678980000, 4474 ], [ 1744679010000, 3536 ], [ 1744679040000, 4525 ], [ 1744679070000, 3503 ], [ 1744679100000, 4194 ], [ 1744679130000, 3557 ], [ 1744679160000, 4259 ], [ 1744679190000, 3611 ], [ 1744679220000, 4218 ], [ 1744679250000, 3622 ], [ 1744679280000, 4417 ], [ 1744679310000, 3730 ], [ 1744679340000, 4204 ], [ 1744679370000, 3641 ], [ 1744679400000, 4849 ], [ 1744679430000, 3803 ], [ 1744679460000, 4398 ], [ 1744679490000, 3674 ], [ 1744679520000, 4727 ], [ 1744679550000, 3926 ], [ 1744679580000, 4173 ], [ 1744679610000, 3531 ], [ 1744679640000, 4968 ], [ 1744679670000, 3432 ], [ 1744679700000, 5059 ], [ 1744679730000, 3560 ], [ 1744679760000, 4087 ], [ 1744679790000, 3590 ], [ 1744679820000, 4436 ], [ 1744679850000, 5299 ], [ 1744679880000, 4320 ], [ 1744679910000, 3861 ], [ 1744679940000, 4511 ], [ 1744679970000, 3711 ], [ 1744680000000, 6021 ], [ 1744680030000, 3942 ], [ 1744680060000, 4800 ], [ 1744680090000, 3681 ], [ 1744680120000, 4592 ], [ 1744680150000, 3560 ], [ 1744680180000, 4194 ], [ 1744680210000, 3490 ], [ 1744680240000, 4971 ], [ 1744680270000, 4009 ], [ 1744680300000, 4837 ], [ 1744680330000, 3227 ], [ 1744680360000, 4531 ], [ 1744680390000, 2888 ], [ 1744680420000, 5083 ], [ 1744680450000, 3557 ], [ 1744680480000, 4207 ], [ 1744680510000, 3373 ], [ 1744680540000, 4482 ], [ 1744680570000, 3110 ], [ 1744680600000, 13551 ], [ 1744680630000, 17159 ], [ 1744680660000, 6284 ], [ 1744680690000, 9924 ], [ 1744680720000, 4547 ], [ 1744680750000, 3474 ], [ 1744680780000, 4312 ], [ 1744680810000, 3689 ], [ 1744680840000, 4680 ], [ 1744680870000, 3609 ], [ 1744680900000, 4886 ], [ 1744680930000, 3842 ], [ 1744680960000, 4810 ], [ 1744680990000, 4102 ], [ 1744681020000, 4594 ], [ 1744681050000, 4168 ], [ 1744681080000, 4562 ], [ 1744681110000, 4506 ], [ 1744681140000, 5243 ], [ 1744681170000, 5135 ], [ 1744681200000, 6671 ], [ 1744681230000, 3806 ], [ 1744681260000, 4535 ], [ 1744681290000, 3721 ], [ 1744681320000, 4799 ], [ 1744681350000, 3909 ], [ 1744681380000, 4261 ], [ 1744681410000, 3671 ], [ 1744681440000, 4359 ], [ 1744681470000, 4063 ], [ 1744681500000, 5231 ], [ 1744681530000, 3778 ], [ 1744681560000, 4684 ], [ 1744681590000, 4072 ], [ 1744681620000, 5029 ], [ 1744681650000, 3700 ], [ 1744681680000, 4670 ], [ 1744681710000, 3557 ], [ 1744681740000, 4590 ], [ 1744681770000, 3041 ], [ 1744681800000, 5043 ], [ 1744681830000, 3530 ], [ 1744681860000, 6807 ], [ 1744681890000, 4455 ], [ 1744681920000, 6841 ], [ 1744681950000, 4519 ], [ 1744681980000, 6617 ], [ 1744682010000, 4633 ], [ 1744682040000, 5997 ], [ 1744682070000, 4446 ], [ 1744682100000, 5569 ], [ 1744682130000, 4324 ], [ 1744682160000, 5354 ], [ 1744682190000, 7245 ], [ 1744682220000, 5258 ], [ 1744682250000, 4296 ], [ 1744682280000, 5349 ], [ 1744682310000, 4479 ], [ 1744682340000, 5127 ], [ 1744682370000, 4006 ], [ 1744682400000, 19058 ], [ 1744682430000, 14501 ], [ 1744682460000, 3810 ], [ 1744682490000, 12368 ], [ 1744682520000, 6976 ], [ 1744682550000, 4399 ], [ 1744682580000, 5482 ], [ 1744682610000, 4524 ], [ 1744682640000, 5478 ], [ 1744682670000, 4920 ], [ 1744682700000, 5347 ], [ 1744682730000, 4427 ], [ 1744682760000, 5102 ], [ 1744682790000, 4441 ], [ 1744682820000, 5596 ], [ 1744682850000, 4888 ], [ 1744682880000, 5306 ], [ 1744682910000, 4825 ], [ 1744682940000, 5897 ], [ 1744682970000, 4481 ], [ 1744683000000, 6086 ], [ 1744683030000, 4910 ], [ 1744683060000, 5676 ], [ 1744683090000, 3626 ], [ 1744683120000, 6929 ], [ 1744683150000, 4601 ], [ 1744683180000, 5525 ], [ 1744683210000, 4500 ], [ 1744683240000, 5617 ], [ 1744683270000, 4503 ], [ 1744683300000, 6328 ], [ 1744683330000, 4557 ], [ 1744683360000, 5356 ], [ 1744683390000, 4413 ], [ 1744683420000, 5335 ], [ 1744683450000, 4640 ], [ 1744683480000, 5399 ], [ 1744683510000, 4298 ], [ 1744683540000, 5415 ], [ 1744683570000, 4540 ], [ 1744683600000, 6949 ], [ 1744683630000, 4574 ], [ 1744683660000, 5757 ], [ 1744683690000, 4669 ], [ 1744683720000, 5706 ], [ 1744683750000, 4472 ], [ 1744683780000, 5386 ], [ 1744683810000, 4490 ], [ 1744683840000, 5104 ], [ 1744683870000, 4201 ], [ 1744683900000, 5979 ], [ 1744683930000, 4853 ], [ 1744683960000, 6691 ], [ 1744683990000, 4572 ], [ 1744684020000, 5554 ], [ 1744684050000, 5244 ], [ 1744684080000, 5392 ], [ 1744684110000, 4550 ] ]
  } ]
}`,
		},
	} {
		t.Run(fmt.Sprintf("%s", i), func(t *testing.T) {
			metadata.SetUser(ctx, &metadata.User{Key: "username:test", SpaceUID: spaceUid, SkipSpace: "true"})

			res, err := queryTsWithPromEngine(ctx, c.queryTs)
			assert.Nil(t, err)
			excepted, err := json.Marshal(res)
			assert.Nil(t, err)
			assert.JSONEq(t, c.result, string(excepted))
		})
	}
}

func TestQueryTsWithEs(t *testing.T) {
	ctx := metadata.InitHashID(context.Background())

	viper.Set(bkapi.BkAPIAddressConfigPath, mock.EsUrlDomain)

	spaceUid := influxdb.SpaceUid
	tableID := influxdb.ResultTableEs

	mock.Init()
	promql.MockEngine()

	defaultStart := time.UnixMilli(1717027200000)
	defaultEnd := time.UnixMilli(1717027500000)

	for i, c := range map[string]struct {
		queryTs *structured.QueryTs
		result  string
	}{
		"查询 10 条原始数据，按照字段正向排序": {
			queryTs: &structured.QueryTs{
				QueryList: []*structured.Query{
					{
						DataSource:    structured.BkLog,
						TableID:       structured.TableID(tableID),
						FieldName:     "gseIndex",
						Limit:         10,
						From:          0,
						ReferenceName: "a",
					},
				},
				OrderBy: structured.OrderBy{
					"_value",
				},
				MetricMerge: "a",
				Start:       strconv.FormatInt(defaultStart.Unix(), 10),
				End:         strconv.FormatInt(defaultEnd.Unix(), 10),
				Instant:     false,
				SpaceUid:    spaceUid,
			},
		},
		"根据维度 __ext.container_name 进行 count 聚合，同时用值正向排序": {
			queryTs: &structured.QueryTs{
				QueryList: []*structured.Query{
					{
						DataSource:    structured.BkLog,
						TableID:       structured.TableID(tableID),
						FieldName:     "gseIndex",
						Limit:         5,
						From:          0,
						ReferenceName: "a",
						TimeAggregation: structured.TimeAggregation{
							Function: "count_over_time",
							Window:   "30s",
						},
						AggregateMethodList: structured.AggregateMethodList{
							{
								Method:     "sum",
								Dimensions: []string{"__ext.container_name"},
							},
							{
								Method: "topk",
								VArgsList: []interface{}{
									5,
								},
							},
						},
					},
				},
				OrderBy: structured.OrderBy{
					"gseIndex",
				},
				MetricMerge: "a",
				Start:       strconv.FormatInt(defaultStart.Unix(), 10),
				End:         strconv.FormatInt(defaultEnd.Unix(), 10),
				Instant:     false,
				SpaceUid:    spaceUid,
				Step:        "30s",
			},
		},
	} {
		t.Run(fmt.Sprintf("%s", i), func(t *testing.T) {
			metadata.SetUser(ctx, &metadata.User{Key: "username:test", SpaceUID: spaceUid, SkipSpace: "true"})

			res, err := queryTsWithPromEngine(ctx, c.queryTs)
			if err != nil {
				log.Errorf(ctx, err.Error())
				return
			}
			data := res.(*PromData)
			if data.Status != nil && data.Status.Code != "" {
				fmt.Println("code: ", data.Status.Code)
				fmt.Println("message: ", data.Status.Message)
				return
			}

			log.Infof(ctx, fmt.Sprintf("%+v", data.Tables))
		})
	}
}

func TestQueryReferenceWithEs(t *testing.T) {
	ctx := metadata.InitHashID(context.Background())

	spaceUid := influxdb.SpaceUid
	tableID := influxdb.ResultTableEs

	mock.Init()
	promql.MockEngine()
	influxdb.MockSpaceRouter(ctx)

	defaultStart := time.UnixMilli(1741154079123) // 2025-03-05 13:54:39
	defaultEnd := time.UnixMilli(1741155879987)   // 2025-03-05 14:24:39

	mock.Es.Set(map[string]any{
		`{"aggregations":{"_value":{"value_count":{"field":"gseIndex"}}},"query":{"bool":{"filter":{"range":{"dtEventTimeStamp":{"format":"epoch_millis","from":1741154079123,"include_lower":true,"include_upper":true,"to":1741155879987}}}}},"size":0}`: `{"took":626,"timed_out":false,"_shards":{"total":2,"successful":2,"skipped":0,"failed":0},"hits":{"total":{"value":10000,"relation":"gte"},"max_score":null,"hits":[]},"aggregations":{"_value":{"value":182355}}}`,
		`{"aggregations":{"_value":{"value_count":{"field":"gseIndex"}}},"query":{"bool":{"filter":{"range":{"dtEventTimeStamp":{"format":"epoch_second","from":1741154079,"include_lower":true,"include_upper":true,"to":1741155879}}}}},"size":0}`:       `{"took":171,"timed_out":false,"_shards":{"total":2,"successful":2,"skipped":0,"failed":0},"hits":{"total":{"value":10000,"relation":"gte"},"max_score":null,"hits":[]},"aggregations":{"_value":{"value":182486}}}`,

		`{"aggregations":{"__ext.container_name":{"aggregations":{"_value":{"value_count":{"field":"gseIndex"}}},"terms":{"field":"__ext.container_name","missing":" ","order":[{"_value":"asc"}],"size":5}}},"query":{"bool":{"filter":{"range":{"dtEventTimeStamp":{"format":"epoch_millis","from":1741154079123,"include_lower":true,"include_upper":true,"to":1741155879987}}}}},"size":0}`: `{"took":860,"timed_out":false,"_shards":{"total":2,"successful":2,"skipped":0,"failed":0},"hits":{"total":{"value":10000,"relation":"gte"},"max_score":null,"hits":[]},"aggregations":{"__ext.container_name":{"doc_count_error_upper_bound":0,"sum_other_doc_count":0,"buckets":[{"key":"unify-query","doc_count":182355,"_value":{"value":182355}},{"key":" ","doc_count":182355,"_value":{"value":4325521}}]}}}`,

		`{"aggregations":{"__ext.container_name":{"aggregations":{"_value":{"value_count":{"field":"gseIndex"}}},"terms":{"field":"__ext.container_name","missing":" ","order":[{"_value":"desc"}],"size":5}}},"query":{"bool":{"filter":{"range":{"dtEventTimeStamp":{"format":"epoch_second","from":1741154079,"include_lower":true,"include_upper":true,"to":1741155879}}}}},"size":0}`: `{"took":885,"timed_out":false,"_shards":{"total":2,"successful":2,"skipped":0,"failed":0},"hits":{"total":{"value":10000,"relation":"gte"},"max_score":null,"hits":[]},"aggregations":{"__ext.container_name":{"doc_count_error_upper_bound":0,"sum_other_doc_count":0,"buckets":[{"key":"unify-query","doc_count":182486,"_value":{"value":182486}}]}}}`,

		`{"aggregations":{"_value":{"value_count":{"field":"__ext.container_name"}}},"query":{"bool":{"filter":[{"bool":{"must":[{"exists":{"field":"__ext.io_kubernetes_pod"}},{"exists":{"field":"__ext.container_name"}}]}},{"range":{"dtEventTimeStamp":{"format":"epoch_second","from":1741154079,"include_lower":true,"include_upper":true,"to":1741155879}}}]}},"size":0}`: `{"took":283,"timed_out":false,"_shards":{"total":2,"successful":2,"skipped":0,"failed":0},"hits":{"total":{"value":10000,"relation":"gte"},"max_score":null,"hits":[]},"aggregations":{"_value":{"value":182486}}}`,
		`{"aggregations":{"_value":{"value_count":{"field":"__ext.container_name"}}},"query":{"bool":{"filter":{"range":{"dtEventTimeStamp":{"format":"epoch_second","from":1741154079,"include_lower":true,"include_upper":true,"to":1741155879}}}}},"size":0}`:                                                                                                                  `{"took":283,"timed_out":false,"_shards":{"total":2,"successful":2,"skipped":0,"failed":0},"hits":{"total":{"value":10000,"relation":"gte"},"max_score":null,"hits":[]},"aggregations":{"_value":{"value":182486}}}`,
		`{"aggregations":{"_value":{"value_count":{"field":"__ext.io_kubernetes_pod"}}},"query":{"bool":{"filter":{"range":{"dtEventTimeStamp":{"format":"epoch_second","from":1741154079,"include_lower":true,"include_upper":true,"to":1741155879}}}}},"size":0}`:                                                                                                               `{"took":167,"timed_out":false,"_shards":{"total":2,"successful":2,"skipped":0,"failed":0},"hits":{"total":{"value":10000,"relation":"gte"},"max_score":null,"hits":[]},"aggregations":{"_value":{"value":182486}}}`,

		`{"aggregations":{"_value":{"cardinality":{"field":"__ext.io_kubernetes_pod"}}},"query":{"bool":{"filter":{"range":{"dtEventTimeStamp":{"format":"epoch_second","from":1741154079,"include_lower":true,"include_upper":true,"to":1741155879}}}}},"size":0}`:                                                                                                                                                                                                              `{"took":1595,"timed_out":false,"_shards":{"total":2,"successful":2,"skipped":0,"failed":0},"hits":{"total":{"value":10000,"relation":"gte"},"max_score":null,"hits":[]},"aggregations":{"_value":{"value":4}}}`,
		`{"aggregations":{"dtEventTimeStamp":{"aggregations":{"_value":{"value_count":{"field":"__ext.io_kubernetes_pod"}}},"date_histogram":{"extended_bounds":{"max":1741155879000,"min":1741154079000},"field":"dtEventTimeStamp","interval":"1m","min_doc_count":0}}},"query":{"bool":{"filter":{"range":{"dtEventTimeStamp":{"format":"epoch_second","from":1741154079,"include_lower":true,"include_upper":true,"to":1741155879}}}}},"size":0}`:                            `{"took":529,"timed_out":false,"_shards":{"total":2,"successful":2,"skipped":0,"failed":0},"hits":{"total":{"value":10000,"relation":"gte"},"max_score":null,"hits":[]},"aggregations":{"dtEventTimeStamp":{"buckets":[{"key_as_string":"1741154040000","key":1741154040000,"doc_count":3408,"_value":{"value":3408}},{"key_as_string":"1741154100000","key":1741154100000,"doc_count":4444,"_value":{"value":4444}},{"key_as_string":"1741154160000","key":1741154160000,"doc_count":4577,"_value":{"value":4577}},{"key_as_string":"1741154220000","key":1741154220000,"doc_count":4668,"_value":{"value":4668}},{"key_as_string":"1741154280000","key":1741154280000,"doc_count":5642,"_value":{"value":5642}},{"key_as_string":"1741154340000","key":1741154340000,"doc_count":4860,"_value":{"value":4860}},{"key_as_string":"1741154400000","key":1741154400000,"doc_count":35988,"_value":{"value":35988}},{"key_as_string":"1741154460000","key":1741154460000,"doc_count":7098,"_value":{"value":7098}},{"key_as_string":"1741154520000","key":1741154520000,"doc_count":5287,"_value":{"value":5287}},{"key_as_string":"1741154580000","key":1741154580000,"doc_count":5422,"_value":{"value":5422}},{"key_as_string":"1741154640000","key":1741154640000,"doc_count":4906,"_value":{"value":4906}},{"key_as_string":"1741154700000","key":1741154700000,"doc_count":4447,"_value":{"value":4447}},{"key_as_string":"1741154760000","key":1741154760000,"doc_count":4713,"_value":{"value":4713}},{"key_as_string":"1741154820000","key":1741154820000,"doc_count":4621,"_value":{"value":4621}},{"key_as_string":"1741154880000","key":1741154880000,"doc_count":4417,"_value":{"value":4417}},{"key_as_string":"1741154940000","key":1741154940000,"doc_count":5092,"_value":{"value":5092}},{"key_as_string":"1741155000000","key":1741155000000,"doc_count":4805,"_value":{"value":4805}},{"key_as_string":"1741155060000","key":1741155060000,"doc_count":5545,"_value":{"value":5545}},{"key_as_string":"1741155120000","key":1741155120000,"doc_count":4614,"_value":{"value":4614}},{"key_as_string":"1741155180000","key":1741155180000,"doc_count":5121,"_value":{"value":5121}},{"key_as_string":"1741155240000","key":1741155240000,"doc_count":4854,"_value":{"value":4854}},{"key_as_string":"1741155300000","key":1741155300000,"doc_count":5343,"_value":{"value":5343}},{"key_as_string":"1741155360000","key":1741155360000,"doc_count":4789,"_value":{"value":4789}},{"key_as_string":"1741155420000","key":1741155420000,"doc_count":4755,"_value":{"value":4755}},{"key_as_string":"1741155480000","key":1741155480000,"doc_count":5115,"_value":{"value":5115}},{"key_as_string":"1741155540000","key":1741155540000,"doc_count":4588,"_value":{"value":4588}},{"key_as_string":"1741155600000","key":1741155600000,"doc_count":6474,"_value":{"value":6474}},{"key_as_string":"1741155660000","key":1741155660000,"doc_count":5416,"_value":{"value":5416}},{"key_as_string":"1741155720000","key":1741155720000,"doc_count":5128,"_value":{"value":5128}},{"key_as_string":"1741155780000","key":1741155780000,"doc_count":5050,"_value":{"value":5050}},{"key_as_string":"1741155840000","key":1741155840000,"doc_count":1299,"_value":{"value":1299}}]}}}`,
		`{"aggregations":{"dtEventTimeStamp":{"aggregations":{"_value":{"value_count":{"field":"__ext.io_kubernetes_pod"}}},"date_histogram":{"extended_bounds":{"max":1741155879987,"min":1741154079123},"field":"dtEventTimeStamp","interval":"1m","min_doc_count":0}}},"query":{"bool":{"filter":{"range":{"dtEventTimeStamp":{"format":"epoch_millis","from":1741154079123,"include_lower":true,"include_upper":true,"to":1741155879987}}}}},"size":0}`:                      `{"took":759,"timed_out":false,"_shards":{"total":2,"successful":2,"skipped":0,"failed":0},"hits":{"total":{"value":10000,"relation":"gte"},"max_score":null,"hits":[]},"aggregations":{"dtEventTimeStamp":{"buckets":[{"key_as_string":"1741154040000","key":1741154040000,"doc_count":3277,"_value":{"value":3277}},{"key_as_string":"1741154100000","key":1741154100000,"doc_count":4444,"_value":{"value":4444}},{"key_as_string":"1741154160000","key":1741154160000,"doc_count":4577,"_value":{"value":4577}},{"key_as_string":"1741154220000","key":1741154220000,"doc_count":4668,"_value":{"value":4668}},{"key_as_string":"1741154280000","key":1741154280000,"doc_count":5642,"_value":{"value":5642}},{"key_as_string":"1741154340000","key":1741154340000,"doc_count":4860,"_value":{"value":4860}},{"key_as_string":"1741154400000","key":1741154400000,"doc_count":35988,"_value":{"value":35988}},{"key_as_string":"1741154460000","key":1741154460000,"doc_count":7098,"_value":{"value":7098}},{"key_as_string":"1741154520000","key":1741154520000,"doc_count":5287,"_value":{"value":5287}},{"key_as_string":"1741154580000","key":1741154580000,"doc_count":5422,"_value":{"value":5422}},{"key_as_string":"1741154640000","key":1741154640000,"doc_count":4906,"_value":{"value":4906}},{"key_as_string":"1741154700000","key":1741154700000,"doc_count":4447,"_value":{"value":4447}},{"key_as_string":"1741154760000","key":1741154760000,"doc_count":4713,"_value":{"value":4713}},{"key_as_string":"1741154820000","key":1741154820000,"doc_count":4621,"_value":{"value":4621}},{"key_as_string":"1741154880000","key":1741154880000,"doc_count":4417,"_value":{"value":4417}},{"key_as_string":"1741154940000","key":1741154940000,"doc_count":5092,"_value":{"value":5092}},{"key_as_string":"1741155000000","key":1741155000000,"doc_count":4805,"_value":{"value":4805}},{"key_as_string":"1741155060000","key":1741155060000,"doc_count":5545,"_value":{"value":5545}},{"key_as_string":"1741155120000","key":1741155120000,"doc_count":4614,"_value":{"value":4614}},{"key_as_string":"1741155180000","key":1741155180000,"doc_count":5121,"_value":{"value":5121}},{"key_as_string":"1741155240000","key":1741155240000,"doc_count":4854,"_value":{"value":4854}},{"key_as_string":"1741155300000","key":1741155300000,"doc_count":5343,"_value":{"value":5343}},{"key_as_string":"1741155360000","key":1741155360000,"doc_count":4789,"_value":{"value":4789}},{"key_as_string":"1741155420000","key":1741155420000,"doc_count":4755,"_value":{"value":4755}},{"key_as_string":"1741155480000","key":1741155480000,"doc_count":5115,"_value":{"value":5115}},{"key_as_string":"1741155540000","key":1741155540000,"doc_count":4588,"_value":{"value":4588}},{"key_as_string":"1741155600000","key":1741155600000,"doc_count":6474,"_value":{"value":6474}},{"key_as_string":"1741155660000","key":1741155660000,"doc_count":5416,"_value":{"value":5416}},{"key_as_string":"1741155720000","key":1741155720000,"doc_count":5128,"_value":{"value":5128}},{"key_as_string":"1741155780000","key":1741155780000,"doc_count":5050,"_value":{"value":5050}},{"key_as_string":"1741155840000","key":1741155840000,"doc_count":1299,"_value":{"value":1299}}]}}}`,
		`{"aggregations":{"dtEventTimeStamp":{"aggregations":{"_value":{"value_count":{"field":"dtEventTimeStamp"}}},"date_histogram":{"extended_bounds":{"max":1741341600000,"min":1741320000000},"field":"dtEventTimeStamp","interval":"1d","min_doc_count":0,"time_zone":"Asia/Shanghai"}}},"query":{"bool":{"filter":{"range":{"dtEventTimeStamp":{"format":"epoch_millis","from":1741320000000,"include_lower":true,"include_upper":true,"to":1741341600000}}}}},"size":0}`: `{"took":5,"timed_out":false,"_shards":{"total":68,"successful":68,"skipped":0,"failed":0},"hits":{"total":{"value":2367,"relation":"eq"},"max_score":null,"hits":[]},"aggregations":{"dtEventTimeStamp":{"buckets":[{"key_as_string":"1741276800000","key":1741276800000,"doc_count":2367,"_value":{"value":2367}}]}}}`,

		`{"aggregations":{"span_name":{"aggregations":{"end_time":{"aggregations":{"_value":{"value_count":{"field":"span_name"}}},"date_histogram":{"extended_bounds":{"max":1748245394000000,"min":1747641987000000},"field":"end_time","interval":"5600h","min_doc_count":0}}},"terms":{"field":"span_name","missing":" ","size":10000}}},"query":{"bool":{"filter":{"range":{"end_time":{"from":1747641987000000,"include_lower":true,"include_upper":true,"to":1748245394000000}}}}},"size":0}`: `{"took":408,"timed_out":false,"_shards":{"total":6,"successful":6,"skipped":0,"failed":0},"hits":{"total":{"value":10000,"relation":"gte"},"max_score":null,"hits":[]},"aggregations":{"span_name":{"doc_count_error_upper_bound":0,"sum_other_doc_count":0,"buckets":[{"key":"SELECT","doc_count":1657598,"end_time":{"buckets":[{"key":1747630080000000,"doc_count":83221,"_value":{"value":83221}},{"key":1747650240000000,"doc_count":48270,"_value":{"value":48270}},{"key":1747670400000000,"doc_count":11389,"_value":{"value":11389}},{"key":1747690560000000,"doc_count":42125,"_value":{"value":42125}},{"key":1747710720000000,"doc_count":127370,"_value":{"value":127370}},{"key":1747730880000000,"doc_count":140077,"_value":{"value":140077}},{"key":1747751040000000,"doc_count":19016,"_value":{"value":19016}},{"key":1747771200000000,"doc_count":21385,"_value":{"value":21385}},{"key":1747791360000000,"doc_count":165395,"_value":{"value":165395}},{"key":1747811520000000,"doc_count":209679,"_value":{"value":209679}},{"key":1747831680000000,"doc_count":49772,"_value":{"value":49772}},{"key":1747851840000000,"doc_count":19983,"_value":{"value":19983}},{"key":1747872000000000,"doc_count":143679,"_value":{"value":143679}},{"key":1747892160000000,"doc_count":178952,"_value":{"value":178952}},{"key":1747912320000000,"doc_count":60992,"_value":{"value":60992}},{"key":1747932480000000,"doc_count":44126,"_value":{"value":44126}},{"key":1747952640000000,"doc_count":63272,"_value":{"value":63272}},{"key":1747972800000000,"doc_count":79260,"_value":{"value":79260}},{"key":1747992960000000,"doc_count":22578,"_value":{"value":22578}},{"key":1748013120000000,"doc_count":5817,"_value":{"value":5817}},{"key":1748033280000000,"doc_count":5874,"_value":{"value":5874}},{"key":1748053440000000,"doc_count":4371,"_value":{"value":4371}},{"key":1748073600000000,"doc_count":1128,"_value":{"value":1128}},{"key":1748093760000000,"doc_count":1106,"_value":{"value":1106}},{"key":1748113920000000,"doc_count":1099,"_value":{"value":1099}},{"key":1748134080000000,"doc_count":1130,"_value":{"value":1130}},{"key":1748154240000000,"doc_count":1084,"_value":{"value":1084}},{"key":1748174400000000,"doc_count":1073,"_value":{"value":1073}},{"key":1748194560000000,"doc_count":1093,"_value":{"value":1093}},{"key":1748214720000000,"doc_count":36526,"_value":{"value":36526}},{"key":1748234880000000,"doc_count":66756,"_value":{"value":66756}}]}},{"key":"/trpc.example.greeter.Greeter/SayHello","doc_count":883345,"end_time":{"buckets":[{"key":1747630080000000,"doc_count":12124,"_value":{"value":12124}},{"key":1747650240000000,"doc_count":29654,"_value":{"value":29654}},{"key":1747670400000000,"doc_count":29482,"_value":{"value":29482}},{"key":1747690560000000,"doc_count":29672,"_value":{"value":29672}},{"key":1747710720000000,"doc_count":29660,"_value":{"value":29660}},{"key":1747730880000000,"doc_count":29457,"_value":{"value":29457}},{"key":1747751040000000,"doc_count":29506,"_value":{"value":29506}},{"key":1747771200000000,"doc_count":29475,"_value":{"value":29475}},{"key":1747791360000000,"doc_count":29642,"_value":{"value":29642}},{"key":1747811520000000,"doc_count":29639,"_value":{"value":29639}},{"key":1747831680000000,"doc_count":29629,"_value":{"value":29629}},{"key":1747851840000000,"doc_count":29498,"_value":{"value":29498}},{"key":1747872000000000,"doc_count":29492,"_value":{"value":29492}},{"key":1747892160000000,"doc_count":29346,"_value":{"value":29346}},{"key":1747912320000000,"doc_count":29055,"_value":{"value":29055}},{"key":1747932480000000,"doc_count":29116,"_value":{"value":29116}},{"key":1747952640000000,"doc_count":29132,"_value":{"value":29132}},{"key":1747972800000000,"doc_count":29109,"_value":{"value":29109}},{"key":1747992960000000,"doc_count":29576,"_value":{"value":29576}},{"key":1748013120000000,"doc_count":29656,"_value":{"value":29656}},{"key":1748033280000000,"doc_count":29664,"_value":{"value":29664}},{"key":1748053440000000,"doc_count":29467,"_value":{"value":29467}},{"key":1748073600000000,"doc_count":29676,"_value":{"value":29676}},{"key":1748093760000000,"doc_count":29654,"_value":{"value":29654}},{"key":1748113920000000,"doc_count":29494,"_value":{"value":29494}},{"key":1748134080000000,"doc_count":29668,"_value":{"value":29668}},{"key":1748154240000000,"doc_count":29508,"_value":{"value":29508}},{"key":1748174400000000,"doc_count":29668,"_value":{"value":29668}},{"key":1748194560000000,"doc_count":29672,"_value":{"value":29672}},{"key":1748214720000000,"doc_count":29666,"_value":{"value":29666}},{"key":1748234880000000,"doc_count":15288,"_value":{"value":15288}}]}},{"key":"/trpc.example.greeter.Greeter/SayHi","doc_count":865553,"end_time":{"buckets":[{"key":1747630080000000,"doc_count":11860,"_value":{"value":11860}},{"key":1747650240000000,"doc_count":29057,"_value":{"value":29057}},{"key":1747670400000000,"doc_count":28868,"_value":{"value":28868}},{"key":1747690560000000,"doc_count":29050,"_value":{"value":29050}},{"key":1747710720000000,"doc_count":29068,"_value":{"value":29068}},{"key":1747730880000000,"doc_count":28883,"_value":{"value":28883}},{"key":1747751040000000,"doc_count":28914,"_value":{"value":28914}},{"key":1747771200000000,"doc_count":28934,"_value":{"value":28934}},{"key":1747791360000000,"doc_count":29011,"_value":{"value":29011}},{"key":1747811520000000,"doc_count":29063,"_value":{"value":29063}},{"key":1747831680000000,"doc_count":28963,"_value":{"value":28963}},{"key":1747851840000000,"doc_count":28896,"_value":{"value":28896}},{"key":1747872000000000,"doc_count":28934,"_value":{"value":28934}},{"key":1747892160000000,"doc_count":28790,"_value":{"value":28790}},{"key":1747912320000000,"doc_count":28426,"_value":{"value":28426}},{"key":1747932480000000,"doc_count":28512,"_value":{"value":28512}},{"key":1747952640000000,"doc_count":28490,"_value":{"value":28490}},{"key":1747972800000000,"doc_count":28560,"_value":{"value":28560}},{"key":1747992960000000,"doc_count":28992,"_value":{"value":28992}},{"key":1748013120000000,"doc_count":29080,"_value":{"value":29080}},{"key":1748033280000000,"doc_count":29072,"_value":{"value":29072}},{"key":1748053440000000,"doc_count":28908,"_value":{"value":28908}},{"key":1748073600000000,"doc_count":29052,"_value":{"value":29052}},{"key":1748093760000000,"doc_count":29054,"_value":{"value":29054}},{"key":1748113920000000,"doc_count":28890,"_value":{"value":28890}},{"key":1748134080000000,"doc_count":29076,"_value":{"value":29076}},{"key":1748154240000000,"doc_count":28930,"_value":{"value":28930}},{"key":1748174400000000,"doc_count":29058,"_value":{"value":29058}},{"key":1748194560000000,"doc_count":29084,"_value":{"value":29084}},{"key":1748214720000000,"doc_count":29070,"_value":{"value":29070}},{"key":1748234880000000,"doc_count":15008,"_value":{"value":15008}}]}},{"key":"internalSpanDoSomething","doc_count":441681,"end_time":{"buckets":[{"key":1747630080000000,"doc_count":6061,"_value":{"value":6061}},{"key":1747650240000000,"doc_count":14829,"_value":{"value":14829}},{"key":1747670400000000,"doc_count":14741,"_value":{"value":14741}},{"key":1747690560000000,"doc_count":14836,"_value":{"value":14836}},{"key":1747710720000000,"doc_count":14830,"_value":{"value":14830}},{"key":1747730880000000,"doc_count":14725,"_value":{"value":14725}},{"key":1747751040000000,"doc_count":14753,"_value":{"value":14753}},{"key":1747771200000000,"doc_count":14739,"_value":{"value":14739}},{"key":1747791360000000,"doc_count":14817,"_value":{"value":14817}},{"key":1747811520000000,"doc_count":14822,"_value":{"value":14822}},{"key":1747831680000000,"doc_count":14816,"_value":{"value":14816}},{"key":1747851840000000,"doc_count":14748,"_value":{"value":14748}},{"key":1747872000000000,"doc_count":14746,"_value":{"value":14746}},{"key":1747892160000000,"doc_count":14673,"_value":{"value":14673}},{"key":1747912320000000,"doc_count":14533,"_value":{"value":14533}},{"key":1747932480000000,"doc_count":14557,"_value":{"value":14557}},{"key":1747952640000000,"doc_count":14566,"_value":{"value":14566}},{"key":1747972800000000,"doc_count":14556,"_value":{"value":14556}},{"key":1747992960000000,"doc_count":14788,"_value":{"value":14788}},{"key":1748013120000000,"doc_count":14829,"_value":{"value":14829}},{"key":1748033280000000,"doc_count":14832,"_value":{"value":14832}},{"key":1748053440000000,"doc_count":14738,"_value":{"value":14738}},{"key":1748073600000000,"doc_count":14837,"_value":{"value":14837}},{"key":1748093760000000,"doc_count":14827,"_value":{"value":14827}},{"key":1748113920000000,"doc_count":14747,"_value":{"value":14747}},{"key":1748134080000000,"doc_count":14834,"_value":{"value":14834}},{"key":1748154240000000,"doc_count":14754,"_value":{"value":14754}},{"key":1748174400000000,"doc_count":14834,"_value":{"value":14834}},{"key":1748194560000000,"doc_count":14836,"_value":{"value":14836}},{"key":1748214720000000,"doc_count":14833,"_value":{"value":14833}},{"key":1748234880000000,"doc_count":7644,"_value":{"value":7644}}]}},{"key":"test.example.greeter.SayHello/sleep","doc_count":432779,"end_time":{"buckets":[{"key":1747630080000000,"doc_count":5930,"_value":{"value":5930}},{"key":1747650240000000,"doc_count":14529,"_value":{"value":14529}},{"key":1747670400000000,"doc_count":14434,"_value":{"value":14434}},{"key":1747690560000000,"doc_count":14525,"_value":{"value":14525}},{"key":1747710720000000,"doc_count":14534,"_value":{"value":14534}},{"key":1747730880000000,"doc_count":14444,"_value":{"value":14444}},{"key":1747751040000000,"doc_count":14461,"_value":{"value":14461}},{"key":1747771200000000,"doc_count":14466,"_value":{"value":14466}},{"key":1747791360000000,"doc_count":14501,"_value":{"value":14501}},{"key":1747811520000000,"doc_count":14533,"_value":{"value":14533}},{"key":1747831680000000,"doc_count":14482,"_value":{"value":14482}},{"key":1747851840000000,"doc_count":14448,"_value":{"value":14448}},{"key":1747872000000000,"doc_count":14467,"_value":{"value":14467}},{"key":1747892160000000,"doc_count":14395,"_value":{"value":14395}},{"key":1747912320000000,"doc_count":14213,"_value":{"value":14213}},{"key":1747932480000000,"doc_count":14255,"_value":{"value":14255}},{"key":1747952640000000,"doc_count":14245,"_value":{"value":14245}},{"key":1747972800000000,"doc_count":14281,"_value":{"value":14281}},{"key":1747992960000000,"doc_count":14496,"_value":{"value":14496}},{"key":1748013120000000,"doc_count":14539,"_value":{"value":14539}},{"key":1748033280000000,"doc_count":14536,"_value":{"value":14536}},{"key":1748053440000000,"doc_count":14454,"_value":{"value":14454}},{"key":1748073600000000,"doc_count":14526,"_value":{"value":14526}},{"key":1748093760000000,"doc_count":14527,"_value":{"value":14527}},{"key":1748113920000000,"doc_count":14445,"_value":{"value":14445}},{"key":1748134080000000,"doc_count":14538,"_value":{"value":14538}},{"key":1748154240000000,"doc_count":14465,"_value":{"value":14465}},{"key":1748174400000000,"doc_count":14529,"_value":{"value":14529}},{"key":1748194560000000,"doc_count":14542,"_value":{"value":14542}},{"key":1748214720000000,"doc_count":14535,"_value":{"value":14535}},{"key":1748234880000000,"doc_count":7504,"_value":{"value":7504}}]}}]}}}`,

		`{"aggregations":{"span_name":{"aggregations":{"end_time":{"aggregations":{"_value":{"value_count":{"field":"span_name"}}},"date_histogram":{"extended_bounds":{"max":1748245394000000,"min":1747641987000000},"field":"end_time","interval":"5600h","min_doc_count":0}}},"terms":{"field":"span_name","missing":" ","size":10000}}},"query":{"bool":{"filter":[{"bool":{"should":[{"match_phrase":{"span_name":{"query":"SELECT"}}},{"match_phrase":{"span_name":{"query":"/trpc.example.greeter.Greeter/SayHello"}}},{"match_phrase":{"span_name":{"query":"/trpc.example.greeter.Greeter/SayHi"}}},{"match_phrase":{"span_name":{"query":"internalSpanDoSomething"}}},{"match_phrase":{"span_name":{"query":"test.example.greeter.SayHello/sleep"}}}]}},{"range":{"end_time":{"from":1747641987000000,"include_lower":true,"include_upper":true,"to":1748245394000000}}}]}},"size":0}`: `{"took":408,"timed_out":false,"_shards":{"total":6,"successful":6,"skipped":0,"failed":0},"hits":{"total":{"value":10000,"relation":"gte"},"max_score":null,"hits":[]},"aggregations":{"span_name":{"doc_count_error_upper_bound":0,"sum_other_doc_count":0,"buckets":[{"key":"SELECT","doc_count":1657598,"end_time":{"buckets":[{"key":1747630080000000,"doc_count":83221,"_value":{"value":83221}},{"key":1747650240000000,"doc_count":48270,"_value":{"value":48270}},{"key":1747670400000000,"doc_count":11389,"_value":{"value":11389}},{"key":1747690560000000,"doc_count":42125,"_value":{"value":42125}},{"key":1747710720000000,"doc_count":127370,"_value":{"value":127370}},{"key":1747730880000000,"doc_count":140077,"_value":{"value":140077}},{"key":1747751040000000,"doc_count":19016,"_value":{"value":19016}},{"key":1747771200000000,"doc_count":21385,"_value":{"value":21385}},{"key":1747791360000000,"doc_count":165395,"_value":{"value":165395}},{"key":1747811520000000,"doc_count":209679,"_value":{"value":209679}},{"key":1747831680000000,"doc_count":49772,"_value":{"value":49772}},{"key":1747851840000000,"doc_count":19983,"_value":{"value":19983}},{"key":1747872000000000,"doc_count":143679,"_value":{"value":143679}},{"key":1747892160000000,"doc_count":178952,"_value":{"value":178952}},{"key":1747912320000000,"doc_count":60992,"_value":{"value":60992}},{"key":1747932480000000,"doc_count":44126,"_value":{"value":44126}},{"key":1747952640000000,"doc_count":63272,"_value":{"value":63272}},{"key":1747972800000000,"doc_count":79260,"_value":{"value":79260}},{"key":1747992960000000,"doc_count":22578,"_value":{"value":22578}},{"key":1748013120000000,"doc_count":5817,"_value":{"value":5817}},{"key":1748033280000000,"doc_count":5874,"_value":{"value":5874}},{"key":1748053440000000,"doc_count":4371,"_value":{"value":4371}},{"key":1748073600000000,"doc_count":1128,"_value":{"value":1128}},{"key":1748093760000000,"doc_count":1106,"_value":{"value":1106}},{"key":1748113920000000,"doc_count":1099,"_value":{"value":1099}},{"key":1748134080000000,"doc_count":1130,"_value":{"value":1130}},{"key":1748154240000000,"doc_count":1084,"_value":{"value":1084}},{"key":1748174400000000,"doc_count":1073,"_value":{"value":1073}},{"key":1748194560000000,"doc_count":1093,"_value":{"value":1093}},{"key":1748214720000000,"doc_count":36526,"_value":{"value":36526}},{"key":1748234880000000,"doc_count":66756,"_value":{"value":66756}}]}},{"key":"/trpc.example.greeter.Greeter/SayHello","doc_count":883345,"end_time":{"buckets":[{"key":1747630080000000,"doc_count":12124,"_value":{"value":12124}},{"key":1747650240000000,"doc_count":29654,"_value":{"value":29654}},{"key":1747670400000000,"doc_count":29482,"_value":{"value":29482}},{"key":1747690560000000,"doc_count":29672,"_value":{"value":29672}},{"key":1747710720000000,"doc_count":29660,"_value":{"value":29660}},{"key":1747730880000000,"doc_count":29457,"_value":{"value":29457}},{"key":1747751040000000,"doc_count":29506,"_value":{"value":29506}},{"key":1747771200000000,"doc_count":29475,"_value":{"value":29475}},{"key":1747791360000000,"doc_count":29642,"_value":{"value":29642}},{"key":1747811520000000,"doc_count":29639,"_value":{"value":29639}},{"key":1747831680000000,"doc_count":29629,"_value":{"value":29629}},{"key":1747851840000000,"doc_count":29498,"_value":{"value":29498}},{"key":1747872000000000,"doc_count":29492,"_value":{"value":29492}},{"key":1747892160000000,"doc_count":29346,"_value":{"value":29346}},{"key":1747912320000000,"doc_count":29055,"_value":{"value":29055}},{"key":1747932480000000,"doc_count":29116,"_value":{"value":29116}},{"key":1747952640000000,"doc_count":29132,"_value":{"value":29132}},{"key":1747972800000000,"doc_count":29109,"_value":{"value":29109}},{"key":1747992960000000,"doc_count":29576,"_value":{"value":29576}},{"key":1748013120000000,"doc_count":29656,"_value":{"value":29656}},{"key":1748033280000000,"doc_count":29664,"_value":{"value":29664}},{"key":1748053440000000,"doc_count":29467,"_value":{"value":29467}},{"key":1748073600000000,"doc_count":29676,"_value":{"value":29676}},{"key":1748093760000000,"doc_count":29654,"_value":{"value":29654}},{"key":1748113920000000,"doc_count":29494,"_value":{"value":29494}},{"key":1748134080000000,"doc_count":29668,"_value":{"value":29668}},{"key":1748154240000000,"doc_count":29508,"_value":{"value":29508}},{"key":1748174400000000,"doc_count":29668,"_value":{"value":29668}},{"key":1748194560000000,"doc_count":29672,"_value":{"value":29672}},{"key":1748214720000000,"doc_count":29666,"_value":{"value":29666}},{"key":1748234880000000,"doc_count":15288,"_value":{"value":15288}}]}},{"key":"/trpc.example.greeter.Greeter/SayHi","doc_count":865553,"end_time":{"buckets":[{"key":1747630080000000,"doc_count":11860,"_value":{"value":11860}},{"key":1747650240000000,"doc_count":29057,"_value":{"value":29057}},{"key":1747670400000000,"doc_count":28868,"_value":{"value":28868}},{"key":1747690560000000,"doc_count":29050,"_value":{"value":29050}},{"key":1747710720000000,"doc_count":29068,"_value":{"value":29068}},{"key":1747730880000000,"doc_count":28883,"_value":{"value":28883}},{"key":1747751040000000,"doc_count":28914,"_value":{"value":28914}},{"key":1747771200000000,"doc_count":28934,"_value":{"value":28934}},{"key":1747791360000000,"doc_count":29011,"_value":{"value":29011}},{"key":1747811520000000,"doc_count":29063,"_value":{"value":29063}},{"key":1747831680000000,"doc_count":28963,"_value":{"value":28963}},{"key":1747851840000000,"doc_count":28896,"_value":{"value":28896}},{"key":1747872000000000,"doc_count":28934,"_value":{"value":28934}},{"key":1747892160000000,"doc_count":28790,"_value":{"value":28790}},{"key":1747912320000000,"doc_count":28426,"_value":{"value":28426}},{"key":1747932480000000,"doc_count":28512,"_value":{"value":28512}},{"key":1747952640000000,"doc_count":28490,"_value":{"value":28490}},{"key":1747972800000000,"doc_count":28560,"_value":{"value":28560}},{"key":1747992960000000,"doc_count":28992,"_value":{"value":28992}},{"key":1748013120000000,"doc_count":29080,"_value":{"value":29080}},{"key":1748033280000000,"doc_count":29072,"_value":{"value":29072}},{"key":1748053440000000,"doc_count":28908,"_value":{"value":28908}},{"key":1748073600000000,"doc_count":29052,"_value":{"value":29052}},{"key":1748093760000000,"doc_count":29054,"_value":{"value":29054}},{"key":1748113920000000,"doc_count":28890,"_value":{"value":28890}},{"key":1748134080000000,"doc_count":29076,"_value":{"value":29076}},{"key":1748154240000000,"doc_count":28930,"_value":{"value":28930}},{"key":1748174400000000,"doc_count":29058,"_value":{"value":29058}},{"key":1748194560000000,"doc_count":29084,"_value":{"value":29084}},{"key":1748214720000000,"doc_count":29070,"_value":{"value":29070}},{"key":1748234880000000,"doc_count":15008,"_value":{"value":15008}}]}},{"key":"internalSpanDoSomething","doc_count":441681,"end_time":{"buckets":[{"key":1747630080000000,"doc_count":6061,"_value":{"value":6061}},{"key":1747650240000000,"doc_count":14829,"_value":{"value":14829}},{"key":1747670400000000,"doc_count":14741,"_value":{"value":14741}},{"key":1747690560000000,"doc_count":14836,"_value":{"value":14836}},{"key":1747710720000000,"doc_count":14830,"_value":{"value":14830}},{"key":1747730880000000,"doc_count":14725,"_value":{"value":14725}},{"key":1747751040000000,"doc_count":14753,"_value":{"value":14753}},{"key":1747771200000000,"doc_count":14739,"_value":{"value":14739}},{"key":1747791360000000,"doc_count":14817,"_value":{"value":14817}},{"key":1747811520000000,"doc_count":14822,"_value":{"value":14822}},{"key":1747831680000000,"doc_count":14816,"_value":{"value":14816}},{"key":1747851840000000,"doc_count":14748,"_value":{"value":14748}},{"key":1747872000000000,"doc_count":14746,"_value":{"value":14746}},{"key":1747892160000000,"doc_count":14673,"_value":{"value":14673}},{"key":1747912320000000,"doc_count":14533,"_value":{"value":14533}},{"key":1747932480000000,"doc_count":14557,"_value":{"value":14557}},{"key":1747952640000000,"doc_count":14566,"_value":{"value":14566}},{"key":1747972800000000,"doc_count":14556,"_value":{"value":14556}},{"key":1747992960000000,"doc_count":14788,"_value":{"value":14788}},{"key":1748013120000000,"doc_count":14829,"_value":{"value":14829}},{"key":1748033280000000,"doc_count":14832,"_value":{"value":14832}},{"key":1748053440000000,"doc_count":14738,"_value":{"value":14738}},{"key":1748073600000000,"doc_count":14837,"_value":{"value":14837}},{"key":1748093760000000,"doc_count":14827,"_value":{"value":14827}},{"key":1748113920000000,"doc_count":14747,"_value":{"value":14747}},{"key":1748134080000000,"doc_count":14834,"_value":{"value":14834}},{"key":1748154240000000,"doc_count":14754,"_value":{"value":14754}},{"key":1748174400000000,"doc_count":14834,"_value":{"value":14834}},{"key":1748194560000000,"doc_count":14836,"_value":{"value":14836}},{"key":1748214720000000,"doc_count":14833,"_value":{"value":14833}},{"key":1748234880000000,"doc_count":7644,"_value":{"value":7644}}]}},{"key":"test.example.greeter.SayHello/sleep","doc_count":432779,"end_time":{"buckets":[{"key":1747630080000000,"doc_count":5930,"_value":{"value":5930}},{"key":1747650240000000,"doc_count":14529,"_value":{"value":14529}},{"key":1747670400000000,"doc_count":14434,"_value":{"value":14434}},{"key":1747690560000000,"doc_count":14525,"_value":{"value":14525}},{"key":1747710720000000,"doc_count":14534,"_value":{"value":14534}},{"key":1747730880000000,"doc_count":14444,"_value":{"value":14444}},{"key":1747751040000000,"doc_count":14461,"_value":{"value":14461}},{"key":1747771200000000,"doc_count":14466,"_value":{"value":14466}},{"key":1747791360000000,"doc_count":14501,"_value":{"value":14501}},{"key":1747811520000000,"doc_count":14533,"_value":{"value":14533}},{"key":1747831680000000,"doc_count":14482,"_value":{"value":14482}},{"key":1747851840000000,"doc_count":14448,"_value":{"value":14448}},{"key":1747872000000000,"doc_count":14467,"_value":{"value":14467}},{"key":1747892160000000,"doc_count":14395,"_value":{"value":14395}},{"key":1747912320000000,"doc_count":14213,"_value":{"value":14213}},{"key":1747932480000000,"doc_count":14255,"_value":{"value":14255}},{"key":1747952640000000,"doc_count":14245,"_value":{"value":14245}},{"key":1747972800000000,"doc_count":14281,"_value":{"value":14281}},{"key":1747992960000000,"doc_count":14496,"_value":{"value":14496}},{"key":1748013120000000,"doc_count":14539,"_value":{"value":14539}},{"key":1748033280000000,"doc_count":14536,"_value":{"value":14536}},{"key":1748053440000000,"doc_count":14454,"_value":{"value":14454}},{"key":1748073600000000,"doc_count":14526,"_value":{"value":14526}},{"key":1748093760000000,"doc_count":14527,"_value":{"value":14527}},{"key":1748113920000000,"doc_count":14445,"_value":{"value":14445}},{"key":1748134080000000,"doc_count":14538,"_value":{"value":14538}},{"key":1748154240000000,"doc_count":14465,"_value":{"value":14465}},{"key":1748174400000000,"doc_count":14529,"_value":{"value":14529}},{"key":1748194560000000,"doc_count":14542,"_value":{"value":14542}},{"key":1748214720000000,"doc_count":14535,"_value":{"value":14535}},{"key":1748234880000000,"doc_count":7504,"_value":{"value":7504}}]}}]}}}`,

		`{"aggregations":{"span_name":{"aggregations":{"end_time":{"aggregations":{"_value":{"value_count":{"field":"span_name"}}},"date_histogram":{"extended_bounds":{"max":1748245394000000,"min":1747641987000000},"field":"end_time","interval":"5600h","min_doc_count":0}}},"terms":{"field":"span_name","missing":" ","size":10000}}},"query":{"bool":{"filter":[{"exists":{"field":"span_name"}},{"range":{"end_time":{"from":1747641987000000,"include_lower":true,"include_upper":true,"to":1748245394000000}}}]}},"size":0}`: `{"took":408,"timed_out":false,"_shards":{"total":6,"successful":6,"skipped":0,"failed":0},"hits":{"total":{"value":10000,"relation":"gte"},"max_score":null,"hits":[]},"aggregations":{"span_name":{"doc_count_error_upper_bound":0,"sum_other_doc_count":0,"buckets":[{"key":"SELECT","doc_count":1657598,"end_time":{"buckets":[{"key":1747630080000000,"doc_count":83221,"_value":{"value":83221}},{"key":1747650240000000,"doc_count":48270,"_value":{"value":48270}},{"key":1747670400000000,"doc_count":11389,"_value":{"value":11389}},{"key":1747690560000000,"doc_count":42125,"_value":{"value":42125}},{"key":1747710720000000,"doc_count":127370,"_value":{"value":127370}},{"key":1747730880000000,"doc_count":140077,"_value":{"value":140077}},{"key":1747751040000000,"doc_count":19016,"_value":{"value":19016}},{"key":1747771200000000,"doc_count":21385,"_value":{"value":21385}},{"key":1747791360000000,"doc_count":165395,"_value":{"value":165395}},{"key":1747811520000000,"doc_count":209679,"_value":{"value":209679}},{"key":1747831680000000,"doc_count":49772,"_value":{"value":49772}},{"key":1747851840000000,"doc_count":19983,"_value":{"value":19983}},{"key":1747872000000000,"doc_count":143679,"_value":{"value":143679}},{"key":1747892160000000,"doc_count":178952,"_value":{"value":178952}},{"key":1747912320000000,"doc_count":60992,"_value":{"value":60992}},{"key":1747932480000000,"doc_count":44126,"_value":{"value":44126}},{"key":1747952640000000,"doc_count":63272,"_value":{"value":63272}},{"key":1747972800000000,"doc_count":79260,"_value":{"value":79260}},{"key":1747992960000000,"doc_count":22578,"_value":{"value":22578}},{"key":1748013120000000,"doc_count":5817,"_value":{"value":5817}},{"key":1748033280000000,"doc_count":5874,"_value":{"value":5874}},{"key":1748053440000000,"doc_count":4371,"_value":{"value":4371}},{"key":1748073600000000,"doc_count":1128,"_value":{"value":1128}},{"key":1748093760000000,"doc_count":1106,"_value":{"value":1106}},{"key":1748113920000000,"doc_count":1099,"_value":{"value":1099}},{"key":1748134080000000,"doc_count":1130,"_value":{"value":1130}},{"key":1748154240000000,"doc_count":1084,"_value":{"value":1084}},{"key":1748174400000000,"doc_count":1073,"_value":{"value":1073}},{"key":1748194560000000,"doc_count":1093,"_value":{"value":1093}},{"key":1748214720000000,"doc_count":36526,"_value":{"value":36526}},{"key":1748234880000000,"doc_count":66756,"_value":{"value":66756}}]}},{"key":"/trpc.example.greeter.Greeter/SayHello","doc_count":883345,"end_time":{"buckets":[{"key":1747630080000000,"doc_count":12124,"_value":{"value":12124}},{"key":1747650240000000,"doc_count":29654,"_value":{"value":29654}},{"key":1747670400000000,"doc_count":29482,"_value":{"value":29482}},{"key":1747690560000000,"doc_count":29672,"_value":{"value":29672}},{"key":1747710720000000,"doc_count":29660,"_value":{"value":29660}},{"key":1747730880000000,"doc_count":29457,"_value":{"value":29457}},{"key":1747751040000000,"doc_count":29506,"_value":{"value":29506}},{"key":1747771200000000,"doc_count":29475,"_value":{"value":29475}},{"key":1747791360000000,"doc_count":29642,"_value":{"value":29642}},{"key":1747811520000000,"doc_count":29639,"_value":{"value":29639}},{"key":1747831680000000,"doc_count":29629,"_value":{"value":29629}},{"key":1747851840000000,"doc_count":29498,"_value":{"value":29498}},{"key":1747872000000000,"doc_count":29492,"_value":{"value":29492}},{"key":1747892160000000,"doc_count":29346,"_value":{"value":29346}},{"key":1747912320000000,"doc_count":29055,"_value":{"value":29055}},{"key":1747932480000000,"doc_count":29116,"_value":{"value":29116}},{"key":1747952640000000,"doc_count":29132,"_value":{"value":29132}},{"key":1747972800000000,"doc_count":29109,"_value":{"value":29109}},{"key":1747992960000000,"doc_count":29576,"_value":{"value":29576}},{"key":1748013120000000,"doc_count":29656,"_value":{"value":29656}},{"key":1748033280000000,"doc_count":29664,"_value":{"value":29664}},{"key":1748053440000000,"doc_count":29467,"_value":{"value":29467}},{"key":1748073600000000,"doc_count":29676,"_value":{"value":29676}},{"key":1748093760000000,"doc_count":29654,"_value":{"value":29654}},{"key":1748113920000000,"doc_count":29494,"_value":{"value":29494}},{"key":1748134080000000,"doc_count":29668,"_value":{"value":29668}},{"key":1748154240000000,"doc_count":29508,"_value":{"value":29508}},{"key":1748174400000000,"doc_count":29668,"_value":{"value":29668}},{"key":1748194560000000,"doc_count":29672,"_value":{"value":29672}},{"key":1748214720000000,"doc_count":29666,"_value":{"value":29666}},{"key":1748234880000000,"doc_count":15288,"_value":{"value":15288}}]}},{"key":"/trpc.example.greeter.Greeter/SayHi","doc_count":865553,"end_time":{"buckets":[{"key":1747630080000000,"doc_count":11860,"_value":{"value":11860}},{"key":1747650240000000,"doc_count":29057,"_value":{"value":29057}},{"key":1747670400000000,"doc_count":28868,"_value":{"value":28868}},{"key":1747690560000000,"doc_count":29050,"_value":{"value":29050}},{"key":1747710720000000,"doc_count":29068,"_value":{"value":29068}},{"key":1747730880000000,"doc_count":28883,"_value":{"value":28883}},{"key":1747751040000000,"doc_count":28914,"_value":{"value":28914}},{"key":1747771200000000,"doc_count":28934,"_value":{"value":28934}},{"key":1747791360000000,"doc_count":29011,"_value":{"value":29011}},{"key":1747811520000000,"doc_count":29063,"_value":{"value":29063}},{"key":1747831680000000,"doc_count":28963,"_value":{"value":28963}},{"key":1747851840000000,"doc_count":28896,"_value":{"value":28896}},{"key":1747872000000000,"doc_count":28934,"_value":{"value":28934}},{"key":1747892160000000,"doc_count":28790,"_value":{"value":28790}},{"key":1747912320000000,"doc_count":28426,"_value":{"value":28426}},{"key":1747932480000000,"doc_count":28512,"_value":{"value":28512}},{"key":1747952640000000,"doc_count":28490,"_value":{"value":28490}},{"key":1747972800000000,"doc_count":28560,"_value":{"value":28560}},{"key":1747992960000000,"doc_count":28992,"_value":{"value":28992}},{"key":1748013120000000,"doc_count":29080,"_value":{"value":29080}},{"key":1748033280000000,"doc_count":29072,"_value":{"value":29072}},{"key":1748053440000000,"doc_count":28908,"_value":{"value":28908}},{"key":1748073600000000,"doc_count":29052,"_value":{"value":29052}},{"key":1748093760000000,"doc_count":29054,"_value":{"value":29054}},{"key":1748113920000000,"doc_count":28890,"_value":{"value":28890}},{"key":1748134080000000,"doc_count":29076,"_value":{"value":29076}},{"key":1748154240000000,"doc_count":28930,"_value":{"value":28930}},{"key":1748174400000000,"doc_count":29058,"_value":{"value":29058}},{"key":1748194560000000,"doc_count":29084,"_value":{"value":29084}},{"key":1748214720000000,"doc_count":29070,"_value":{"value":29070}},{"key":1748234880000000,"doc_count":15008,"_value":{"value":15008}}]}},{"key":"internalSpanDoSomething","doc_count":441681,"end_time":{"buckets":[{"key":1747630080000000,"doc_count":6061,"_value":{"value":6061}},{"key":1747650240000000,"doc_count":14829,"_value":{"value":14829}},{"key":1747670400000000,"doc_count":14741,"_value":{"value":14741}},{"key":1747690560000000,"doc_count":14836,"_value":{"value":14836}},{"key":1747710720000000,"doc_count":14830,"_value":{"value":14830}},{"key":1747730880000000,"doc_count":14725,"_value":{"value":14725}},{"key":1747751040000000,"doc_count":14753,"_value":{"value":14753}},{"key":1747771200000000,"doc_count":14739,"_value":{"value":14739}},{"key":1747791360000000,"doc_count":14817,"_value":{"value":14817}},{"key":1747811520000000,"doc_count":14822,"_value":{"value":14822}},{"key":1747831680000000,"doc_count":14816,"_value":{"value":14816}},{"key":1747851840000000,"doc_count":14748,"_value":{"value":14748}},{"key":1747872000000000,"doc_count":14746,"_value":{"value":14746}},{"key":1747892160000000,"doc_count":14673,"_value":{"value":14673}},{"key":1747912320000000,"doc_count":14533,"_value":{"value":14533}},{"key":1747932480000000,"doc_count":14557,"_value":{"value":14557}},{"key":1747952640000000,"doc_count":14566,"_value":{"value":14566}},{"key":1747972800000000,"doc_count":14556,"_value":{"value":14556}},{"key":1747992960000000,"doc_count":14788,"_value":{"value":14788}},{"key":1748013120000000,"doc_count":14829,"_value":{"value":14829}},{"key":1748033280000000,"doc_count":14832,"_value":{"value":14832}},{"key":1748053440000000,"doc_count":14738,"_value":{"value":14738}},{"key":1748073600000000,"doc_count":14837,"_value":{"value":14837}},{"key":1748093760000000,"doc_count":14827,"_value":{"value":14827}},{"key":1748113920000000,"doc_count":14747,"_value":{"value":14747}},{"key":1748134080000000,"doc_count":14834,"_value":{"value":14834}},{"key":1748154240000000,"doc_count":14754,"_value":{"value":14754}},{"key":1748174400000000,"doc_count":14834,"_value":{"value":14834}},{"key":1748194560000000,"doc_count":14836,"_value":{"value":14836}},{"key":1748214720000000,"doc_count":14833,"_value":{"value":14833}},{"key":1748234880000000,"doc_count":7644,"_value":{"value":7644}}]}},{"key":"test.example.greeter.SayHello/sleep","doc_count":432779,"end_time":{"buckets":[{"key":1747630080000000,"doc_count":5930,"_value":{"value":5930}},{"key":1747650240000000,"doc_count":14529,"_value":{"value":14529}},{"key":1747670400000000,"doc_count":14434,"_value":{"value":14434}},{"key":1747690560000000,"doc_count":14525,"_value":{"value":14525}},{"key":1747710720000000,"doc_count":14534,"_value":{"value":14534}},{"key":1747730880000000,"doc_count":14444,"_value":{"value":14444}},{"key":1747751040000000,"doc_count":14461,"_value":{"value":14461}},{"key":1747771200000000,"doc_count":14466,"_value":{"value":14466}},{"key":1747791360000000,"doc_count":14501,"_value":{"value":14501}},{"key":1747811520000000,"doc_count":14533,"_value":{"value":14533}},{"key":1747831680000000,"doc_count":14482,"_value":{"value":14482}},{"key":1747851840000000,"doc_count":14448,"_value":{"value":14448}},{"key":1747872000000000,"doc_count":14467,"_value":{"value":14467}},{"key":1747892160000000,"doc_count":14395,"_value":{"value":14395}},{"key":1747912320000000,"doc_count":14213,"_value":{"value":14213}},{"key":1747932480000000,"doc_count":14255,"_value":{"value":14255}},{"key":1747952640000000,"doc_count":14245,"_value":{"value":14245}},{"key":1747972800000000,"doc_count":14281,"_value":{"value":14281}},{"key":1747992960000000,"doc_count":14496,"_value":{"value":14496}},{"key":1748013120000000,"doc_count":14539,"_value":{"value":14539}},{"key":1748033280000000,"doc_count":14536,"_value":{"value":14536}},{"key":1748053440000000,"doc_count":14454,"_value":{"value":14454}},{"key":1748073600000000,"doc_count":14526,"_value":{"value":14526}},{"key":1748093760000000,"doc_count":14527,"_value":{"value":14527}},{"key":1748113920000000,"doc_count":14445,"_value":{"value":14445}},{"key":1748134080000000,"doc_count":14538,"_value":{"value":14538}},{"key":1748154240000000,"doc_count":14465,"_value":{"value":14465}},{"key":1748174400000000,"doc_count":14529,"_value":{"value":14529}},{"key":1748194560000000,"doc_count":14542,"_value":{"value":14542}},{"key":1748214720000000,"doc_count":14535,"_value":{"value":14535}},{"key":1748234880000000,"doc_count":7504,"_value":{"value":7504}}]}}]}}}`,

		// test for not nested and time group
		`{"aggregations":{"span_name":{"aggregations":{"end_time":{"aggregations":{"_value":{"value_count":{"field":"span_name"}}},"date_histogram":{"extended_bounds":{"max":1748940259000000,"min":1748936649000000},"field":"end_time","interval":"2000m","min_doc_count":0}}},"terms":{"field":"span_name","include":["SELECT","build-metadata-query","query-ts-to-query-metric","check-must-query-feature-flag","HTTP POST"],"missing":" ","size":10000}}},"query":{"bool":{"filter":[{"bool":{"should":[{"match_phrase":{"span_name":{"query":"SELECT"}}},{"match_phrase":{"span_name":{"query":"build-metadata-query"}}},{"match_phrase":{"span_name":{"query":"query-ts-to-query-metric"}}},{"match_phrase":{"span_name":{"query":"check-must-query-feature-flag"}}},{"match_phrase":{"span_name":{"query":"HTTP POST"}}}]}},{"range":{"end_time":{"from":1748936649000000,"include_lower":true,"include_upper":true,"to":1748940259000000}}}]}},"size":0,"sort":[{"time":{"order":"desc"}}]}`: `{"took":664,"timed_out":false,"_shards":{"total":18,"successful":18,"skipped":0,"failed":0},"hits":{"total":{"value":10000,"relation":"gte"},"max_score":null,"hits":[]},"aggregations":{"span_name":{"doc_count_error_upper_bound":0,"sum_other_doc_count":0,"buckets":[{"key":"SELECT","doc_count":348008,"end_time":{"buckets":[{"key":1748936640000000,"doc_count":6708,"_value":{"value":6708}},{"key":1748936760000000,"doc_count":10553,"_value":{"value":10553}},{"key":1748936880000000,"doc_count":12858,"_value":{"value":12858}},{"key":1748937000000000,"doc_count":11162,"_value":{"value":11162}},{"key":1748937120000000,"doc_count":9563,"_value":{"value":9563}},{"key":1748937240000000,"doc_count":10434,"_value":{"value":10434}},{"key":1748937360000000,"doc_count":10171,"_value":{"value":10171}},{"key":1748937480000000,"doc_count":11727,"_value":{"value":11727}},{"key":1748937600000000,"doc_count":10559,"_value":{"value":10559}},{"key":1748937720000000,"doc_count":14119,"_value":{"value":14119}},{"key":1748937840000000,"doc_count":12566,"_value":{"value":12566}},{"key":1748937960000000,"doc_count":11628,"_value":{"value":11628}},{"key":1748938080000000,"doc_count":12620,"_value":{"value":12620}},{"key":1748938200000000,"doc_count":12409,"_value":{"value":12409}},{"key":1748938320000000,"doc_count":11037,"_value":{"value":11037}},{"key":1748938440000000,"doc_count":14292,"_value":{"value":14292}},{"key":1748938560000000,"doc_count":13506,"_value":{"value":13506}},{"key":1748938680000000,"doc_count":10988,"_value":{"value":10988}},{"key":1748938800000000,"doc_count":10391,"_value":{"value":10391}},{"key":1748938920000000,"doc_count":12972,"_value":{"value":12972}},{"key":1748939040000000,"doc_count":12814,"_value":{"value":12814}},{"key":1748939160000000,"doc_count":12226,"_value":{"value":12226}},{"key":1748939280000000,"doc_count":13951,"_value":{"value":13951}},{"key":1748939400000000,"doc_count":11659,"_value":{"value":11659}},{"key":1748939520000000,"doc_count":12034,"_value":{"value":12034}},{"key":1748939640000000,"doc_count":12894,"_value":{"value":12894}},{"key":1748939760000000,"doc_count":9558,"_value":{"value":9558}},{"key":1748939880000000,"doc_count":9821,"_value":{"value":9821}},{"key":1748940000000000,"doc_count":10974,"_value":{"value":10974}},{"key":1748940120000000,"doc_count":10108,"_value":{"value":10108}},{"key":1748940240000000,"doc_count":1706,"_value":{"value":1706}}]}},{"key":"build-metadata-query","doc_count":244308,"end_time":{"buckets":[{"key":1748936640000000,"doc_count":6556,"_value":{"value":6556}},{"key":1748936760000000,"doc_count":7669,"_value":{"value":7669}},{"key":1748936880000000,"doc_count":8004,"_value":{"value":8004}},{"key":1748937000000000,"doc_count":8018,"_value":{"value":8018}},{"key":1748937120000000,"doc_count":7863,"_value":{"value":7863}},{"key":1748937240000000,"doc_count":7875,"_value":{"value":7875}},{"key":1748937360000000,"doc_count":7682,"_value":{"value":7682}},{"key":1748937480000000,"doc_count":8105,"_value":{"value":8105}},{"key":1748937600000000,"doc_count":9063,"_value":{"value":9063}},{"key":1748937720000000,"doc_count":8108,"_value":{"value":8108}},{"key":1748937840000000,"doc_count":8105,"_value":{"value":8105}},{"key":1748937960000000,"doc_count":7870,"_value":{"value":7870}},{"key":1748938080000000,"doc_count":8123,"_value":{"value":8123}},{"key":1748938200000000,"doc_count":8641,"_value":{"value":8641}},{"key":1748938320000000,"doc_count":8427,"_value":{"value":8427}},{"key":1748938440000000,"doc_count":9207,"_value":{"value":9207}},{"key":1748938560000000,"doc_count":8305,"_value":{"value":8305}},{"key":1748938680000000,"doc_count":7807,"_value":{"value":7807}},{"key":1748938800000000,"doc_count":8275,"_value":{"value":8275}},{"key":1748938920000000,"doc_count":8159,"_value":{"value":8159}},{"key":1748939040000000,"doc_count":7912,"_value":{"value":7912}},{"key":1748939160000000,"doc_count":8390,"_value":{"value":8390}},{"key":1748939280000000,"doc_count":8040,"_value":{"value":8040}},{"key":1748939400000000,"doc_count":8795,"_value":{"value":8795}},{"key":1748939520000000,"doc_count":8190,"_value":{"value":8190}},{"key":1748939640000000,"doc_count":8110,"_value":{"value":8110}},{"key":1748939760000000,"doc_count":7794,"_value":{"value":7794}},{"key":1748939880000000,"doc_count":8249,"_value":{"value":8249}},{"key":1748940000000000,"doc_count":8477,"_value":{"value":8477}},{"key":1748940120000000,"doc_count":8015,"_value":{"value":8015}},{"key":1748940240000000,"doc_count":474,"_value":{"value":474}}]}},{"key":"query-ts-to-query-metric","doc_count":244246,"end_time":{"buckets":[{"key":1748936640000000,"doc_count":6518,"_value":{"value":6518}},{"key":1748936760000000,"doc_count":7755,"_value":{"value":7755}},{"key":1748936880000000,"doc_count":8031,"_value":{"value":8031}},{"key":1748937000000000,"doc_count":8098,"_value":{"value":8098}},{"key":1748937120000000,"doc_count":7935,"_value":{"value":7935}},{"key":1748937240000000,"doc_count":7823,"_value":{"value":7823}},{"key":1748937360000000,"doc_count":7721,"_value":{"value":7721}},{"key":1748937480000000,"doc_count":7932,"_value":{"value":7932}},{"key":1748937600000000,"doc_count":9653,"_value":{"value":9653}},{"key":1748937720000000,"doc_count":8050,"_value":{"value":8050}},{"key":1748937840000000,"doc_count":7874,"_value":{"value":7874}},{"key":1748937960000000,"doc_count":7721,"_value":{"value":7721}},{"key":1748938080000000,"doc_count":7947,"_value":{"value":7947}},{"key":1748938200000000,"doc_count":8591,"_value":{"value":8591}},{"key":1748938320000000,"doc_count":8146,"_value":{"value":8146}},{"key":1748938440000000,"doc_count":8742,"_value":{"value":8742}},{"key":1748938560000000,"doc_count":8157,"_value":{"value":8157}},{"key":1748938680000000,"doc_count":7746,"_value":{"value":7746}},{"key":1748938800000000,"doc_count":8919,"_value":{"value":8919}},{"key":1748938920000000,"doc_count":8179,"_value":{"value":8179}},{"key":1748939040000000,"doc_count":7846,"_value":{"value":7846}},{"key":1748939160000000,"doc_count":8345,"_value":{"value":8345}},{"key":1748939280000000,"doc_count":8003,"_value":{"value":8003}},{"key":1748939400000000,"doc_count":8806,"_value":{"value":8806}},{"key":1748939520000000,"doc_count":8182,"_value":{"value":8182}},{"key":1748939640000000,"doc_count":8055,"_value":{"value":8055}},{"key":1748939760000000,"doc_count":7827,"_value":{"value":7827}},{"key":1748939880000000,"doc_count":8064,"_value":{"value":8064}},{"key":1748940000000000,"doc_count":8980,"_value":{"value":8980}},{"key":1748940120000000,"doc_count":8018,"_value":{"value":8018}},{"key":1748940240000000,"doc_count":582,"_value":{"value":582}}]}},{"key":"check-must-query-feature-flag","doc_count":242879,"end_time":{"buckets":[{"key":1748936640000000,"doc_count":6522,"_value":{"value":6522}},{"key":1748936760000000,"doc_count":7609,"_value":{"value":7609}},{"key":1748936880000000,"doc_count":7887,"_value":{"value":7887}},{"key":1748937000000000,"doc_count":7960,"_value":{"value":7960}},{"key":1748937120000000,"doc_count":7821,"_value":{"value":7821}},{"key":1748937240000000,"doc_count":7811,"_value":{"value":7811}},{"key":1748937360000000,"doc_count":7667,"_value":{"value":7667}},{"key":1748937480000000,"doc_count":8084,"_value":{"value":8084}},{"key":1748937600000000,"doc_count":9048,"_value":{"value":9048}},{"key":1748937720000000,"doc_count":8102,"_value":{"value":8102}},{"key":1748937840000000,"doc_count":8105,"_value":{"value":8105}},{"key":1748937960000000,"doc_count":7856,"_value":{"value":7856}},{"key":1748938080000000,"doc_count":8100,"_value":{"value":8100}},{"key":1748938200000000,"doc_count":8587,"_value":{"value":8587}},{"key":1748938320000000,"doc_count":8418,"_value":{"value":8418}},{"key":1748938440000000,"doc_count":9132,"_value":{"value":9132}},{"key":1748938560000000,"doc_count":8260,"_value":{"value":8260}},{"key":1748938680000000,"doc_count":7798,"_value":{"value":7798}},{"key":1748938800000000,"doc_count":8231,"_value":{"value":8231}},{"key":1748938920000000,"doc_count":8132,"_value":{"value":8132}},{"key":1748939040000000,"doc_count":7876,"_value":{"value":7876}},{"key":1748939160000000,"doc_count":7995,"_value":{"value":7995}},{"key":1748939280000000,"doc_count":7933,"_value":{"value":7933}},{"key":1748939400000000,"doc_count":8785,"_value":{"value":8785}},{"key":1748939520000000,"doc_count":8160,"_value":{"value":8160}},{"key":1748939640000000,"doc_count":8096,"_value":{"value":8096}},{"key":1748939760000000,"doc_count":7783,"_value":{"value":7783}},{"key":1748939880000000,"doc_count":8243,"_value":{"value":8243}},{"key":1748940000000000,"doc_count":8443,"_value":{"value":8443}},{"key":1748940120000000,"doc_count":7974,"_value":{"value":7974}},{"key":1748940240000000,"doc_count":461,"_value":{"value":461}}]}},{"key":"HTTP POST","doc_count":196251,"end_time":{"buckets":[{"key":1748936640000000,"doc_count":4030,"_value":{"value":4030}},{"key":1748936760000000,"doc_count":6054,"_value":{"value":6054}},{"key":1748936880000000,"doc_count":6267,"_value":{"value":6267}},{"key":1748937000000000,"doc_count":6852,"_value":{"value":6852}},{"key":1748937120000000,"doc_count":6175,"_value":{"value":6175}},{"key":1748937240000000,"doc_count":6228,"_value":{"value":6228}},{"key":1748937360000000,"doc_count":5939,"_value":{"value":5939}},{"key":1748937480000000,"doc_count":6460,"_value":{"value":6460}},{"key":1748937600000000,"doc_count":7292,"_value":{"value":7292}},{"key":1748937720000000,"doc_count":6527,"_value":{"value":6527}},{"key":1748937840000000,"doc_count":6510,"_value":{"value":6510}},{"key":1748937960000000,"doc_count":6298,"_value":{"value":6298}},{"key":1748938080000000,"doc_count":6561,"_value":{"value":6561}},{"key":1748938200000000,"doc_count":6995,"_value":{"value":6995}},{"key":1748938320000000,"doc_count":7051,"_value":{"value":7051}},{"key":1748938440000000,"doc_count":6930,"_value":{"value":6930}},{"key":1748938560000000,"doc_count":6774,"_value":{"value":6774}},{"key":1748938680000000,"doc_count":6264,"_value":{"value":6264}},{"key":1748938800000000,"doc_count":6646,"_value":{"value":6646}},{"key":1748938920000000,"doc_count":6862,"_value":{"value":6862}},{"key":1748939040000000,"doc_count":6341,"_value":{"value":6341}},{"key":1748939160000000,"doc_count":6457,"_value":{"value":6457}},{"key":1748939280000000,"doc_count":6502,"_value":{"value":6502}},{"key":1748939400000000,"doc_count":7303,"_value":{"value":7303}},{"key":1748939520000000,"doc_count":6932,"_value":{"value":6932}},{"key":1748939640000000,"doc_count":6820,"_value":{"value":6820}},{"key":1748939760000000,"doc_count":6156,"_value":{"value":6156}},{"key":1748939880000000,"doc_count":7334,"_value":{"value":7334}},{"key":1748940000000000,"doc_count":6940,"_value":{"value":6940}},{"key":1748940120000000,"doc_count":6187,"_value":{"value":6187}},{"key":1748940240000000,"doc_count":564,"_value":{"value":564}}]}}]}}}`,

		// test for nested and not nested time group
		`{"aggregations":{"events":{"aggregations":{"events.name":{"aggregations":{"reverse_nested":{"aggregations":{"end_time":{"aggregations":{"events":{"aggregations":{"_value":{"value_count":{"field":"events.name"}}},"nested":{"path":"events"}}},"date_histogram":{"extended_bounds":{"max":1748940259000000,"min":1748936649000000},"field":"end_time","interval":"2000m","min_doc_count":0}}},"reverse_nested":{}}},"terms":{"field":"events.name","missing":" ","size":5}}},"nested":{"path":"events"}}},"query":{"bool":{"filter":{"range":{"end_time":{"from":1748936649000000,"include_lower":true,"include_upper":true,"to":1748940259000000}}}}},"size":0,"sort":[{"time":{"order":"desc"}}]}`: `{"took":111,"timed_out":false,"_shards":{"total":18,"successful":18,"skipped":0,"failed":0},"hits":{"total":{"value":10000,"relation":"gte"},"max_score":null,"hits":[]},"aggregations":{"events":{"doc_count":711,"events.name":{"doc_count_error_upper_bound":0,"sum_other_doc_count":0,"buckets":[{"key":"exception","doc_count":711,"reverse_nested":{"doc_count":711,"end_time":{"buckets":[{"key":1748936640000000,"doc_count":12,"events":{"doc_count":12,"_value":{"value":12}}},{"key":1748936760000000,"doc_count":42,"events":{"doc_count":42,"_value":{"value":42}}},{"key":1748936880000000,"doc_count":18,"events":{"doc_count":18,"_value":{"value":18}}},{"key":1748937000000000,"doc_count":15,"events":{"doc_count":15,"_value":{"value":15}}},{"key":1748937120000000,"doc_count":19,"events":{"doc_count":19,"_value":{"value":19}}},{"key":1748937240000000,"doc_count":19,"events":{"doc_count":19,"_value":{"value":19}}},{"key":1748937360000000,"doc_count":18,"events":{"doc_count":18,"_value":{"value":18}}},{"key":1748937480000000,"doc_count":15,"events":{"doc_count":15,"_value":{"value":15}}},{"key":1748937600000000,"doc_count":34,"events":{"doc_count":34,"_value":{"value":34}}},{"key":1748937720000000,"doc_count":16,"events":{"doc_count":16,"_value":{"value":16}}},{"key":1748937840000000,"doc_count":16,"events":{"doc_count":16,"_value":{"value":16}}},{"key":1748937960000000,"doc_count":32,"events":{"doc_count":32,"_value":{"value":32}}},{"key":1748938080000000,"doc_count":97,"events":{"doc_count":97,"_value":{"value":97}}},{"key":1748938200000000,"doc_count":14,"events":{"doc_count":14,"_value":{"value":14}}},{"key":1748938320000000,"doc_count":18,"events":{"doc_count":18,"_value":{"value":18}}},{"key":1748938440000000,"doc_count":15,"events":{"doc_count":15,"_value":{"value":15}}},{"key":1748938560000000,"doc_count":20,"events":{"doc_count":20,"_value":{"value":20}}},{"key":1748938680000000,"doc_count":14,"events":{"doc_count":14,"_value":{"value":14}}},{"key":1748938800000000,"doc_count":18,"events":{"doc_count":18,"_value":{"value":18}}},{"key":1748938920000000,"doc_count":16,"events":{"doc_count":16,"_value":{"value":16}}},{"key":1748939040000000,"doc_count":26,"events":{"doc_count":26,"_value":{"value":26}}},{"key":1748939160000000,"doc_count":16,"events":{"doc_count":16,"_value":{"value":16}}},{"key":1748939280000000,"doc_count":32,"events":{"doc_count":32,"_value":{"value":32}}},{"key":1748939400000000,"doc_count":31,"events":{"doc_count":31,"_value":{"value":31}}},{"key":1748939520000000,"doc_count":48,"events":{"doc_count":48,"_value":{"value":48}}},{"key":1748939640000000,"doc_count":20,"events":{"doc_count":20,"_value":{"value":20}}},{"key":1748939760000000,"doc_count":16,"events":{"doc_count":16,"_value":{"value":16}}},{"key":1748939880000000,"doc_count":18,"events":{"doc_count":18,"_value":{"value":18}}},{"key":1748940000000000,"doc_count":14,"events":{"doc_count":14,"_value":{"value":14}}},{"key":1748940120000000,"doc_count":16,"events":{"doc_count":16,"_value":{"value":16}}},{"key":1748940240000000,"doc_count":6,"events":{"doc_count":6,"_value":{"value":6}}}]}}}]}}}}`,

		// test for nested term and not nested time and field value
		`{"aggregations":{"events":{"aggregations":{"events.name":{"aggregations":{"reverse_nested":{"aggregations":{"end_time":{"aggregations":{"_value":{"value_count":{"field":"span_name"}}},"date_histogram":{"extended_bounds":{"max":1748940259000000,"min":1748936649000000},"field":"end_time","interval":"2000m","min_doc_count":0}}},"reverse_nested":{}}},"terms":{"field":"events.name","missing":" ","size":5}}},"nested":{"path":"events"}}},"query":{"bool":{"filter":{"range":{"end_time":{"from":1748936649000000,"include_lower":true,"include_upper":true,"to":1748940259000000}}}}},"size":0,"sort":[{"time":{"order":"desc"}}]}`: `{"took":83,"timed_out":false,"_shards":{"total":18,"successful":18,"skipped":0,"failed":0},"hits":{"total":{"value":10000,"relation":"gte"},"max_score":null,"hits":[]},"aggregations":{"events":{"doc_count":711,"events.name":{"doc_count_error_upper_bound":0,"sum_other_doc_count":0,"buckets":[{"key":"exception","doc_count":711,"reverse_nested":{"doc_count":711,"end_time":{"buckets":[{"key":1748936640000000,"doc_count":12,"_value":{"value":12}},{"key":1748936760000000,"doc_count":42,"_value":{"value":42}},{"key":1748936880000000,"doc_count":18,"_value":{"value":18}},{"key":1748937000000000,"doc_count":15,"_value":{"value":15}},{"key":1748937120000000,"doc_count":19,"_value":{"value":19}},{"key":1748937240000000,"doc_count":19,"_value":{"value":19}},{"key":1748937360000000,"doc_count":18,"_value":{"value":18}},{"key":1748937480000000,"doc_count":15,"_value":{"value":15}},{"key":1748937600000000,"doc_count":34,"_value":{"value":34}},{"key":1748937720000000,"doc_count":16,"_value":{"value":16}},{"key":1748937840000000,"doc_count":16,"_value":{"value":16}},{"key":1748937960000000,"doc_count":32,"_value":{"value":32}},{"key":1748938080000000,"doc_count":97,"_value":{"value":97}},{"key":1748938200000000,"doc_count":14,"_value":{"value":14}},{"key":1748938320000000,"doc_count":18,"_value":{"value":18}},{"key":1748938440000000,"doc_count":15,"_value":{"value":15}},{"key":1748938560000000,"doc_count":20,"_value":{"value":20}},{"key":1748938680000000,"doc_count":14,"_value":{"value":14}},{"key":1748938800000000,"doc_count":18,"_value":{"value":18}},{"key":1748938920000000,"doc_count":16,"_value":{"value":16}},{"key":1748939040000000,"doc_count":26,"_value":{"value":26}},{"key":1748939160000000,"doc_count":16,"_value":{"value":16}},{"key":1748939280000000,"doc_count":32,"_value":{"value":32}},{"key":1748939400000000,"doc_count":31,"_value":{"value":31}},{"key":1748939520000000,"doc_count":48,"_value":{"value":48}},{"key":1748939640000000,"doc_count":20,"_value":{"value":20}},{"key":1748939760000000,"doc_count":16,"_value":{"value":16}},{"key":1748939880000000,"doc_count":18,"_value":{"value":18}},{"key":1748940000000000,"doc_count":14,"_value":{"value":14}},{"key":1748940120000000,"doc_count":16,"_value":{"value":16}},{"key":1748940240000000,"doc_count":6,"_value":{"value":6}}]}}}]}}}}`,

		// test for nested and not nested
		`{"aggregations":{"events":{"aggregations":{"events.name":{"aggregations":{"reverse_nested":{"aggregations":{"_value":{"value_count":{"field":"span_name"}}},"reverse_nested":{}}},"terms":{"field":"events.name","missing":" ","size":10000}}},"nested":{"path":"events"}}},"query":{"bool":{"filter":[{"bool":{"should":[{"match_phrase":{"span_name":{"query":"SELECT"}}},{"match_phrase":{"span_name":{"query":"build-metadata-query"}}},{"match_phrase":{"span_name":{"query":"query-ts-to-query-metric"}}},{"match_phrase":{"span_name":{"query":"check-must-query-feature-flag"}}},{"match_phrase":{"span_name":{"query":"HTTP POST"}}}]}},{"range":{"end_time":{"from":1748936649000000,"include_lower":true,"include_upper":true,"to":1748940259000000}}}]}},"size":0,"sort":[{"time":{"order":"desc"}}]}`: `{"took":59,"timed_out":false,"_shards":{"total":18,"successful":18,"skipped":0,"failed":0},"hits":{"total":{"value":10000,"relation":"gte"},"max_score":null,"hits":[]},"aggregations":{"events":{"doc_count":1,"events.name":{"doc_count_error_upper_bound":0,"sum_other_doc_count":0,"buckets":[{"key":"exception","doc_count":1,"reverse_nested":{"doc_count":1,"_value":{"value":1}}}]}}}}`,
	})

	for i, c := range map[string]struct {
		queryTsString string
		queryTs       *structured.QueryTs
		result        string
	}{
		"test for apm trace_tilapia empty": {
			queryTsString: `{"space_uid":"bkcc__2","query_list":[{"data_source":"bklog","table_id":"result_table.es_with_time_filed","field_name":"span_name","function":[{"method":"count","dimensions":["span_name"],"window":"20160s"}],"reference_name":"a","dimensions":["span_name"],"conditions":{"field_list":[{"field_name":"span_name","value":[""],"op":"ne"}]}}],"metric_merge":"a","start_time":"1747641987","end_time":"1748245394","step":"20160s","timezone":"Asia/Shanghai","look_back_delta":"1m","instant":false}`,
			result:        `[{"name":"_result0","metric_name":"","columns":["_time","_value"],"types":["float","float"],"group_keys":["span_name"],"group_values":["/trpc.example.greeter.Greeter/SayHello"],"values":[[1747630080000,12124],[1747650240000,29654],[1747670400000,29482],[1747690560000,29672],[1747710720000,29660],[1747730880000,29457],[1747751040000,29506],[1747771200000,29475],[1747791360000,29642],[1747811520000,29639],[1747831680000,29629],[1747851840000,29498],[1747872000000,29492],[1747892160000,29346],[1747912320000,29055],[1747932480000,29116],[1747952640000,29132],[1747972800000,29109],[1747992960000,29576],[1748013120000,29656],[1748033280000,29664],[1748053440000,29467],[1748073600000,29676],[1748093760000,29654],[1748113920000,29494],[1748134080000,29668],[1748154240000,29508],[1748174400000,29668],[1748194560000,29672],[1748214720000,29666],[1748234880000,15288]]},{"name":"_result1","metric_name":"","columns":["_time","_value"],"types":["float","float"],"group_keys":["span_name"],"group_values":["/trpc.example.greeter.Greeter/SayHi"],"values":[[1747630080000,11860],[1747650240000,29057],[1747670400000,28868],[1747690560000,29050],[1747710720000,29068],[1747730880000,28883],[1747751040000,28914],[1747771200000,28934],[1747791360000,29011],[1747811520000,29063],[1747831680000,28963],[1747851840000,28896],[1747872000000,28934],[1747892160000,28790],[1747912320000,28426],[1747932480000,28512],[1747952640000,28490],[1747972800000,28560],[1747992960000,28992],[1748013120000,29080],[1748033280000,29072],[1748053440000,28908],[1748073600000,29052],[1748093760000,29054],[1748113920000,28890],[1748134080000,29076],[1748154240000,28930],[1748174400000,29058],[1748194560000,29084],[1748214720000,29070],[1748234880000,15008]]},{"name":"_result2","metric_name":"","columns":["_time","_value"],"types":["float","float"],"group_keys":["span_name"],"group_values":["SELECT"],"values":[[1747630080000,83221],[1747650240000,48270],[1747670400000,11389],[1747690560000,42125],[1747710720000,127370],[1747730880000,140077],[1747751040000,19016],[1747771200000,21385],[1747791360000,165395],[1747811520000,209679],[1747831680000,49772],[1747851840000,19983],[1747872000000,143679],[1747892160000,178952],[1747912320000,60992],[1747932480000,44126],[1747952640000,63272],[1747972800000,79260],[1747992960000,22578],[1748013120000,5817],[1748033280000,5874],[1748053440000,4371],[1748073600000,1128],[1748093760000,1106],[1748113920000,1099],[1748134080000,1130],[1748154240000,1084],[1748174400000,1073],[1748194560000,1093],[1748214720000,36526],[1748234880000,66756]]},{"name":"_result3","metric_name":"","columns":["_time","_value"],"types":["float","float"],"group_keys":["span_name"],"group_values":["internalSpanDoSomething"],"values":[[1747630080000,6061],[1747650240000,14829],[1747670400000,14741],[1747690560000,14836],[1747710720000,14830],[1747730880000,14725],[1747751040000,14753],[1747771200000,14739],[1747791360000,14817],[1747811520000,14822],[1747831680000,14816],[1747851840000,14748],[1747872000000,14746],[1747892160000,14673],[1747912320000,14533],[1747932480000,14557],[1747952640000,14566],[1747972800000,14556],[1747992960000,14788],[1748013120000,14829],[1748033280000,14832],[1748053440000,14738],[1748073600000,14837],[1748093760000,14827],[1748113920000,14747],[1748134080000,14834],[1748154240000,14754],[1748174400000,14834],[1748194560000,14836],[1748214720000,14833],[1748234880000,7644]]},{"name":"_result4","metric_name":"","columns":["_time","_value"],"types":["float","float"],"group_keys":["span_name"],"group_values":["test.example.greeter.SayHello/sleep"],"values":[[1747630080000,5930],[1747650240000,14529],[1747670400000,14434],[1747690560000,14525],[1747710720000,14534],[1747730880000,14444],[1747751040000,14461],[1747771200000,14466],[1747791360000,14501],[1747811520000,14533],[1747831680000,14482],[1747851840000,14448],[1747872000000,14467],[1747892160000,14395],[1747912320000,14213],[1747932480000,14255],[1747952640000,14245],[1747972800000,14281],[1747992960000,14496],[1748013120000,14539],[1748033280000,14536],[1748053440000,14454],[1748073600000,14526],[1748093760000,14527],[1748113920000,14445],[1748134080000,14538],[1748154240000,14465],[1748174400000,14529],[1748194560000,14542],[1748214720000,14535],[1748234880000,7504]]}]`,
		},
		"test for not nested and time group": {
			queryTsString: `{"space_uid":"bkcc__2","query_list":[{"data_source":"bklog","table_id":"result_table.es_with_time_filed","field_name":"span_name","is_regexp":false,"function":[{"method":"count","dimensions":["span_name"],"window":"120s"}],"time_aggregation":{},"is_dom_sampled":false,"reference_name":"a","dimensions":["span_name"],"limit":200000,"conditions":{"field_list":[{"field_name":"span_name","value":["SELECT","build-metadata-query","query-ts-to-query-metric","check-must-query-feature-flag","HTTP POST"],"op":"eq"}]},"query_string":"*","is_prefix":false}],"metric_merge":"a","order_by":["-time"],"start_time":"1748936649","end_time":"1748940259","step":"120s","timezone":"Asia/Shanghai","look_back_delta":"1m","instant":false}`,
			result:        `[{"name":"_result0","metric_name":"","columns":["_time","_value"],"types":["float","float"],"group_keys":["span_name"],"group_values":["HTTP POST"],"values":[[1748936640000,4030],[1748936760000,6054],[1748936880000,6267],[1748937000000,6852],[1748937120000,6175],[1748937240000,6228],[1748937360000,5939],[1748937480000,6460],[1748937600000,7292],[1748937720000,6527],[1748937840000,6510],[1748937960000,6298],[1748938080000,6561],[1748938200000,6995],[1748938320000,7051],[1748938440000,6930],[1748938560000,6774],[1748938680000,6264],[1748938800000,6646],[1748938920000,6862],[1748939040000,6341],[1748939160000,6457],[1748939280000,6502],[1748939400000,7303],[1748939520000,6932],[1748939640000,6820],[1748939760000,6156],[1748939880000,7334],[1748940000000,6940],[1748940120000,6187],[1748940240000,564]]},{"name":"_result1","metric_name":"","columns":["_time","_value"],"types":["float","float"],"group_keys":["span_name"],"group_values":["SELECT"],"values":[[1748936640000,6708],[1748936760000,10553],[1748936880000,12858],[1748937000000,11162],[1748937120000,9563],[1748937240000,10434],[1748937360000,10171],[1748937480000,11727],[1748937600000,10559],[1748937720000,14119],[1748937840000,12566],[1748937960000,11628],[1748938080000,12620],[1748938200000,12409],[1748938320000,11037],[1748938440000,14292],[1748938560000,13506],[1748938680000,10988],[1748938800000,10391],[1748938920000,12972],[1748939040000,12814],[1748939160000,12226],[1748939280000,13951],[1748939400000,11659],[1748939520000,12034],[1748939640000,12894],[1748939760000,9558],[1748939880000,9821],[1748940000000,10974],[1748940120000,10108],[1748940240000,1706]]},{"name":"_result2","metric_name":"","columns":["_time","_value"],"types":["float","float"],"group_keys":["span_name"],"group_values":["build-metadata-query"],"values":[[1748936640000,6556],[1748936760000,7669],[1748936880000,8004],[1748937000000,8018],[1748937120000,7863],[1748937240000,7875],[1748937360000,7682],[1748937480000,8105],[1748937600000,9063],[1748937720000,8108],[1748937840000,8105],[1748937960000,7870],[1748938080000,8123],[1748938200000,8641],[1748938320000,8427],[1748938440000,9207],[1748938560000,8305],[1748938680000,7807],[1748938800000,8275],[1748938920000,8159],[1748939040000,7912],[1748939160000,8390],[1748939280000,8040],[1748939400000,8795],[1748939520000,8190],[1748939640000,8110],[1748939760000,7794],[1748939880000,8249],[1748940000000,8477],[1748940120000,8015],[1748940240000,474]]},{"name":"_result3","metric_name":"","columns":["_time","_value"],"types":["float","float"],"group_keys":["span_name"],"group_values":["check-must-query-feature-flag"],"values":[[1748936640000,6522],[1748936760000,7609],[1748936880000,7887],[1748937000000,7960],[1748937120000,7821],[1748937240000,7811],[1748937360000,7667],[1748937480000,8084],[1748937600000,9048],[1748937720000,8102],[1748937840000,8105],[1748937960000,7856],[1748938080000,8100],[1748938200000,8587],[1748938320000,8418],[1748938440000,9132],[1748938560000,8260],[1748938680000,7798],[1748938800000,8231],[1748938920000,8132],[1748939040000,7876],[1748939160000,7995],[1748939280000,7933],[1748939400000,8785],[1748939520000,8160],[1748939640000,8096],[1748939760000,7783],[1748939880000,8243],[1748940000000,8443],[1748940120000,7974],[1748940240000,461]]},{"name":"_result4","metric_name":"","columns":["_time","_value"],"types":["float","float"],"group_keys":["span_name"],"group_values":["query-ts-to-query-metric"],"values":[[1748936640000,6518],[1748936760000,7755],[1748936880000,8031],[1748937000000,8098],[1748937120000,7935],[1748937240000,7823],[1748937360000,7721],[1748937480000,7932],[1748937600000,9653],[1748937720000,8050],[1748937840000,7874],[1748937960000,7721],[1748938080000,7947],[1748938200000,8591],[1748938320000,8146],[1748938440000,8742],[1748938560000,8157],[1748938680000,7746],[1748938800000,8919],[1748938920000,8179],[1748939040000,7846],[1748939160000,8345],[1748939280000,8003],[1748939400000,8806],[1748939520000,8182],[1748939640000,8055],[1748939760000,7827],[1748939880000,8064],[1748940000000,8980],[1748940120000,8018],[1748940240000,582]]}]`,
		},
		"test for nested and not nested time group": {
			queryTsString: `{"space_uid":"bkcc__2","query_list":[{"data_source":"bklog","table_id":"result_table.es_with_time_filed","field_name":"events.name","is_regexp":false,"function":[{"method":"count","dimensions":["events.name"],"window":"120s"}],"time_aggregation":{},"is_dom_sampled":false,"reference_name":"a","dimensions":["span_name"],"limit":5}],"metric_merge":"a","order_by":["-time"],"start_time":"1748936649","end_time":"1748940259","step":"120s","timezone":"Asia/Shanghai","look_back_delta":"1m","instant":false}`,
			result:        `[{"name":"_result0","metric_name":"","columns":["_time","_value"],"types":["float","float"],"group_keys":["events.name"],"group_values":["exception"],"values":[[1748936640000,12],[1748936760000,42],[1748936880000,18],[1748937000000,15],[1748937120000,19],[1748937240000,19],[1748937360000,18],[1748937480000,15],[1748937600000,34],[1748937720000,16],[1748937840000,16],[1748937960000,32],[1748938080000,97],[1748938200000,14],[1748938320000,18],[1748938440000,15],[1748938560000,20],[1748938680000,14],[1748938800000,18],[1748938920000,16],[1748939040000,26],[1748939160000,16],[1748939280000,32],[1748939400000,31],[1748939520000,48],[1748939640000,20],[1748939760000,16],[1748939880000,18],[1748940000000,14],[1748940120000,16],[1748940240000,6]]}]`,
		},
		"test for nested term and not nested time and field value": {
			queryTsString: `{"space_uid":"bkcc__2","query_list":[{"data_source":"bklog","table_id":"result_table.es_with_time_filed","field_name":"span_name","is_regexp":false,"function":[{"method":"count","dimensions":["events.name"],"window":"120s"}],"time_aggregation":{},"is_dom_sampled":false,"reference_name":"a","dimensions":["span_name"],"limit":5}],"metric_merge":"a","order_by":["-time"],"start_time":"1748936649","end_time":"1748940259","step":"120s","timezone":"Asia/Shanghai","look_back_delta":"1m","instant":false}`,
			result:        `[{"name":"_result0","metric_name":"","columns":["_time","_value"],"types":["float","float"],"group_keys":["events.name"],"group_values":["exception"],"values":[[1748936640000,12],[1748936760000,42],[1748936880000,18],[1748937000000,15],[1748937120000,19],[1748937240000,19],[1748937360000,18],[1748937480000,15],[1748937600000,34],[1748937720000,16],[1748937840000,16],[1748937960000,32],[1748938080000,97],[1748938200000,14],[1748938320000,18],[1748938440000,15],[1748938560000,20],[1748938680000,14],[1748938800000,18],[1748938920000,16],[1748939040000,26],[1748939160000,16],[1748939280000,32],[1748939400000,31],[1748939520000,48],[1748939640000,20],[1748939760000,16],[1748939880000,18],[1748940000000,14],[1748940120000,16],[1748940240000,6]]}]`,
		},
		"test for nested and not nested": {
			queryTsString: `{"space_uid":"bkcc__2","query_list":[{"data_source":"bklog","table_id":"result_table.es_with_time_filed","field_name":"span_name","is_regexp":false,"function":[{"method":"count","dimensions":["events.name"]}],"time_aggregation":{},"is_dom_sampled":false,"reference_name":"a","dimensions":["span_name"],"limit":200000,"conditions":{"field_list":[{"field_name":"span_name","value":["SELECT","build-metadata-query","query-ts-to-query-metric","check-must-query-feature-flag","HTTP POST"],"op":"eq"}]},"query_string":"*","is_prefix":false}],"metric_merge":"a","order_by":["-time"],"start_time":"1748936649","end_time":"1748940259","step":"120s","timezone":"Asia/Shanghai","look_back_delta":"1m","instant":false}`,
			result:        `[{"name":"_result0","metric_name":"","columns":["_time","_value"],"types":["float","float"],"group_keys":["events.name"],"group_values":["exception"],"values":[[1748936649000,1]]}]`,
		},
		"test for apm trace_tilapia duibi": {
			queryTs: &structured.QueryTs{
				QueryList: []*structured.Query{
					{
						DataSource:    structured.BkLog,
						TableID:       structured.TableID(influxdb.ResultTableEsWithTimeFiled),
						FieldName:     "span_name",
						ReferenceName: "a",
						AggregateMethodList: structured.AggregateMethodList{
							{
								Method:     "count",
								Dimensions: []string{"span_name"},
								Window:     "20160s",
							},
						},
						Conditions: structured.Conditions{
							FieldList: []structured.ConditionField{
								{
									DimensionName: "span_name",
									Value:         []string{""},
									Operator:      "ne",
									IsPrefix:      false,
									IsSuffix:      false,
									IsWildcard:    false,
								},
							},
						},
					},
				},
				MetricMerge:   "a",
				Start:         "1747641987",
				End:           "1748245394",
				Step:          "20160s",
				LookBackDelta: "1m",
				Timezone:      "Asia/Shanghai",
			},
			result: `[{"name":"_result0","metric_name":"","columns":["_time","_value"],"types":["float","float"],"group_keys":["span_name"],"group_values":["/trpc.example.greeter.Greeter/SayHello"],"values":[[1747630080000,12124],[1747650240000,29654],[1747670400000,29482],[1747690560000,29672],[1747710720000,29660],[1747730880000,29457],[1747751040000,29506],[1747771200000,29475],[1747791360000,29642],[1747811520000,29639],[1747831680000,29629],[1747851840000,29498],[1747872000000,29492],[1747892160000,29346],[1747912320000,29055],[1747932480000,29116],[1747952640000,29132],[1747972800000,29109],[1747992960000,29576],[1748013120000,29656],[1748033280000,29664],[1748053440000,29467],[1748073600000,29676],[1748093760000,29654],[1748113920000,29494],[1748134080000,29668],[1748154240000,29508],[1748174400000,29668],[1748194560000,29672],[1748214720000,29666],[1748234880000,15288]]},{"name":"_result1","metric_name":"","columns":["_time","_value"],"types":["float","float"],"group_keys":["span_name"],"group_values":["/trpc.example.greeter.Greeter/SayHi"],"values":[[1747630080000,11860],[1747650240000,29057],[1747670400000,28868],[1747690560000,29050],[1747710720000,29068],[1747730880000,28883],[1747751040000,28914],[1747771200000,28934],[1747791360000,29011],[1747811520000,29063],[1747831680000,28963],[1747851840000,28896],[1747872000000,28934],[1747892160000,28790],[1747912320000,28426],[1747932480000,28512],[1747952640000,28490],[1747972800000,28560],[1747992960000,28992],[1748013120000,29080],[1748033280000,29072],[1748053440000,28908],[1748073600000,29052],[1748093760000,29054],[1748113920000,28890],[1748134080000,29076],[1748154240000,28930],[1748174400000,29058],[1748194560000,29084],[1748214720000,29070],[1748234880000,15008]]},{"name":"_result2","metric_name":"","columns":["_time","_value"],"types":["float","float"],"group_keys":["span_name"],"group_values":["SELECT"],"values":[[1747630080000,83221],[1747650240000,48270],[1747670400000,11389],[1747690560000,42125],[1747710720000,127370],[1747730880000,140077],[1747751040000,19016],[1747771200000,21385],[1747791360000,165395],[1747811520000,209679],[1747831680000,49772],[1747851840000,19983],[1747872000000,143679],[1747892160000,178952],[1747912320000,60992],[1747932480000,44126],[1747952640000,63272],[1747972800000,79260],[1747992960000,22578],[1748013120000,5817],[1748033280000,5874],[1748053440000,4371],[1748073600000,1128],[1748093760000,1106],[1748113920000,1099],[1748134080000,1130],[1748154240000,1084],[1748174400000,1073],[1748194560000,1093],[1748214720000,36526],[1748234880000,66756]]},{"name":"_result3","metric_name":"","columns":["_time","_value"],"types":["float","float"],"group_keys":["span_name"],"group_values":["internalSpanDoSomething"],"values":[[1747630080000,6061],[1747650240000,14829],[1747670400000,14741],[1747690560000,14836],[1747710720000,14830],[1747730880000,14725],[1747751040000,14753],[1747771200000,14739],[1747791360000,14817],[1747811520000,14822],[1747831680000,14816],[1747851840000,14748],[1747872000000,14746],[1747892160000,14673],[1747912320000,14533],[1747932480000,14557],[1747952640000,14566],[1747972800000,14556],[1747992960000,14788],[1748013120000,14829],[1748033280000,14832],[1748053440000,14738],[1748073600000,14837],[1748093760000,14827],[1748113920000,14747],[1748134080000,14834],[1748154240000,14754],[1748174400000,14834],[1748194560000,14836],[1748214720000,14833],[1748234880000,7644]]},{"name":"_result4","metric_name":"","columns":["_time","_value"],"types":["float","float"],"group_keys":["span_name"],"group_values":["test.example.greeter.SayHello/sleep"],"values":[[1747630080000,5930],[1747650240000,14529],[1747670400000,14434],[1747690560000,14525],[1747710720000,14534],[1747730880000,14444],[1747751040000,14461],[1747771200000,14466],[1747791360000,14501],[1747811520000,14533],[1747831680000,14482],[1747851840000,14448],[1747872000000,14467],[1747892160000,14395],[1747912320000,14213],[1747932480000,14255],[1747952640000,14245],[1747972800000,14281],[1747992960000,14496],[1748013120000,14539],[1748033280000,14536],[1748053440000,14454],[1748073600000,14526],[1748093760000,14527],[1748113920000,14445],[1748134080000,14538],[1748154240000,14465],[1748174400000,14529],[1748194560000,14542],[1748214720000,14535],[1748234880000,7504]]}]`,
		},
		"统计数量，毫秒查询": {
			queryTs: &structured.QueryTs{
				QueryList: []*structured.Query{
					{
						DataSource:    structured.BkLog,
						TableID:       structured.TableID(tableID),
						FieldName:     "gseIndex",
						ReferenceName: "a",
						AggregateMethodList: structured.AggregateMethodList{
							{
								Method: "count",
							},
						},
					},
				},
				OrderBy: structured.OrderBy{
					"_value",
				},
				MetricMerge: "a",
				Start:       strconv.FormatInt(defaultStart.UnixMilli(), 10),
				End:         strconv.FormatInt(defaultEnd.UnixMilli(), 10),
				Instant:     true,
				SpaceUid:    spaceUid,
			},
			result: `[{"name":"_result0","metric_name":"","columns":["_time","_value"],"types":["float","float"],"group_keys":[],"group_values":[],"values":[[1741154079123,182355]]}]`,
		},
		"统计数量": {
			queryTs: &structured.QueryTs{
				QueryList: []*structured.Query{
					{
						DataSource:    structured.BkLog,
						TableID:       structured.TableID(tableID),
						FieldName:     "gseIndex",
						ReferenceName: "a",
						AggregateMethodList: structured.AggregateMethodList{
							{
								Method: "count",
							},
						},
					},
				},
				OrderBy: structured.OrderBy{
					"_value",
				},
				MetricMerge: "a",
				Start:       strconv.FormatInt(defaultStart.Unix(), 10),
				End:         strconv.FormatInt(defaultEnd.Unix(), 10),
				Instant:     true,
				SpaceUid:    spaceUid,
			},
			result: `[{"name":"_result0","metric_name":"","columns":["_time","_value"],"types":["float","float"],"group_keys":[],"group_values":[],"values":[[1741154079000,182486]]}]`,
		},
		"根据维度 __ext.container_name 进行 sum 聚合，同时用值正向排序": {
			queryTs: &structured.QueryTs{
				QueryList: []*structured.Query{
					{
						DataSource:    structured.BkLog,
						TableID:       structured.TableID(tableID),
						FieldName:     "gseIndex",
						Limit:         5,
						From:          0,
						ReferenceName: "a",
						AggregateMethodList: structured.AggregateMethodList{
							{
								Method:     "count",
								Dimensions: []string{"__ext.container_name"},
							},
						},
					},
				},
				OrderBy: structured.OrderBy{
					"_value",
				},
				MetricMerge: "a",
				Start:       strconv.FormatInt(defaultStart.UnixMilli(), 10),
				End:         strconv.FormatInt(defaultEnd.UnixMilli(), 10),
				Instant:     true,
				SpaceUid:    spaceUid,
			},
			result: `[{"name":"_result0","metric_name":"","columns":["_time","_value"],"types":["float","float"],"group_keys":["__ext.container_name"],"group_values":["unify-query"],"values":[[1741154079123,182355]]},{"name":"_result1","metric_name":"","columns":["_time","_value"],"types":["float","float"],"group_keys":["__ext.container_name"],"group_values":[""],"values":[[1741154079123,4325521]]}]`,
		},
		"根据维度 __ext.container_name 进行 count 聚合，同时用值倒序": {
			queryTs: &structured.QueryTs{
				QueryList: []*structured.Query{
					{
						DataSource:    structured.BkLog,
						TableID:       structured.TableID(tableID),
						FieldName:     "gseIndex",
						Limit:         5,
						From:          0,
						ReferenceName: "a",
						AggregateMethodList: structured.AggregateMethodList{
							{
								Method:     "count",
								Dimensions: []string{"__ext.container_name"},
							},
						},
					},
				},
				OrderBy: structured.OrderBy{
					"-_value",
				},
				MetricMerge: "a",
				Start:       strconv.FormatInt(defaultStart.Unix(), 10),
				End:         strconv.FormatInt(defaultEnd.Unix(), 10),
				Instant:     true,
				SpaceUid:    spaceUid,
			},
			result: `[{"name":"_result0","metric_name":"","columns":["_time","_value"],"types":["float","float"],"group_keys":["__ext.container_name"],"group_values":["unify-query"],"values":[[1741154079000,182486]]}]`,
		},
		"统计 __ext.container_name 和 __ext.io_kubernetes_pod 不为空的文档数量": {
			queryTs: &structured.QueryTs{
				QueryList: []*structured.Query{
					{
						DataSource:    structured.BkLog,
						TableID:       structured.TableID(tableID),
						FieldName:     "__ext.container_name",
						ReferenceName: "a",
						Conditions: structured.Conditions{
							FieldList: []structured.ConditionField{
								{
									DimensionName: "__ext.io_kubernetes_pod",
									Operator:      "ncontains",
									Value:         []string{""},
								},
								{
									DimensionName: "__ext.container_name",
									Operator:      "ncontains",
									Value:         []string{""},
								},
							},
							ConditionList: []string{
								"and",
							},
						},
						AggregateMethodList: structured.AggregateMethodList{
							{
								Method: "count",
							},
						},
					},
				},
				MetricMerge: "a",
				Start:       strconv.FormatInt(defaultStart.Unix(), 10),
				End:         strconv.FormatInt(defaultEnd.Unix(), 10),
				Instant:     true,
				SpaceUid:    spaceUid,
			},
			result: `[{"name":"_result0","metric_name":"","columns":["_time","_value"],"types":["float","float"],"group_keys":[],"group_values":[],"values":[[1741154079000,182486]]}]`,
		},
		"a + b": {
			queryTs: &structured.QueryTs{
				QueryList: []*structured.Query{
					{
						DataSource:    structured.BkLog,
						TableID:       structured.TableID(tableID),
						FieldName:     "__ext.io_kubernetes_pod",
						ReferenceName: "a",
						AggregateMethodList: structured.AggregateMethodList{
							{
								Method: "count",
							},
						},
					},
					{
						DataSource:    structured.BkLog,
						TableID:       structured.TableID(tableID),
						FieldName:     "__ext.io_kubernetes_pod",
						ReferenceName: "b",
						AggregateMethodList: structured.AggregateMethodList{
							{
								Method: "count",
							},
						},
					},
				},
				MetricMerge: "a + b",
				Start:       strconv.FormatInt(defaultStart.Unix(), 10),
				End:         strconv.FormatInt(defaultEnd.Unix(), 10),
				Instant:     true,
				SpaceUid:    spaceUid,
			},
			result: `[{"name":"_result0","metric_name":"","columns":["_time","_value"],"types":["float","float"],"group_keys":[],"group_values":[],"values":[[1741154079000,364972]]}]`,
		},
		"__ext.io_kubernetes_pod 统计去重数量": {
			queryTs: &structured.QueryTs{
				QueryList: []*structured.Query{
					{
						DataSource:    structured.BkLog,
						TableID:       structured.TableID(tableID),
						FieldName:     "__ext.io_kubernetes_pod",
						ReferenceName: "a",
						AggregateMethodList: structured.AggregateMethodList{
							{
								Method: "cardinality",
							},
						},
					},
				},
				MetricMerge: "a",
				Start:       strconv.FormatInt(defaultStart.Unix(), 10),
				End:         strconv.FormatInt(defaultEnd.Unix(), 10),
				Instant:     true,
				SpaceUid:    spaceUid,
			},
			result: `[{"name":"_result0","metric_name":"","columns":["_time","_value"],"types":["float","float"],"group_keys":[],"group_values":[],"values":[[1741154079000,4]]}]`,
		},
		"__ext.io_kubernetes_pod 统计数量": {
			queryTs: &structured.QueryTs{
				QueryList: []*structured.Query{
					{
						DataSource:    structured.BkLog,
						TableID:       structured.TableID(tableID),
						FieldName:     "__ext.io_kubernetes_pod",
						ReferenceName: "b",
						AggregateMethodList: structured.AggregateMethodList{
							{
								Method: "count",
							},
							{
								Method: "date_histogram",
								Window: "1m",
							},
						},
					},
				},
				MetricMerge: "b",
				Start:       strconv.FormatInt(defaultStart.Unix(), 10),
				End:         strconv.FormatInt(defaultEnd.Unix(), 10),
				Instant:     false,
				SpaceUid:    spaceUid,
			},
			result: `[{"name":"_result0","metric_name":"","columns":["_time","_value"],"types":["float","float"],"group_keys":[],"group_values":[],"values":[[1741154040000,3408],[1741154100000,4444],[1741154160000,4577],[1741154220000,4668],[1741154280000,5642],[1741154340000,4860],[1741154400000,35988],[1741154460000,7098],[1741154520000,5287],[1741154580000,5422],[1741154640000,4906],[1741154700000,4447],[1741154760000,4713],[1741154820000,4621],[1741154880000,4417],[1741154940000,5092],[1741155000000,4805],[1741155060000,5545],[1741155120000,4614],[1741155180000,5121],[1741155240000,4854],[1741155300000,5343],[1741155360000,4789],[1741155420000,4755],[1741155480000,5115],[1741155540000,4588],[1741155600000,6474],[1741155660000,5416],[1741155720000,5128],[1741155780000,5050],[1741155840000,1299]]}]`,
		},
		"__ext.io_kubernetes_pod 统计数量，毫秒": {
			queryTs: &structured.QueryTs{
				QueryList: []*structured.Query{
					{
						DataSource:    structured.BkLog,
						TableID:       structured.TableID(tableID),
						FieldName:     "__ext.io_kubernetes_pod",
						ReferenceName: "b",
						AggregateMethodList: structured.AggregateMethodList{
							{
								Method: "count",
							},
							{
								Method: "date_histogram",
								Window: "1m",
							},
						},
					},
				},
				MetricMerge: "b",
				Start:       strconv.FormatInt(defaultStart.UnixMilli(), 10),
				End:         strconv.FormatInt(defaultEnd.UnixMilli(), 10),
				Instant:     false,
				SpaceUid:    spaceUid,
			},
			result: `[{"name":"_result0","metric_name":"","columns":["_time","_value"],"types":["float","float"],"group_keys":[],"group_values":[],"values":[[1741154040000,3277],[1741154100000,4444],[1741154160000,4577],[1741154220000,4668],[1741154280000,5642],[1741154340000,4860],[1741154400000,35988],[1741154460000,7098],[1741154520000,5287],[1741154580000,5422],[1741154640000,4906],[1741154700000,4447],[1741154760000,4713],[1741154820000,4621],[1741154880000,4417],[1741154940000,5092],[1741155000000,4805],[1741155060000,5545],[1741155120000,4614],[1741155180000,5121],[1741155240000,4854],[1741155300000,5343],[1741155360000,4789],[1741155420000,4755],[1741155480000,5115],[1741155540000,4588],[1741155600000,6474],[1741155660000,5416],[1741155720000,5128],[1741155780000,5050],[1741155840000,1299]]}]`,
		},
		"测试聚合周期大于查询周期": {
			queryTs: &structured.QueryTs{
				QueryList: []*structured.Query{
					{
						DataSource:    structured.BkLog,
						TableID:       structured.TableID(tableID),
						FieldName:     "dtEventTimeStamp",
						ReferenceName: "b",
						AggregateMethodList: structured.AggregateMethodList{
							{
								Method: "count",
							},
							{
								Method: "date_histogram",
								Window: "1d",
							},
						},
					},
				},
				MetricMerge: "b",
				Start:       "1741320000000",
				End:         "1741341600000",
				Instant:     false,
				SpaceUid:    spaceUid,
				Timezone:    "Asia/Shanghai",
				Step:        "1d",
			},
			result: `[{"name":"_result0","metric_name":"","columns":["_time","_value"],"types":["float","float"],"group_keys":[],"group_values":[],"values":[[1741276800000,2367]]}]`,
		},
	} {
		t.Run(fmt.Sprintf("%s", i), func(t *testing.T) {
			metadata.SetUser(ctx, &metadata.User{Key: "username:test", SpaceUID: spaceUid, SkipSpace: "true"})
			var ts *structured.QueryTs
			if c.queryTsString == "" {
				ts = c.queryTs
			} else {
				_ = json.Unmarshal([]byte(c.queryTsString), &ts)
				//nts, _ := json.Marshal(c.queryTs)
				//assert.JSONEq(t, c.queryTsString, string(nts))
			}

			data, err := queryReferenceWithPromEngine(ctx, ts)
			assert.Nil(t, err)

			if err != nil {
				return
			}

			if data.Status != nil && data.Status.Code != "" {
				fmt.Println("code: ", data.Status.Code)
				fmt.Println("message: ", data.Status.Message)
				return
			}

			actual, _ := json.Marshal(data.Tables)
			assert.Equal(t, c.result, string(actual))
		})
	}
}

func TestQueryTs(t *testing.T) {

	ctx := metadata.InitHashID(context.Background())
	mock.Init()
	influxdb.MockSpaceRouter(ctx)
	promql.MockEngine()

	mock.InfluxDB.Set(map[string]any{
		`SELECT mean("usage") AS _value, "time" AS _time FROM cpu_summary WHERE time > 1677081599999000000 and time < 1677085659999000000 AND (bk_biz_id='2') GROUP BY time(1m0s) LIMIT 100000005 SLIMIT 100005 TZ('UTC')`: &decoder.Response{
			Results: []decoder.Result{
				{
					Series: []*decoder.Row{
						{
							Name: "",
							Tags: map[string]string{},
							Columns: []string{
								influxdb.TimeColumnName,
								influxdb.ResultColumnName,
							},
							Values: [][]any{
								{
									1677081600000000000, 30,
								},
								{
									1677081660000000000, 21,
								},
								{
									1677081720000000000, 1,
								},
								{
									1677081780000000000, 7,
								},
								{
									1677081840000000000, 4,
								},
								{
									1677081900000000000, 2,
								},
								{
									1677081960000000000, 100,
								},
								{
									1677082020000000000, 94,
								},
								{
									1677082080000000000, 34,
								},
							},
						},
					},
				},
			},
		},
		`SELECT "usage" AS _value, *::tag, "time" AS _time FROM cpu_summary WHERE time > 1677081359999000000 and time < 1677085659999000000 AND ((notice_way='weixin' and status='failed') and bk_biz_id='2') LIMIT 100000005 SLIMIT 100005 TZ('UTC')`: &decoder.Response{
			Results: []decoder.Result{
				{
					Series: []*decoder.Row{
						{
							Name: "",
							Tags: map[string]string{},
							Columns: []string{
								influxdb.ResultColumnName,
								"job",
								"notice_way",
								"status",
								influxdb.TimeColumnName,
							},
							Values: [][]any{
								{
									30,
									"SLI",
									"weixin",
									"failed",
									1677081600000000000,
								},
								{
									21,
									"SLI",
									"weixin",
									"failed",
									1677081660000000000,
								},
								{
									1,
									"SLI",
									"weixin",
									"failed",
									1677081720000000000,
								},
								{
									7,
									"SLI",
									"weixin",
									"failed",
									1677081780000000000,
								},
								{
									4,
									"SLI",
									"weixin",
									"failed",
									1677081840000000000,
								},
								{
									2,
									"SLI",
									"weixin",
									"failed",
									1677081900000000000,
								},
								{
									100,
									"SLI",
									"weixin",
									"failed",
									1677081960000000000,
								},
								{
									94,
									"SLI",
									"weixin",
									"failed",
									1677082020000000000,
								},
								{
									34,
									"SLI",
									"weixin",
									"failed",
									1677082080000000000,
								},
							},
						},
					},
				},
			},
		},
		`SELECT count("usage") AS _value, "time" AS _time FROM cpu_summary WHERE time > 1677081599999000000 and time < 1677085659999000000 AND (bk_biz_id='2') GROUP BY "status", time(1m0s) LIMIT 100000005 SLIMIT 100005 TZ('UTC')`: &decoder.Response{
			Results: []decoder.Result{
				{
					Series: []*decoder.Row{
						{
							Name: "",
							Tags: map[string]string{
								"status": "failed",
							},
							Columns: []string{
								influxdb.TimeColumnName,
								influxdb.ResultColumnName,
							},
							Values: [][]any{
								{
									1677081600000000000, 30,
								},
								{
									1677081660000000000, 21,
								},
								{
									1677081720000000000, 1,
								},
								{
									1677081780000000000, 7,
								},
								{
									1677081840000000000, 4,
								},
								{
									1677081900000000000, 2,
								},
								{
									1677081960000000000, 100,
								},
								{
									1677082020000000000, 94,
								},
								{
									1677082080000000000, 34,
								},
							},
						},
					},
				},
			},
		},
		// test query  __name__ with raw 多指标单表
		`SELECT "usage" AS _value, *::tag, "time" AS _time FROM cpu_summary WHERE time > 1677081300000000000 and time < 1677085600000000000 AND (bk_biz_id='2') LIMIT 100000005 SLIMIT 100005 TZ('UTC')`: &decoder.Response{
			Results: []decoder.Result{
				{
					Series: []*decoder.Row{
						{
							Name: "",
							Tags: map[string]string{
								"status": "failed",
							},
							Columns: []string{
								influxdb.TimeColumnName,
								influxdb.ResultColumnName,
							},
							Values: [][]any{
								{
									1677082080000000000, 34,
								},
							},
						},
					},
				},
			},
		},
		`SELECT "free" AS _value, *::tag, "time" AS _time FROM cpu_summary WHERE time > 1677081300000000000 and time < 1677085600000000000 AND (bk_biz_id='2') LIMIT 100000005 SLIMIT 100005 TZ('UTC')`: &decoder.Response{
			Results: []decoder.Result{
				{
					Series: []*decoder.Row{
						{
							Name: "",
							Tags: map[string]string{
								"status": "failed",
							},
							Columns: []string{
								influxdb.TimeColumnName,
								influxdb.ResultColumnName,
							},
							Values: [][]any{
								{
									1677082080000000000, 68,
								},
							},
						},
					},
				},
			},
		},
		`SELECT "value" AS _value, *::tag, "time" AS _time FROM merltrics_rest_request_status_200_count WHERE time > 1677081300000000000 and time < 1677085600000000000 LIMIT 100000005 SLIMIT 100005 TZ('UTC')`: &decoder.Response{
			Results: []decoder.Result{
				{
					Series: []*decoder.Row{
						{
							Name: "",
							Tags: map[string]string{
								"namespace": "lolstage",
								"container": "message-history",
							},
							Columns: []string{
								influxdb.TimeColumnName,
								influxdb.ResultColumnName,
							},
							Values: [][]any{
								{
									1677082080000000000, 68,
								},
							},
						},
					},
				},
			},
		},

		// test query  __name__ with raw 多指标单表 exporter
		`SELECT "metric_value" AS _value, *::tag, "time" AS _time FROM exporter WHERE time > 1677081300000000000 and time < 1677085600000000000 AND (metric_name =~ /.*/) LIMIT 100000005 SLIMIT 100005 TZ('UTC')`: &decoder.Response{
			Results: []decoder.Result{
				{
					Series: []*decoder.Row{
						{
							Name: "",
							Tags: map[string]string{
								"metric_name": "usage",
								"name":        "buzzy",
							},
							Columns: []string{
								influxdb.TimeColumnName,
								influxdb.ResultColumnName,
							},
							Values: [][]any{
								{
									1677082080000000000, 68,
								},
							},
						},
						{
							Name: "",
							Tags: map[string]string{
								"metric_name": "free",
								"name":        "buzzy",
							},
							Columns: []string{
								influxdb.TimeColumnName,
								influxdb.ResultColumnName,
							},
							Values: [][]any{
								{
									1677082080000000000, 70,
								},
							},
						},
					},
				},
			},
		},
		// test query  __name__ with raw 多指标单表 standard_v2_time_series
		`SELECT "usage" AS _value, *::tag, "time" AS _time FROM standard_v2_time_series WHERE time > 1677081300000000000 and time < 1677085600000000000 LIMIT 100000005 SLIMIT 100005 TZ('UTC')`: &decoder.Response{
			Results: []decoder.Result{
				{
					Series: []*decoder.Row{
						{
							Name: "",
							Tags: map[string]string{
								"name": "buzzy",
							},
							Columns: []string{
								influxdb.TimeColumnName,
								influxdb.ResultColumnName,
							},
							Values: [][]any{
								{
									1677082080000000000, 68,
								},
							},
						},
					},
				},
			},
		},
	})

	testCases := map[string]struct {
		query  string
		result string
	}{
		"test query": {
			query:  `{"query_list":[{"data_source":"","table_id":"system.cpu_summary","field_name":"usage","field_list":null,"function":[{"method":"mean","without":false,"dimensions":[],"position":0,"args_list":null,"vargs_list":null}],"time_aggregation":{"function":"avg_over_time","window":"60s","position":0,"vargs_list":null},"reference_name":"a","dimensions":[],"limit":0,"timestamp":null,"start_or_end":0,"vector_offset":0,"offset":"","offset_forward":false,"slimit":0,"soffset":0,"conditions":{"field_list":[],"condition_list":[]},"keep_columns":["_time","a"]}],"metric_merge":"a","result_columns":null,"start_time":"1677081600","end_time":"1677085600","step":"60s"}`,
			result: `{"series":[{"name":"_result0","metric_name":"","columns":["_time","_value"],"types":["float","float"],"group_keys":[],"group_values":[],"values":[[1677081600000,30],[1677081660000,21],[1677081720000,1],[1677081780000,7],[1677081840000,4],[1677081900000,2],[1677081960000,100],[1677082020000,94],[1677082080000,34]]}],"is_partial":false}`,
		},
		"test lost sample in increase": {
			query:  `{"query_list":[{"data_source":"bkmonitor","table_id":"system.cpu_summary","field_name":"usage","field_list":null,"function":null,"time_aggregation":{"function":"increase","window":"5m0s","position":0,"vargs_list":null},"reference_name":"a","dimensions":null,"limit":0,"timestamp":null,"start_or_end":0,"vector_offset":0,"offset":"","offset_forward":false,"slimit":0,"soffset":0,"conditions":{"field_list":[{"field_name":"notice_way","value":["weixin"],"op":"eq"},{"field_name":"status","value":["failed"],"op":"eq"}],"condition_list":["and"]},"keep_columns":null}],"metric_merge":"a","result_columns":null,"start_time":"1677081600","end_time":"1677085600","step":"60s"}`,
			result: `{"series":[{"name":"_result0","metric_name":"","columns":["_time","_value"],"types":["float","float"],"group_keys":["job","notice_way","status"],"group_values":["SLI","weixin","failed"],"values":[[1677081660000,52.499649999999995],[1677081720000,38.49981666666667],[1677081780000,46.66666666666667],[1677081840000,40],[1677081900000,16.25],[1677081960000,137.5],[1677082020000,247.5],[1677082080000,285],[1677082140000,263.6679222222223],[1677082200000,160.00106666666667],[1677082260000,51.00056666666667]]}],"is_partial":false}`,
		},
		"test query support fuzzy __name__ with count": {
			query:  `{"query_list":[{"data_source":"","table_id":"system.cpu_summary","field_name":".*","is_regexp":true,"field_list":null,"function":[{"method":"sum","without":false,"dimensions":["status"],"position":0,"args_list":null,"vargs_list":null}],"time_aggregation":{"function":"count_over_time","window":"60s","position":0,"vargs_list":null},"reference_name":"a","dimensions":[],"limit":0,"timestamp":null,"start_or_end":0,"vector_offset":0,"offset":"","offset_forward":false,"slimit":0,"soffset":0,"conditions":{"field_list":[],"condition_list":[]},"keep_columns":["_time","a"]}],"metric_merge":"a","result_columns":null,"start_time":"1677081600","end_time":"1677085600","step":"60s"}`,
			result: `{"series":[{"name":"_result0","metric_name":"","columns":["_time","_value"],"types":["float","float"],"group_keys":["status"],"group_values":["failed"],"values":[[1677081600000,30],[1677081660000,21],[1677081720000,1],[1677081780000,7],[1677081840000,4],[1677081900000,2],[1677081960000,100],[1677082020000,94],[1677082080000,34]]}],"is_partial":false}`,
		},
		"test query  __name__ with raw 多指标单表": {
			query:  `{"query_list":[{"data_source":"","table_id":"system.cpu_summary","field_name":".*","is_regexp":true,"field_list":null,"reference_name":"a","dimensions":[],"limit":0,"timestamp":null,"start_or_end":0,"vector_offset":0,"offset":"","offset_forward":false,"slimit":0,"soffset":0,"conditions":{"field_list":[],"condition_list":[]},"keep_columns":["_time","a"]}],"metric_merge":"a","result_columns":null,"start_time":"1677081600","end_time":"1677085600","step":"10m"}`,
			result: `{"series":[{"name":"_result0","metric_name":"","columns":["_time","_value"],"types":["float","float"],"group_keys":["__name__","status"],"group_values":["bkmonitor:system:cpu_summary:free","failed"],"values":[[1677082200000,68]]},{"name":"_result1","metric_name":"","columns":["_time","_value"],"types":["float","float"],"group_keys":["__name__","status"],"group_values":["bkmonitor:system:cpu_summary:usage","failed"],"values":[[1677082200000,34]]}],"is_partial":false}`,
		},

		"test query  __name__ with raw 多指标单表 exporter": {
			query:  `{"query_list":[{"data_source":"","table_id":"bk.exporter","field_name":".*","is_regexp":true,"field_list":null,"reference_name":"a","dimensions":[],"limit":0,"timestamp":null,"start_or_end":0,"vector_offset":0,"offset":"","offset_forward":false,"slimit":0,"soffset":0,"conditions":{"field_list":[],"condition_list":[]},"keep_columns":["_time","a"]}],"metric_merge":"a","result_columns":null,"start_time":"1677081600","end_time":"1677085600","step":"10m"}`,
			result: `{"series":[{"name":"_result0","metric_name":"","columns":["_time","_value"],"types":["float","float"],"group_keys":["__name__","name"],"group_values":["bkmonitor:bk:exporter:free","buzzy"],"values":[[1677082200000,70]]},{"name":"_result1","metric_name":"","columns":["_time","_value"],"types":["float","float"],"group_keys":["__name__","name"],"group_values":["bkmonitor:bk:exporter:usage","buzzy"],"values":[[1677082200000,68]]}],"is_partial":false}`,
		},
		"test query  __name__ with raw 多指标单表 standard_v2_time_series": {
			query:  `{"query_list":[{"data_source":"","table_id":"bk.standard_v2_time_series","field_name":".*","is_regexp":true,"field_list":null,"reference_name":"a","dimensions":[],"limit":0,"timestamp":null,"start_or_end":0,"vector_offset":0,"offset":"","offset_forward":false,"slimit":0,"soffset":0,"conditions":{"field_list":[],"condition_list":[]},"keep_columns":["_time","a"]}],"metric_merge":"a","result_columns":null,"start_time":"1677081600","end_time":"1677085600","step":"10m"}`,
			result: `{"series":[{"name":"_result0","metric_name":"","columns":["_time","_value"],"types":["float","float"],"group_keys":["__name__","name"],"group_values":["bkmonitor:bk:standard_v2_time_series:usage","buzzy"],"values":[[1677082200000,68]]}],"is_partial":false}`,
		},
		"test regx with __name__ 单指标单表": {
			query:  `{"query_list":[{"data_source":"","field_name":"merltrics_rest_request_status_.+_count","is_regexp":true,"reference_name":"a","dimensions":[],"limit":0,"timestamp":null,"start_or_end":0,"vector_offset":0,"offset":"","offset_forward":false,"slimit":0,"soffset":0,"conditions":{"field_list":[],"condition_list":[]},"keep_columns":["_time","a"]}],"metric_merge":"a","result_columns":null,"start_time":"1677081600","end_time":"1677085600","step":"60s"}`,
			result: `{"series":[{"name":"_result0","metric_name":"","columns":["_time","_value"],"types":["float","float"],"group_keys":["__name__","container","namespace"],"group_values":["merltrics_rest_request_status_200_count","message-history","lolstage"],"values":[[1677082080000,68],[1677082140000,68],[1677082200000,68],[1677082260000,68],[1677082320000,68],[1677082380000,68]]}],"is_partial":false}`,
		},
	}

	for name, c := range testCases {
		t.Run(name, func(t *testing.T) {
			ctx = metadata.InitHashID(ctx)
			metadata.SetUser(ctx, &metadata.User{SpaceUID: influxdb.SpaceUid})

			body := []byte(c.query)
			query := &structured.QueryTs{}
			err := json.Unmarshal(body, query)
			assert.Nil(t, err)

			res, err := queryTsWithPromEngine(ctx, query)
			assert.Nil(t, err)
			out, err := json.Marshal(res)
			assert.Nil(t, err)
			actual := string(out)
			fmt.Printf("ActualResult: %v\n", actual)
			assert.Equal(t, c.result, actual)
		})
	}
}

func TestQueryRawWithInstance(t *testing.T) {
	ctx := metadata.InitHashID(context.Background())

	spaceUid := influxdb.SpaceUid

	mock.Init()
	influxdb.MockSpaceRouter(ctx)
	promql.MockEngine()

	start := "1723594000"
	end := "1723595000"

	mock.BkSQL.Set(map[string]any{
		"SHOW CREATE TABLE `2_bklog_bkunify_query_doris`.doris": `{"result":true,"message":"成功","code":"00","data":{"result_table_scan_range":{},"cluster":"doris-test","totalRecords":18,"external_api_call_time_mills":{"bkbase_auth_api":43,"bkbase_meta_api":0,"bkbase_apigw_api":33},"resource_use_summary":{"cpu_time_mills":0,"memory_bytes":0,"processed_bytes":0,"processed_rows":0},"source":"","list":[{"Field":"thedate","Type":"int","Null":"NO","Key":"YES","Default":null,"Extra":""},{"Field":"dteventtimestamp","Type":"bigint","Null":"NO","Key":"YES","Default":null,"Extra":""},{"Field":"dteventtime","Type":"varchar(32)","Null":"YES","Key":"NO","Default":null,"Extra":"NONE"},{"Field":"localtime","Type":"varchar(32)","Null":"YES","Key":"NO","Default":null,"Extra":"NONE"},{"Field":"__shard_key__","Type":"bigint","Null":"YES","Key":"NO","Default":null,"Extra":"NONE"},{"Field":"__ext","Type":"variant","Null":"YES","Key":"NO","Default":null,"Extra":"NONE"},{"Field":"cloudid","Type":"double","Null":"YES","Key":"NO","Default":null,"Extra":"NONE"},{"Field":"file","Type":"text","Null":"YES","Key":"NO","Default":null,"Extra":"NONE"},{"Field":"gseindex","Type":"double","Null":"YES","Key":"NO","Default":null,"Extra":"NONE"},{"Field":"iterationindex","Type":"double","Null":"YES","Key":"NO","Default":null,"Extra":"NONE"},{"Field":"level","Type":"text","Null":"YES","Key":"NO","Default":null,"Extra":"NONE"},{"Field":"log","Type":"text","Null":"YES","Key":"NO","Default":null,"Extra":"NONE"},{"Field":"message","Type":"text","Null":"YES","Key":"NO","Default":null,"Extra":"NONE"},{"Field":"path","Type":"text","Null":"YES","Key":"NO","Default":null,"Extra":"NONE"},{"Field":"report_time","Type":"text","Null":"YES","Key":"NO","Default":null,"Extra":"NONE"},{"Field":"serverip","Type":"text","Null":"YES","Key":"NO","Default":null,"Extra":"NONE"},{"Field":"time","Type":"text","Null":"YES","Key":"NO","Default":null,"Extra":"NONE"},{"Field":"trace_id","Type":"text","Null":"YES","Key":"NO","Default":null,"Extra":"NONE"}],"stage_elapsed_time_mills":{"check_query_syntax":0,"query_db":5,"get_query_driver":0,"match_query_forbidden_config":0,"convert_query_statement":2,"connect_db":45,"match_query_routing_rule":0,"check_permission":43,"check_query_semantic":0,"pick_valid_storage":1},"select_fields_order":["Field","Type","Null","Key","Default","Extra"],"sql":"SHOW COLUMNS FROM mapleleaf_2.bklog_bkunify_query_doris_2","total_record_size":11776,"timetaken":0.096,"result_schema":[{"field_type":"string","field_name":"Field","field_alias":"Field","field_index":0},{"field_type":"string","field_name":"Type","field_alias":"Type","field_index":1},{"field_type":"string","field_name":"Null","field_alias":"Null","field_index":2},{"field_type":"string","field_name":"Key","field_alias":"Key","field_index":3},{"field_type":"string","field_name":"Default","field_alias":"Default","field_index":4},{"field_type":"string","field_name":"Extra","field_alias":"Extra","field_index":5}],"bksql_call_elapsed_time":0,"device":"doris","result_table_ids":["2_bklog_bkunify_query_doris"]},"errors":null,"trace_id":"00000000000000000000000000000000","span_id":"0000000000000000"}`,
		// query raw by doris
		"SELECT *, `dtEventTimeStamp` AS `_timestamp_` FROM `2_bklog_bkunify_query_doris`.doris WHERE `dtEventTimeStamp` >= 1723594000000 AND `dtEventTimeStamp` <= 1723595000000 AND `thedate` = '20240814' LIMIT 2000005": `{"result":true,"message":"成功","code":"00","data":{"result_table_scan_range":{"100968_bklog_proz_ds_analysis":{"start":"2025072100","end":"2025072123"}},"cluster":"proz_doris","totalRecords":1,"external_api_call_time_mills":{"bkbase_meta_api":8},"resource_use_summary":{"cpu_time_mills":0,"memory_bytes":0,"processed_bytes":0,"processed_rows":0},"source":"","list":[{"thedate":20250721,"dteventtimestamp":1753085020000,"dteventtime":"2025-07-21 16:03:40","localtime":"2025-07-21 16:03:45","__shard_key__":29218083010,"_starttime_":"2025-07-21 16:03:40","_endtime_":"2025-07-21 16:03:40","bk_host_id":1234,"cloudid":0,"path":"/proz/logds/Player/gggggggggggg.log","gseindex":44444,"iterationindex":8,"time":1753085020,"_value_":1753085020000,"_timestamp_":1753085020000}],"stage_elapsed_time_mills":{"check_query_syntax":1,"query_db":148,"get_query_driver":0,"match_query_forbidden_config":0,"convert_query_statement":16,"connect_db":20,"match_query_routing_rule":0,"check_permission":8,"check_query_semantic":0,"pick_valid_storage":0},"select_fields_order":["thedate","dteventtimestamp","dteventtime","localtime","__shard_key__","_starttime_","_endtime_","bk_host_id","__ext","cloudid","serverip","path","gseindex","iterationindex","log","time","_value_","_timestamp_"],"total_record_size":5136,"trino_cluster_host":"","timetaken":0.193,"result_schema":[{"field_type":"int","field_name":"__c0","field_alias":"thedate","field_index":0},{"field_type":"long","field_name":"__c1","field_alias":"dteventtimestamp","field_index":1},{"field_type":"string","field_name":"__c2","field_alias":"dteventtime","field_index":2},{"field_type":"string","field_name":"__c3","field_alias":"localtime","field_index":3},{"field_type":"long","field_name":"__c4","field_alias":"__shard_key__","field_index":4},{"field_type":"string","field_name":"__c5","field_alias":"_starttime_","field_index":5},{"field_type":"string","field_name":"__c6","field_alias":"_endtime_","field_index":6},{"field_type":"int","field_name":"__c7","field_alias":"bk_host_id","field_index":7},{"field_type":"string","field_name":"__c8","field_alias":"__ext","field_index":8},{"field_type":"int","field_name":"__c9","field_alias":"cloudid","field_index":9},{"field_type":"string","field_name":"__c10","field_alias":"serverip","field_index":10},{"field_type":"string","field_name":"__c11","field_alias":"path","field_index":11},{"field_type":"long","field_name":"__c12","field_alias":"gseindex","field_index":12},{"field_type":"int","field_name":"__c13","field_alias":"iterationindex","field_index":13},{"field_type":"string","field_name":"__c14","field_alias":"log","field_index":14},{"field_type":"long","field_name":"__c15","field_alias":"time","field_index":15},{"field_type":"long","field_name":"__c16","field_alias":"_value_","field_index":16},{"field_type":"long","field_name":"__c17","field_alias":"_timestamp_","field_index":17}],"bksql_call_elapsed_time":0,"device":"doris","result_table_ids":["100968_bklog_proz_ds_analysis"]},"errors":null,"trace_id":"d4bcaac4032cfab745cca440c7d8e534","span_id":"bab680b2e2c6340d"}`,
	})

	mock.Es.Set(map[string]any{
		`{"_source":{"includes":["__ext.container_id","dtEventTimeStamp"]},"from":0,"query":{"bool":{"filter":{"range":{"dtEventTimeStamp":{"format":"epoch_second","from":1723594000,"include_lower":true,"include_upper":true,"to":1723595000}}}}},"size":20,"sort":[{"dtEventTimeStamp":{"order":"desc"}}]}`: `{"took":301,"timed_out":false,"_shards":{"total":3,"successful":3,"skipped":0,"failed":0},"hits":{"total":{"value":10000,"relation":"gte"},"max_score":0.0,"hits":[{"_index":"v2_2_bklog_bk_unify_query_20240814_0","_type":"_doc","_id":"c726c895a380ba1a9df04ba4a977b29b","_score":0.0,"_source":{"dtEventTimeStamp":"1723594161000","__ext":{"container_id":"77bd897e66402eb66ee97a1f832fb55b2114d83dc369f01e36ce4cec8483786f"}}},{"_index":"v2_2_bklog_bk_unify_query_20240814_0","_type":"_doc","_id":"fa209967d4a8c5d21b3e4f67d2cd579e","_score":0.0,"_source":{"dtEventTimeStamp":"1723594161000","__ext":{"container_id":"77bd897e66402eb66ee97a1f832fb55b2114d83dc369f01e36ce4cec8483786f"}}},{"_index":"v2_2_bklog_bk_unify_query_20240814_0","_type":"_doc","_id":"dc888e9a3789976aa11483626fc61a4f","_score":0.0,"_source":{"dtEventTimeStamp":"1723594161000","__ext":{"container_id":"77bd897e66402eb66ee97a1f832fb55b2114d83dc369f01e36ce4cec8483786f"}}},{"_index":"v2_2_bklog_bk_unify_query_20240814_0","_type":"_doc","_id":"c2dae031f095fa4b9deccf81964c7837","_score":0.0,"_source":{"dtEventTimeStamp":"1723594161000","__ext":{"container_id":"77bd897e66402eb66ee97a1f832fb55b2114d83dc369f01e36ce4cec8483786f"}}},{"_index":"v2_2_bklog_bk_unify_query_20240814_0","_type":"_doc","_id":"8a916e558c71d4226f1d7f3279cf0fdd","_score":0.0,"_source":{"dtEventTimeStamp":"1723594161000","__ext":{"container_id":"77bd897e66402eb66ee97a1f832fb55b2114d83dc369f01e36ce4cec8483786f"}}},{"_index":"v2_2_bklog_bk_unify_query_20240814_0","_type":"_doc","_id":"f6950fef394e813999d7316cdbf0de4d","_score":0.0,"_source":{"dtEventTimeStamp":"1723594161000","__ext":{"container_id":"77bd897e66402eb66ee97a1f832fb55b2114d83dc369f01e36ce4cec8483786f"}}},{"_index":"v2_2_bklog_bk_unify_query_20240814_0","_type":"_doc","_id":"328d487e284703b1d0bb8017dba46124","_score":0.0,"_source":{"dtEventTimeStamp":"1723594161000","__ext":{"container_id":"77bd897e66402eb66ee97a1f832fb55b2114d83dc369f01e36ce4cec8483786f"}}},{"_index":"v2_2_bklog_bk_unify_query_20240814_0","_type":"_doc","_id":"cb790ecb36bbaf02f6f0eb80ac2fd65c","_score":0.0,"_source":{"dtEventTimeStamp":"1723594161000","__ext":{"container_id":"77bd897e66402eb66ee97a1f832fb55b2114d83dc369f01e36ce4cec8483786f"}}},{"_index":"v2_2_bklog_bk_unify_query_20240814_0","_type":"_doc","_id":"bd8a8ef60e94ade63c55c8773170d458","_score":0.0,"_source":{"dtEventTimeStamp":"1723594161000","__ext":{"container_id":"77bd897e66402eb66ee97a1f832fb55b2114d83dc369f01e36ce4cec8483786f"}}},{"_index":"v2_2_bklog_bk_unify_query_20240814_0","_type":"_doc","_id":"c8401bb4ec021b038cb374593b8adce3","_score":0.0,"_source":{"dtEventTimeStamp":"1723594161000","__ext":{"container_id":"77bd897e66402eb66ee97a1f832fb55b2114d83dc369f01e36ce4cec8483786f"}}}]}}`,

		// nested query + query string 测试 + highlight
		`{"_source":{"includes":["group","user.first","user.last"]},"from":0,"query":{"bool":{"filter":[{"nested":{"path":"user","query":{"match_phrase":{"user.first":{"query":"John"}}}}},{"range":{"dtEventTimeStamp":{"format":"epoch_second","from":1723594000,"include_lower":true,"include_upper":true,"to":1723595000}}},{"match_phrase":{"group":{"query":"fans"}}}]}},"size":5}`: `{"took":2,"timed_out":false,"_shards":{"total":1,"successful":1,"skipped":0,"failed":0},"hits":{"total":{"value":1,"relation":"eq"},"max_score":0.0,"hits":[{"_index":"bk_unify_query_demo_2","_type":"_doc","_id":"aS3KjpEBbwEm76LbcH1G","_score":0.0,"_source":{"group":"fans","user.first":"John","user.last":"Smith"}}]}}`,

		`{"_source":{"includes":["status","message"]},"from":0,"query":{"bool":{"filter":[{"match_phrase":{"status":{"query":"error"}}},{"range":{"dtEventTimeStamp":{"format":"epoch_second","from":1723594000,"include_lower":true,"include_upper":true,"to":1723595000}}}]}},"size":5}`: `{"took":2,"timed_out":false,"_shards":{"total":1,"successful":1,"skipped":0,"failed":0},"hits":{"total":{"value":1,"relation":"eq"},"max_score":0.0,"hits":[{"_index":"bk_unify_query_demo_2","_type":"_doc","_id":"bT4KjpEBbwEm76LbdH2H","_score":0.0,"_source":{"status":"error","message":"Something went wrong"}}]}}`,

		`{"from":0,"query":{"bool":{"filter":[{"match_phrase":{"resource.k8s.bcs.cluster.id":{"query":"BCS-K8S-00000"}}},{"range":{"dtEventTimeStamp":{"format":"epoch_second","from":1723594000,"include_lower":true,"include_upper":true,"to":1723595000}}}]}},"size":0}`: `{"took":15,"timed_out":false,"_shards":{"total":6,"successful":6,"skipped":0,"failed":0},"hits":{"total":{"value":10000,"relation":"gte"},"max_score":null,"hits":[{"_index":"v2_2_bkapm_trace_bk_monitor_20250604_0","_type":"_doc","_id":"14712105480911733430","_score":null,"_source":{"links":[],"trace_state":"","elapsed_time":38027,"status":{"message":"","code":0},"resource":{"k8s.pod.ip":"192.168.1.100","bk.instance.id":":unify-query::192.168.1.100:","service.name":"unify-query","net.host.ip":"192.168.1.100","k8s.bcs.cluster.id":"BCS-K8S-00000","k8s.pod.name":"bk-monitor-unify-query-5c685b56f-n4b6d","k8s.namespace.name":"blueking"},"span_name":"http-curl","attributes":{"apdex_type":"satisfied","req-http-method":"POST","req-http-path":"https://bkapi.paas3-dev.bktencent.com/api/bk-base/prod/v3/queryengine/query_sync"},"end_time":1749006597019296,"parent_span_id":"6f15efc54fedfebe","events":[],"span_id":"4a5f6170ae000a3f","trace_id":"5c999893cdbc41390c5ff8f3be5f62a9","kind":1,"start_time":1749006596981268,"time":"1749006604000"}}]}}`,

		// array highlight test
		`{"_source":{"includes":["tags","user.first","user.last"]},"from":0,"query":{"bool":{"filter":[{"nested":{"path":"user","query":{"match_phrase":{"user.first":{"query":"John"}}}}},{"range":{"dtEventTimeStamp":{"format":"epoch_second","from":1723594000,"include_lower":true,"include_upper":true,"to":1723595000}}},{"match_phrase":{"tags":{"query":"important"}}}]}},"size":5}`: `{"took":2,"timed_out":false,"_shards":{"total":1,"successful":1,"skipped":0,"failed":0},"hits":{"total":{"value":1,"relation":"eq"},"max_score":0.0,"hits":[{"_index":"bk_unify_query_demo_2","_type":"_doc","_id":"cT5KjpEBbwEm76LbeH3I","_score":0.0,"_source":{"tags":["important","urgent","critical"],"user.first":"John","user.last":"Smith"}}]}}`,

		// array highlight with match all
		`{"_source":{"includes":["tags","user.first","user.last"]},"from":0,"query":{"bool":{"filter":[{"nested":{"path":"user","query":{"match_phrase":{"user.first":{"query":"John"}}}}},{"range":{"dtEventTimeStamp":{"format":"epoch_second","from":1723594000,"include_lower":true,"include_upper":true,"to":1723595000}}},{"query_string":{"analyze_wildcard":true,"fields":["*","__*"],"lenient":true,"query":"\"Smi\""}}]}},"size":5}`: `{"took":2,"timed_out":false,"_shards":{"total":1,"successful":1,"skipped":0,"failed":0},"hits":{"total":{"value":1,"relation":"eq"},"max_score":0.0,"hits":[{"_index":"bk_unify_query_demo_2","_type":"_doc","_id":"cT5KjpEBbwEm76LbeH3I","_score":0.0,"_source":{"tags":["important","urgent","critical"],"user.first":"John","user.last":"Smith"}}]}}`,

		// array highlight with wildcard all
		`{"_source":{"includes":["tags","user.first","user.last"]},"from":0,"query":{"bool":{"filter":[{"nested":{"path":"user","query":{"match_phrase":{"user.first":{"query":"John"}}}}},{"range":{"dtEventTimeStamp":{"format":"epoch_second","from":1723594000,"include_lower":true,"include_upper":true,"to":1723595000}}},{"query_string":{"analyze_wildcard":true,"fields":["*","__*"],"lenient":true,"query":"*Smi*"}}]}},"size":5}`: `{"took":2,"timed_out":false,"_shards":{"total":1,"successful":1,"skipped":0,"failed":0},"hits":{"total":{"value":1,"relation":"eq"},"max_score":0.0,"hits":[{"_index":"bk_unify_query_demo_2","_type":"_doc","_id":"cT5KjpEBbwEm76LbeH3I","_score":0.0,"_source":{"tags":["important","urgent","critical"],"user.first":"John","user.last":"Smith"}}]}}`,

		// include basic test with contains operator
		`{"_source":{"includes":["level","message"]},"from":0,"query":{"bool":{"filter":[{"bool":{"should":[{"wildcard":{"level":{"value":"error"}}},{"wildcard":{"level":{"value":"warn"}}},{"wildcard":{"level":{"value":"info"}}}]}},{"range":{"dtEventTimeStamp":{"format":"epoch_second","from":1723594000,"include_lower":true,"include_upper":true,"to":1723595000}}}]}},"size":10}`: `{"took":5,"timed_out":false,"_shards":{"total":1,"successful":1,"skipped":0,"failed":0},"hits":{"total":{"value":3,"relation":"eq"},"max_score":0.0,"hits":[{"_index":"bk_unify_query_demo_2","_type":"_doc","_id":"test1","_score":0.0,"_source":{"level":"error","message":"Error occurred"},"highlight":{"level":["<mark>error</mark>"]}},{"_index":"bk_unify_query_demo_2","_type":"_doc","_id":"test2","_score":0.0,"_source":{"level":"warn","message":"Warning message"},"highlight":{"level":["<mark>warn</mark>"]}},{"_index":"bk_unify_query_demo_2","_type":"_doc","_id":"test3","_score":0.0,"_source":{"level":"info","message":"Info message"},"highlight":{"level":["<mark>info</mark>"]}}]}}`,

		// include with nested field and contains
		`{"_source":{"includes":["user.role","user.department"]},"from":0,"query":{"bool":{"filter":[{"nested":{"path":"user","query":{"bool":{"should":[{"wildcard":{"user.role":{"value":"admin"}}},{"wildcard":{"user.role":{"value":"user"}}},{"wildcard":{"user.role":{"value":"guest"}}}]}}}},{"range":{"dtEventTimeStamp":{"format":"epoch_second","from":1723594000,"include_lower":true,"include_upper":true,"to":1723595000}}}]}},"size":5}`: `{"took":3,"timed_out":false,"_shards":{"total":1,"successful":1,"skipped":0,"failed":0},"hits":{"total":{"value":2,"relation":"eq"},"max_score":0.0,"hits":[{"_index":"bk_unify_query_demo_2","_type":"_doc","_id":"nested1","_score":0.0,"_source":{"user.role":"admin","user.department":"IT"},"highlight":{"user.role":["<mark>admin</mark>"]}},{"_index":"bk_unify_query_demo_2","_type":"_doc","_id":"nested2","_score":0.0,"_source":{"user.role":"user","user.department":"Sales"},"highlight":{"user.role":["<mark>user</mark>"]}}]}}`,

		// include with contains and exclude pattern
		`{"_source":{"includes":["application","log_level","message"]},"from":0,"query":{"bool":{"filter":[{"bool":{"must":[{"bool":{"should":[{"wildcard":{"application":{"value":"web-app"}}},{"wildcard":{"application":{"value":"mobile-app"}}},{"wildcard":{"application":{"value":"desktop-app"}}}]}},{"bool":{"must_not":[{"wildcard":{"log_level":{"value":"debug"}}},{"wildcard":{"log_level":{"value":"trace"}}}]}}]}},{"range":{"dtEventTimeStamp":{"format":"epoch_second","from":1723594000,"include_lower":true,"include_upper":true,"to":1723595000}}}]}},"size":3}`: `{"took":4,"timed_out":false,"_shards":{"total":1,"successful":1,"skipped":0,"failed":0},"hits":{"total":{"value":3,"relation":"eq"},"max_score":0.0,"hits":[{"_index":"bk_unify_query_demo_2","_type":"_doc","_id":"app1","_score":0.0,"_source":{"application":"web-app","log_level":"info","message":"User login successful"},"highlight":{"application":["<mark>web-app</mark>"]}},{"_index":"bk_unify_query_demo_2","_type":"_doc","_id":"app2","_score":0.0,"_source":{"application":"mobile-app","log_level":"warn","message":"Low battery warning"},"highlight":{"application":["<mark>mobile-app</mark>"]}},{"_index":"bk_unify_query_demo_2","_type":"_doc","_id":"app3","_score":0.0,"_source":{"application":"desktop-app","log_level":"error","message":"File not found"},"highlight":{"application":["<mark>desktop-app</mark>"]}}]}}`,

		`{"_source":{"includes":["__ext.io_kubernetes_pod","dtEventTimeStamp"]},"from":0,"query":{"bool":{"filter":{"range":{"dtEventTimeStamp":{"format":"epoch_second","from":1723594000,"include_lower":true,"include_upper":true,"to":1723595000}}}}},"size":20,"sort":[{"dtEventTimeStamp":{"order":"desc"}}]}`: `{"took":468,"timed_out":false,"_shards":{"total":3,"successful":3,"skipped":0,"failed":0},"hits":{"total":{"value":10000,"relation":"gte"},"max_score":0.0,"hits":[{"_index":"v2_2_bklog_bk_unify_query_20240814_0","_type":"_doc","_id":"e058129ae18bff87c95e83f24584e654","_score":0.0,"_source":{"dtEventTimeStamp":"1723594211000","__ext":{"io_kubernetes_pod":"bkmonitor-unify-query-64bd4f5df4-599f9"}}},{"_index":"v2_2_bklog_bk_unify_query_20240814_0","_type":"_doc","_id":"c124dae69af9b86a7128ee4281820158","_score":0.0,"_source":{"dtEventTimeStamp":"1723594211000","__ext":{"io_kubernetes_pod":"bkmonitor-unify-query-64bd4f5df4-599f9"}}},{"_index":"v2_2_bklog_bk_unify_query_20240814_0","_type":"_doc","_id":"c7f73abf7e865a4b4d7fc608387d01cf","_score":0.0,"_source":{"dtEventTimeStamp":"1723594211000","__ext":{"io_kubernetes_pod":"bkmonitor-unify-query-64bd4f5df4-599f9"}}},{"_index":"v2_2_bklog_bk_unify_query_20240814_0","_type":"_doc","_id":"39c3ec662881e44bf26d2a6bfc0e35c3","_score":0.0,"_source":{"dtEventTimeStamp":"1723594211000","__ext":{"io_kubernetes_pod":"bkmonitor-unify-query-64bd4f5df4-599f9"}}},{"_index":"v2_2_bklog_bk_unify_query_20240814_0","_type":"_doc","_id":"58e03ce0b9754bf0657d49a5513adcb5","_score":0.0,"_source":{"dtEventTimeStamp":"1723594211000","__ext":{"io_kubernetes_pod":"bkmonitor-unify-query-64bd4f5df4-599f9"}}},{"_index":"v2_2_bklog_bk_unify_query_20240814_0","_type":"_doc","_id":"43a36f412886bf30b0746562513638d3","_score":0.0,"_source":{"dtEventTimeStamp":"1723594211000","__ext":{"io_kubernetes_pod":"bkmonitor-unify-query-64bd4f5df4-599f9"}}},{"_index":"v2_2_bklog_bk_unify_query_20240814_0","_type":"_doc","_id":"218ceafd04f89b39cda7954e51f4a48a","_score":0.0,"_source":{"dtEventTimeStamp":"1723594211000","__ext":{"io_kubernetes_pod":"bkmonitor-unify-query-64bd4f5df4-599f9"}}},{"_index":"v2_2_bklog_bk_unify_query_20240814_0","_type":"_doc","_id":"8d9abe9b782fe3a1272c93f0af6b39e1","_score":0.0,"_source":{"dtEventTimeStamp":"1723594211000","__ext":{"io_kubernetes_pod":"bkmonitor-unify-query-64bd4f5df4-599f9"}}},{"_index":"v2_2_bklog_bk_unify_query_20240814_0","_type":"_doc","_id":"0826407be7f04f19086774ed68eac8dd","_score":0.0,"_source":{"dtEventTimeStamp":"1723594224000","__ext":{"io_kubernetes_pod":"bkmonitor-unify-query-64bd4f5df4-llp94"}}},{"_index":"v2_2_bklog_bk_unify_query_20240814_0","_type":"_doc","_id":"d56b4120194eb37f53410780da777d43","_score":0.0,"_source":{"dtEventTimeStamp":"1723594224000","__ext":{"io_kubernetes_pod":"bkmonitor-unify-query-64bd4f5df4-llp94"}}}]}}`,
		`{"_source":{"includes":["__ext.container_id","dtEventTimeStamp"]},"from":1,"query":{"bool":{"filter":{"range":{"dtEventTimeStamp":{"format":"epoch_second","from":1723594000,"include_lower":true,"include_upper":true,"to":1723595000}}}}},"size":1}`:                                                      `{"took":17,"timed_out":false,"_shards":{"total":3,"successful":3,"skipped":0,"failed":0},"hits":{"total":{"value":10000,"relation":"gte"},"max_score":0.0,"hits":[{"_index":"v2_2_bklog_bk_unify_query_20240814_0","_type":"_doc","_id":"4f3a5e9c167097c9658e88b2f32364b2","_score":0.0,"_source":{"dtEventTimeStamp":"1723594209000","__ext":{"container_id":"77bd897e66402eb66ee97a1f832fb55b2114d83dc369f01e36ce4cec8483786f"}}}]}}`,
		`{"_source":{"includes":["__ext.container_id","dtEventTimeStamp"]},"from":1,"query":{"bool":{"filter":{"range":{"dtEventTimeStamp":{"format":"epoch_millis","from":1723594000123,"include_lower":true,"include_upper":true,"to":1723595000234}}}}},"size":10}`:                                               `{"took":468,"timed_out":false,"_shards":{"total":3,"successful":3,"skipped":0,"failed":0},"hits":{"total":{"value":10000,"relation":"gte"},"max_score":0.0,"hits":[{"_index":"v2_2_bklog_bk_unify_query_20240814_0","_type":"_doc","_id":"e058129ae18bff87c95e83f24584e654","_score":0.0,"_source":{"dtEventTimeStamp":"1723594211000","__ext":{"io_kubernetes_pod":"bkmonitor-unify-query-64bd4f5df4-599f9"}}},{"_index":"v2_2_bklog_bk_unify_query_20240814_0","_type":"_doc","_id":"c124dae69af9b86a7128ee4281820158","_score":0.0,"_source":{"dtEventTimeStamp":"1723594211000","__ext":{"io_kubernetes_pod":"bkmonitor-unify-query-64bd4f5df4-599f9"}}},{"_index":"v2_2_bklog_bk_unify_query_20240814_0","_type":"_doc","_id":"c7f73abf7e865a4b4d7fc608387d01cf","_score":0.0,"_source":{"dtEventTimeStamp":"1723594211000","__ext":{"io_kubernetes_pod":"bkmonitor-unify-query-64bd4f5df4-599f9"}}},{"_index":"v2_2_bklog_bk_unify_query_20240814_0","_type":"_doc","_id":"39c3ec662881e44bf26d2a6bfc0e35c3","_score":0.0,"_source":{"dtEventTimeStamp":"1723594211000","__ext":{"io_kubernetes_pod":"bkmonitor-unify-query-64bd4f5df4-599f9"}}},{"_index":"v2_2_bklog_bk_unify_query_20240814_0","_type":"_doc","_id":"58e03ce0b9754bf0657d49a5513adcb5","_score":0.0,"_source":{"dtEventTimeStamp":"1723594211000","__ext":{"io_kubernetes_pod":"bkmonitor-unify-query-64bd4f5df4-599f9"}}},{"_index":"v2_2_bklog_bk_unify_query_20240814_0","_type":"_doc","_id":"43a36f412886bf30b0746562513638d3","_score":0.0,"_source":{"dtEventTimeStamp":"1723594211000","__ext":{"io_kubernetes_pod":"bkmonitor-unify-query-64bd4f5df4-599f9"}}},{"_index":"v2_2_bklog_bk_unify_query_20240814_0","_type":"_doc","_id":"218ceafd04f89b39cda7954e51f4a48a","_score":0.0,"_source":{"dtEventTimeStamp":"1723594211000","__ext":{"io_kubernetes_pod":"bkmonitor-unify-query-64bd4f5df4-599f9"}}},{"_index":"v2_2_bklog_bk_unify_query_20240814_0","_type":"_doc","_id":"8d9abe9b782fe3a1272c93f0af6b39e1","_score":0.0,"_source":{"dtEventTimeStamp":"1723594211000","__ext":{"io_kubernetes_pod":"bkmonitor-unify-query-64bd4f5df4-599f9"}}},{"_index":"v2_2_bklog_bk_unify_query_20240814_0","_type":"_doc","_id":"0826407be7f04f19086774ed68eac8dd","_score":0.0,"_source":{"dtEventTimeStamp":"1723594224000","__ext":{"io_kubernetes_pod":"bkmonitor-unify-query-64bd4f5df4-llp94"}}},{"_index":"v2_2_bklog_bk_unify_query_20240814_0","_type":"_doc","_id":"d56b4120194eb37f53410780da777d43","_score":0.0,"_source":{"dtEventTimeStamp":"1723594224000","__ext":{"io_kubernetes_pod":"bkmonitor-unify-query-64bd4f5df4-llp94"}}}]}}`,

		// merge rt test mock data
		`{"_source":{"includes":["a","b"]},"from":0,"query":{"bool":{"filter":{"range":{"dtEventTimeStamp":{"format":"epoch_second","from":1723594000,"include_lower":true,"include_upper":true,"to":1723595000}}}}},"size":5,"sort":[{"a":{"order":"asc"}},{"b":{"order":"asc"}}]}`:  `{"hits":{"total":{"value":123},"hits":[{"_index":"result_table_index","_id":"1","_source":{"a":"1","b":"1"},"sort":["1","1"]},{"_index":"result_table_index","_id":"2","_source":{"a":"1","b":"2"},"sort":["1","2"]},{"_index":"result_table_index","_id":"3","_source":{"a":"1","b":"3"},"sort":["1","3"]},{"_index":"result_table_index","_id":"4","_source":{"a":"1","b":"4"},"sort":["1","4"]},{"_index":"result_table_index","_id":"5","_source":{"a":"1","b":"5"},"sort":["1","5"]}]}}`,
		`{"_source":{"includes":["a","b"]},"from":5,"query":{"bool":{"filter":{"range":{"dtEventTimeStamp":{"format":"epoch_second","from":1723594000,"include_lower":true,"include_upper":true,"to":1723595000}}}}},"size":5,"sort":[{"a":{"order":"asc"}},{"b":{"order":"asc"}}]}`:  `{"hits":{"total":{"value":123},"hits":[{"_index":"result_table_index","_id":"6","_source":{"a":"2","b":"1"},"sort":["2","1"]},{"_index":"result_table_index","_id":"7","_source":{"a":"2","b":"2"},"sort":["2","2"]},{"_index":"result_table_index","_id":"8","_source":{"a":"2","b":"3"},"sort":["2","3"]},{"_index":"result_table_index","_id":"9","_source":{"a":"2","b":"4"},"sort":["2","4"]},{"_index":"result_table_index","_id":"10","_source":{"a":"2","b":"5"},"sort":["2","5"]}]}}`,
		`{"_source":{"includes":["a","b"]},"from":0,"query":{"bool":{"filter":{"range":{"dtEventTimeStamp":{"format":"epoch_second","from":1723594000,"include_lower":true,"include_upper":true,"to":1723595000}}}}},"size":10,"sort":[{"a":{"order":"asc"}},{"b":{"order":"asc"}}]}`: `{"hits":{"total":{"value":123},"hits":[{"_index":"result_table_index","_id":"1","_source":{"a":"1","b":"1"},"sort":["1","1"]},{"_index":"result_table_index","_id":"2","_source":{"a":"1","b":"2"},"sort":["1","2"]},{"_index":"result_table_index","_id":"3","_source":{"a":"1","b":"3"},"sort":["1","3"]},{"_index":"result_table_index","_id":"4","_source":{"a":"1","b":"4"},"sort":["1","4"]},{"_index":"result_table_index","_id":"5","_source":{"a":"1","b":"5"},"sort":["1","5"]},{"_index":"result_table_index","_id":"6","_source":{"a":"2","b":"1"},"sort":["2","1"]},{"_index":"result_table_index","_id":"7","_source":{"a":"2","b":"2"},"sort":["2","2"]},{"_index":"result_table_index","_id":"8","_source":{"a":"2","b":"3"},"sort":["2","3"]},{"_index":"result_table_index","_id":"9","_source":{"a":"2","b":"4"},"sort":["2","4"]},{"_index":"result_table_index","_id":"10","_source":{"a":"2","b":"5"},"sort":["2","5"]}]}}`,

		// scroll with 5m
		`{"_source":{"includes":["a","b"]},"query":{"bool":{"filter":{"range":{"dtEventTimeStamp":{"format":"epoch_second","from":1723594000,"include_lower":true,"include_upper":true,"to":1723595000}}}}},"size":5,"sort":[{"a":{"order":"asc"}},{"b":{"order":"asc"}}]}`: `{"_scroll_id":"one","hits":{"total":{"value":123},"hits":[{"_index":"result_table_index","_id":"1","_source":{"a":"1","b":"1"}},{"_index":"result_table_index","_id":"2","_source":{"a":"1","b":"2"}},{"_index":"result_table_index","_id":"3","_source":{"a":"1","b":"3"}},{"_index":"result_table_index","_id":"4","_source":{"a":"1","b":"4"}},{"_index":"result_table_index","_id":"5","_source":{"a":"1","b":"5"}}]}}`,

		// scroll id
		`{"scroll":"5m","scroll_id":"one"}`: `{"_scroll_id":"two","hits":{"total":{"value":123},"hits":[{"_index":"result_table_index","_id":"6","_source":{"a":"2","b":"1"}},{"_index":"result_table_index","_id":"7","_source":{"a":"2","b":"2"}},{"_index":"result_table_index","_id":"8","_source":{"a":"2","b":"3"}},{"_index":"result_table_index","_id":"9","_source":{"a":"2","b":"4"}},{"_index":"result_table_index","_id":"10","_source":{"a":"2","b":"5"}}]}}`,

		// query collections.attributes.db.statement
		`{"from":0,"query":{"bool":{"filter":[{"bool":{"must":[{"exists":{"field":"collections.attributes.db.statement"}},{"match_phrase":{"app_name":{"query":"bkop"}}},{"match_phrase":{"biz_id":{"query":"2"}}}]}},{"range":{"dtEventTimeStamp":{"format":"epoch_second","from":1749456412,"include_lower":true,"include_upper":true,"to":1749460022}}}]}},"size":1,"sort":[{"time":{"order":"desc"}}]}`: `{"took":77,"timed_out":false,"_shards":{"total":9,"successful":9,"skipped":0,"failed":0},"hits":{"total":{"value":10000,"relation":"gte"},"max_score":null,"hits":[{"_index":"v2_apm_global_precalculate_storage_new_1_20250609_0","_type":"_doc","_id":"bf6477880e7abd183119c150ea1447db","_score":null,"_source":{"biz_id":"2","biz_name":"蓝鲸","app_id":"3","app_name":"bkop","trace_id":"bf6477880e7abd183119c150ea1447db","hierarchy_count":9,"service_count":1,"span_count":1746,"span_max_duration":316009,"span_min_duration":0,"root_service":"unify-query","root_service_span_id":"0db6f409a4b7b759","root_service_span_name":"/query/ts/promql","root_service_status_code":200,"root_service_category":"http","root_service_kind":2,"root_span_id":"0db6f409a4b7b759","root_span_name":"/query/ts/promql","root_span_service":"unify-query","root_span_kind":2,"error":false,"error_count":0,"category_statistics":{"db":0,"messaging":0,"async_backend":0,"other":0,"http":120,"rpc":0},"kind_statistics":{"unspecified":0,"interval":1626,"sync":120,"async":0},"collections":{"attributes.http.scheme":["http"],"attributes.http.method":["POST"],"resource.k8s.pod.name":["bk-datalink-unify-query-6595d74cbf-mzl4x","bk-datalink-unify-query-6595d74cbf-g2q2p","bk-datalink-unify-query-6595d74cbf-zbg52","bk-datalink-unify-query-6595d74cbf-klqkz"],"attributes.net.peer.port":["44024","46284","46272","44026","44020","44048","46290","37374","37442","46360","44088","44114","37490","44152","37504","46278","44034","46288","37424","46358","44072","46366","44100","44138","46408","37526","37542","52822","52854","37616","52878","46286","37410","46356","46364","44098","37498","44136","44158","46432","46448","52850","37612","52872","52898","44056","37386","37446","46362","44094","44120","46404","44154","46414","37536","52846","37608","37620","52866","52892","46442","52834","52862","37606","37618","52882","43598","43938","43354","43816","44934","45806","45906","43642","44884","44974","45858","43788","44894","45020","45888","44948","45808","45950","48902","48944","48994","49058","49068","48922","48990","49012","49062","48918","48970","49008","49060","49070","48942","48992","49014","49064"]}},"sort":[1749460179462463]}]}}`,
		`{"_source":{"includes":["tags","user.first","user.last"]},"aggregations":{"user":{"aggregations":{"user.last":{"aggregations":{"user.first":{"aggregations":{"reverse_nested":{"aggregations":{"dtEventTimeStamp":{"aggregations":{"user":{"aggregations":{"_value":{"max":{"field":"user.first"}}},"nested":{"path":"user"}}},"date_histogram":{"extended_bounds":{"max":1723595000000,"min":1723594000000},"field":"dtEventTimeStamp","interval":"1m","min_doc_count":0}}},"reverse_nested":{}}},"terms":{"field":"user.first","include":["John"],"missing":" ","size":5}}},"terms":{"field":"user.last","missing":" ","size":5}}},"nested":{"path":"user"}}},"query":{"bool":{"filter":[{"nested":{"path":"user","query":{"match_phrase":{"user.first":{"query":"John"}}}}},{"range":{"dtEventTimeStamp":{"format":"epoch_second","from":1723594000,"include_lower":true,"include_upper":true,"to":1723595000}}},{"query_string":{"analyze_wildcard":true,"fields":["*","__*"],"lenient":true,"query":"*Smi*"}}]}},"size":0}`: `{"took":2,"timed_out":false,"_shards":{"total":1,"successful":1,"skipped":0,"failed":0},"hits":{"total":{"value":10000,"relation":"gte"},"max_score":null,"hits":[]},"aggregations":{"user":{"doc_count":1,"user.last":{"doc_count_error_upper_bound":0,"sum_other_doc_count":0,"buckets":[{"key":" ","doc_count":1,"user.first":{"doc_count_error_upper_bound":0,"sum_other_doc_count":0,"buckets":[{"key":"John","doc_count":1,"reverse_nested":{"doc_count":1,"dtEventTimeStamp":{"buckets":[{"key_as_string":"2024-08-14T01:00:00.000Z","key":1723594000000,"doc_count":0,"user":{"doc_count":0,"_value":{"value":null}}},{"key_as_string":"2024-08-14T01:01:00.000Z","key":1723594060000,"doc_count":0,"user":{"doc_count":0,"_value":{"value":null}}},{"key_as_string":"2024-08-14T01:02:00.000Z","key":1723594120000,"doc_count":0,"user":{"doc_count":0,"_value":{"value":null}}},{"key_as_string":"2024-08-14T01:03:00.000Z","key":1723594180000,"doc_count":0,"user":{"doc_count":0,"_value":{"value":null}}},{"key_as_string":"2024-08-14T01:04:00.000Z","key":1723594240000,"doc_count":0,"user":{"doc_count":0,"_value":{"value":null}}},{"key_as_string":"2024-08-14T01:05:00.000Z","key":1723594300000,"doc_count":0,"user":{"doc_count":0,"_value":{"value":null}}},{"key_as_string":"2024-08-14T01:06:00.000Z","key":1723594360000,"doc_count":0,"user":{"doc_count":0,"_value":{"value":null}}},{"key_as_string":"2024-08-14T01:07:00.000Z","key":1723594420000,"doc_count":0,"user":{"doc_count":0,"_value":{"value":null}}},{"key_as_string":"2024-08-14T01:08:00.000Z","key":1723594480000,"doc_count":0,"user":{"doc_count":0,"_value":{"value":null}}},{"key_as_string":"2024-08-14T01:09:00.000Z","key":1723594540000,"doc_count":0,"user":{"doc_count":0,"_value":{"value":null}}},{"key_as_string":"2024-08-14T01:10:00.000Z","key":1723594600000,"doc_count":0,"user":{"doc_count":0,"_value":{"value":null}}},{"key_as_string":"2024-08-14T01:11:00.000Z","key":1723594660000,"doc_count":0,"user":{"doc_count":0,"_value":{"value":null}}},{"key_as_string":"2024-08-14T01:12:00.000Z","key":1723594720000,"doc_count":0,"user":{"doc_count":0,"_value":{"value":null}}},{"key_as_string":"2024-08-14T01:13:00.000Z","key":1723594780000,"doc_count":0,"user":{"doc_count":0,"_value":{"value":null}}},{"key_as_string":"2024-08-14T01:14:00.000Z","key":1723594840000,"doc_count":0,"user":{"doc_count":0,"_value":{"value":null}}},{"key_as_string":"2024-08-14T01:15:00.000Z","key":1723594900000,"doc_count":0,"user":{"doc_count":0,"_value":{"value":null}}},{"key_as_string":"2024-08-14T01:16:00.000Z","key":1723594960000,"doc_count":0,"user":{"doc_count":0,"_value":{"value":null}}}]}}}]}}]}}}}`,

		// highlight with int field
		`{"_source":{"includes":["application","log_level","message"]},"from":0,"query":{"bool":{"filter":[{"wildcard":{"gseIndex":{"value":"12345"}}},{"range":{"dtEventTimeStamp":{"format":"epoch_second","from":1723594000,"include_lower":true,"include_upper":true,"to":1723595000}}},{"query_string":{"analyze_wildcard":true,"fields":["*","__*"],"lenient":true,"query":"\"2\""}}]}},"size":3}`: `{"hits":{"total":{"value":3},"hits":[{"_index":"result_table_index","_id":"6","_source":{"a":"2","b":"1","gseIndex":12345}},{"_index":"result_table_index","_id":"7","_source":{"a":"2","b":"2","gseIndex":12345}},{"_index":"result_table_index","_id":"9","_source":{"a":"2","b":"4","gseIndex":12345}}]}}`,

		// highlight with gseIndex 8019256.12
		`{"from":0,"query":{"bool":{"filter":[{"wildcard":{"gseIndex":{"value":"8019256.12"}}},{"range":{"dtEventTimeStamp":{"format":"epoch_second","from":1723594000,"include_lower":true,"include_upper":true,"to":1723595000}}}]}},"size":1}`: `{"took":1043,"timed_out":false,"_shards":{"total":2,"successful":2,"skipped":0,"failed":0},"hits":{"total":{"value":16,"relation":"eq"},"max_score":null,"hits":[{"_index":"v2_2_bklog_bkunify_query_20250710_0","_type":"_doc","_id":"3440427488472403621","_score":null,"_source":{"report_time":"2025-07-10T02:46:19.443Z","trace_id":"af754e7bbf629abaee3499638974dda9","level":"info","iterationIndex":15,"cloudId":0,"gseIndex":8019256.12,"time":"1752115579000","file":"victoriaMetrics/instance.go:397","dtEventTimeStamp":"1752115579000"}}]}}`,

		// highlight with gseIndex 8019256
		`{"from":0,"query":{"bool":{"filter":[{"wildcard":{"gseIndex":{"value":"8019256"}}},{"range":{"dtEventTimeStamp":{"format":"epoch_second","from":1723594000,"include_lower":true,"include_upper":true,"to":1723595000}}}]}},"size":1}`: `{"took":1043,"timed_out":false,"_shards":{"total":2,"successful":2,"skipped":0,"failed":0},"hits":{"total":{"value":16,"relation":"eq"},"max_score":null,"hits":[{"_index":"v2_2_bklog_bkunify_query_20250710_0","_type":"_doc","_id":"3440427488472403621","_score":null,"_source":{"report_time":"2025-07-10T02:46:19.443Z","trace_id":"af754e7bbf629abaee3499638974dda9","level":"info","iterationIndex":15,"cloudId":0,"gseIndex":8019256,"time":"1752115579000","file":"victoriaMetrics/instance.go:397","dtEventTimeStamp":"1752115579000"}}]}}`,

		// query raw multi query from + size over size
		`{"from":0,"query":{"bool":{"filter":{"range":{"end_time":{"from":1723595000000000,"include_lower":true,"include_upper":true,"to":1723595000000000}}}}},"size":100,"sort":[{"time":{"order":"desc"}}]}`:                     `{"_shards":{"total":2,"successful":2,"skipped":0,"failed":0},"hits":{"total":{"value":10,"relation":"eq"},"hits":[{"_type":"_doc","_id":"00001","_source":{"time":"00001"}},{"_type":"_doc","_id":"10001","_source":{"time":"10001"}},{"_type":"_doc","_id":"20001","_source":{"time":"20001"}}]}}`,
		`{"from":0,"query":{"bool":{"filter":{"range":{"dtEventTimeStamp":{"format":"epoch_second","from":1723595000,"include_lower":true,"include_upper":true,"to":1723595000}}}}},"size":100,"sort":[{"time":{"order":"desc"}}]}`: `{"_shards":{"total":2,"successful":2,"skipped":0,"failed":0},"hits":{"total":{"value":10,"relation":"eq"},"hits":[{"_type":"_doc","_id":"00002","_source":{"time":"00002"}},{"_type":"_doc","_id":"10002","_source":{"time":"10002"}},{"_type":"_doc","_id":"20002","_source":{"time":"20002"}}]}}`,

		// query raw multi query from + size
		`{"from":0,"query":{"bool":{"filter":{"range":{"end_time":{"from":1723595000000000,"include_lower":true,"include_upper":true,"to":1723595000000000}}}}},"size":4,"sort":[{"time":{"order":"desc"}}]}`:                     `{"_shards":{"total":2,"successful":2,"skipped":0,"failed":0},"hits":{"total":{"value":10,"relation":"eq"},"hits":[{"_type":"_doc","_id":"00001","_source":{"time":"00001"}},{"_type":"_doc","_id":"10001","_source":{"time":"10001"}},{"_type":"_doc","_id":"20001","_source":{"time":"20001"}}]}}`,
		`{"from":0,"query":{"bool":{"filter":{"range":{"dtEventTimeStamp":{"format":"epoch_second","from":1723595000,"include_lower":true,"include_upper":true,"to":1723595000}}}}},"size":4,"sort":[{"time":{"order":"desc"}}]}`: `{"_shards":{"total":2,"successful":2,"skipped":0,"failed":0},"hits":{"total":{"value":10,"relation":"eq"},"hits":[{"_type":"_doc","_id":"00002","_source":{"time":"00002"}},{"_type":"_doc","_id":"10002","_source":{"time":"10002"}},{"_type":"_doc","_id":"20002","_source":{"time":"20002"}}]}}`,

		// query raw multi query from + size 数量刚好结束
		`{"from":0,"query":{"bool":{"filter":{"range":{"end_time":{"from":1723595000000000,"include_lower":true,"include_upper":true,"to":1723595000000000}}}}},"size":12,"sort":[{"time":{"order":"desc"}}]}`:                     `{"_shards":{"total":2,"successful":2,"skipped":0,"failed":0},"hits":{"total":{"value":10,"relation":"eq"},"hits":[{"_type":"_doc","_id":"00001","_source":{"time":"00001"}},{"_type":"_doc","_id":"10001","_source":{"time":"10001"}},{"_type":"_doc","_id":"20001","_source":{"time":"20001"}}]}}`,
		`{"from":0,"query":{"bool":{"filter":{"range":{"dtEventTimeStamp":{"format":"epoch_second","from":1723595000,"include_lower":true,"include_upper":true,"to":1723595000}}}}},"size":12,"sort":[{"time":{"order":"desc"}}]}`: `{"_shards":{"total":2,"successful":2,"skipped":0,"failed":0},"hits":{"total":{"value":10,"relation":"eq"},"hits":[{"_type":"_doc","_id":"00002","_source":{"time":"00002"}},{"_type":"_doc","_id":"10002","_source":{"time":"10002"}},{"_type":"_doc","_id":"20002","_source":{"time":"20002"}}]}}`,
	})

	mock.BkSQL.Set(map[string]any{
		// query object field is null
		"SELECT * FROM `2_bklog_bkunify_query_doris`.doris WHERE (`dtEventTimeStamp` >= 1723595000000 AND `dtEventTimeStamp` <= 1723595000000 AND `thedate` = '20240814') ORDER BY `dtEventTimeStamp` DESC, `gseIndex` DESC, `iterationIndex` DESC LIMIT 100 OFFSET 0": `{"result":true,"message":"成功","code":"00","data":{"cluster":"codev_doris2","totalRecords":100,"external_api_call_time_mills":{"bkbase_meta_api":10},"resource_use_summary":{"cpu_time_mills":0,"memory_bytes":0,"processed_bytes":0,"processed_rows":0},"source":"","list":[{"dtEventTime":1756175592000,"__shard_key__":5853918203,"__unique_key__":"12395782465323060901","dtEventTimeStamp":1756175592000,"thedate":20250826,"localTime":"2025-08-26 10:33:12","iterationIndex":7,"__ext":null,"cloudId":0,"gseIndex":11483283,"path":"/data/home/user00/pangusvr/bin/log/httpgatesvr.log","time":1756175592,"log":"[20250826 10:33:11:328884][INFO    ][httpgatesvr][(httpgatesvr/cos_file_ci_callback.lua:167) (Lua)] [on_update_cos_ci_info] success uid: 2199033031264, path_name: highlight/1/2199033031264/649651764779846687_c133e9abb8b600235143a96366a6ac03.jpg","content":" [on_update_cos_ci_info] success uid: 2199033031264, path_name: highlight/1/2199033031264/649651764779846687_c133e9abb8b600235143a96366a6ac03.jpg","func":"Lua","level":"INFO","log_file":"httpgatesvr/cos_file_ci_callback.lua:167","log_time":"20250826 10:33:11:328884","svr":"httpgatesvr"}],"bk_biz_ids":[],"stage_elapsed_time_mills":{"check_query_syntax":1,"query_db":3049,"get_query_driver":0,"match_query_forbidden_config":0,"convert_query_statement":11,"connect_db":66,"match_query_routing_rule":0,"check_permission":11,"check_query_semantic":0,"pick_valid_storage":1},"select_fields_order":["dtEventTime","__shard_key__","__unique_key__","dtEventTimeStamp","thedate","localTime","iterationIndex","__ext","bk_host_id","cloudId","gseIndex","path","serverIp","time","log","content","func","level","log_file","log_time","svr"],"total_record_size":327384,"trino_cluster_host":"","timetaken":3.139,"result_schema":[{"field_type":"long","field_name":"__c0","field_alias":"dtEventTime","field_index":0},{"field_type":"long","field_name":"__c1","field_alias":"__shard_key__","field_index":1},{"field_type":"string","field_name":"__c2","field_alias":"__unique_key__","field_index":2},{"field_type":"long","field_name":"__c3","field_alias":"dtEventTimeStamp","field_index":3},{"field_type":"int","field_name":"__c4","field_alias":"thedate","field_index":4},{"field_type":"string","field_name":"__c5","field_alias":"localTime","field_index":5},{"field_type":"long","field_name":"__c6","field_alias":"iterationIndex","field_index":6},{"field_type":"string","field_name":"__c7","field_alias":"__ext","field_index":7},{"field_type":"long","field_name":"__c8","field_alias":"bk_host_id","field_index":8},{"field_type":"long","field_name":"__c9","field_alias":"cloudId","field_index":9},{"field_type":"long","field_name":"__c10","field_alias":"gseIndex","field_index":10},{"field_type":"string","field_name":"__c11","field_alias":"path","field_index":11},{"field_type":"string","field_name":"__c12","field_alias":"serverIp","field_index":12},{"field_type":"long","field_name":"__c13","field_alias":"time","field_index":13},{"field_type":"string","field_name":"__c14","field_alias":"log","field_index":14},{"field_type":"string","field_name":"__c15","field_alias":"content","field_index":15},{"field_type":"string","field_name":"__c16","field_alias":"func","field_index":16},{"field_type":"string","field_name":"__c17","field_alias":"level","field_index":17},{"field_type":"string","field_name":"__c18","field_alias":"log_file","field_index":18},{"field_type":"string","field_name":"__c19","field_alias":"log_time","field_index":19},{"field_type":"string","field_name":"__c20","field_alias":"svr","field_index":20}],"bksql_call_elapsed_time":0,"device":"doris","result_table_ids":["100915_bklog_pub_svrlog_pangusvr_other_other_analysis"]},"errors":null,"trace_id":"0816890bc718ec5786d469e9a79110d2","span_id":"6d04c0ddf758c603"}`,
	})

	tcs := map[string]struct {
		queryTs  *structured.QueryTs
		total    int64
		expected string
		options  string
	}{
		"query collections.attributes.db.statement": {
			queryTs: &structured.QueryTs{
				SpaceUid: spaceUid,
				QueryList: []*structured.Query{
					{
						DataSource: structured.BkApm,
						TableID:    structured.TableID(influxdb.ResultTableEs),
						FieldName:  "collections.attributes.db.statement",
						AggregateMethodList: structured.AggregateMethodList{
							{
								Method:     "count",
								Dimensions: []string{"collections.attributes.db.statement"},
								Window:     "120s",
							},
						},
						QueryString:   "*",
						ReferenceName: "a",
						Dimensions:    []string{"collections.attributes.db.statement"},
						Limit:         1,
						Conditions: structured.Conditions{
							FieldList: []structured.ConditionField{
								{
									DimensionName: "collections.attributes.db.statement",
									Value:         []string{""},
									Operator:      "ne",
								},
								{
									DimensionName: "app_name",
									Value:         []string{"bkop"},
									Operator:      "eq",
								},
								{
									DimensionName: "biz_id",
									Value:         []string{"2"},
									Operator:      "eq",
								},
							},
							ConditionList: []string{"and", "and"},
						},
					},
				},
				MetricMerge:   "a",
				OrderBy:       []string{"-time"},
				Timezone:      "Asia/Shanghai",
				LookBackDelta: "1m",
				Start:         "1749456412",
				End:           "1749460022",
				HighLight: &metadata.HighLight{
					Enable: true,
				},
			},
			total:    1e4,
			expected: `[{"__data_label":"es","__doc_id":"bf6477880e7abd183119c150ea1447db","__highlight":{"app_name":["<mark>bkop</mark>"],"biz_id":["<mark>2</mark>"]},"__index":"v2_apm_global_precalculate_storage_new_1_20250609_0","__result_table":"result_table.es","app_id":"3","app_name":"bkop","biz_id":"2","biz_name":"蓝鲸","category_statistics.async_backend":0,"category_statistics.db":0,"category_statistics.http":120,"category_statistics.messaging":0,"category_statistics.other":0,"category_statistics.rpc":0,"collections.attributes.http.method":["POST"],"collections.attributes.http.scheme":["http"],"collections.attributes.net.peer.port":["44024","46284","46272","44026","44020","44048","46290","37374","37442","46360","44088","44114","37490","44152","37504","46278","44034","46288","37424","46358","44072","46366","44100","44138","46408","37526","37542","52822","52854","37616","52878","46286","37410","46356","46364","44098","37498","44136","44158","46432","46448","52850","37612","52872","52898","44056","37386","37446","46362","44094","44120","46404","44154","46414","37536","52846","37608","37620","52866","52892","46442","52834","52862","37606","37618","52882","43598","43938","43354","43816","44934","45806","45906","43642","44884","44974","45858","43788","44894","45020","45888","44948","45808","45950","48902","48944","48994","49058","49068","48922","48990","49012","49062","48918","48970","49008","49060","49070","48942","48992","49014","49064"],"collections.resource.k8s.pod.name":["bk-datalink-unify-query-6595d74cbf-mzl4x","bk-datalink-unify-query-6595d74cbf-g2q2p","bk-datalink-unify-query-6595d74cbf-zbg52","bk-datalink-unify-query-6595d74cbf-klqkz"],"error":false,"error_count":0,"hierarchy_count":9,"kind_statistics.async":0,"kind_statistics.interval":1626,"kind_statistics.sync":120,"kind_statistics.unspecified":0,"root_service":"unify-query","root_service_category":"http","root_service_kind":2,"root_service_span_id":"0db6f409a4b7b759","root_service_span_name":"/query/ts/promql","root_service_status_code":200,"root_span_id":"0db6f409a4b7b759","root_span_kind":2,"root_span_name":"/query/ts/promql","root_span_service":"unify-query","service_count":1,"span_count":1746,"span_max_duration":316009,"span_min_duration":0,"trace_id":"bf6477880e7abd183119c150ea1447db"}]`,
			options:  `{"result_table.es|3":{"from":0,"search_after":[1749460179462463]}}`,
		},
		"query with EpochMillis": {
			queryTs: &structured.QueryTs{
				SpaceUid: spaceUid,
				QueryList: []*structured.Query{
					{
						DataSource:  structured.BkLog,
						TableID:     structured.TableID(influxdb.ResultTableBkBaseEs),
						KeepColumns: []string{"__ext.container_id", "dtEventTimeStamp"},
					},
				},
				From:  1,
				Limit: 10,
				Start: "1723594000123",
				End:   "1723595000234",
			},
			total:    1e4,
			expected: `[{"__data_label":"bkbase_es","__doc_id":"e058129ae18bff87c95e83f24584e654","__ext.io_kubernetes_pod":"bkmonitor-unify-query-64bd4f5df4-599f9","__index":"v2_2_bklog_bk_unify_query_20240814_0","__result_table":"result_table.bk_base_es","_time":"1723594211000","dtEventTimeStamp":"1723594211000"},{"__data_label":"bkbase_es","__doc_id":"c124dae69af9b86a7128ee4281820158","__ext.io_kubernetes_pod":"bkmonitor-unify-query-64bd4f5df4-599f9","__index":"v2_2_bklog_bk_unify_query_20240814_0","__result_table":"result_table.bk_base_es","_time":"1723594211000","dtEventTimeStamp":"1723594211000"},{"__data_label":"bkbase_es","__doc_id":"c7f73abf7e865a4b4d7fc608387d01cf","__ext.io_kubernetes_pod":"bkmonitor-unify-query-64bd4f5df4-599f9","__index":"v2_2_bklog_bk_unify_query_20240814_0","__result_table":"result_table.bk_base_es","_time":"1723594211000","dtEventTimeStamp":"1723594211000"},{"__data_label":"bkbase_es","__doc_id":"39c3ec662881e44bf26d2a6bfc0e35c3","__ext.io_kubernetes_pod":"bkmonitor-unify-query-64bd4f5df4-599f9","__index":"v2_2_bklog_bk_unify_query_20240814_0","__result_table":"result_table.bk_base_es","_time":"1723594211000","dtEventTimeStamp":"1723594211000"},{"__data_label":"bkbase_es","__doc_id":"58e03ce0b9754bf0657d49a5513adcb5","__ext.io_kubernetes_pod":"bkmonitor-unify-query-64bd4f5df4-599f9","__index":"v2_2_bklog_bk_unify_query_20240814_0","__result_table":"result_table.bk_base_es","_time":"1723594211000","dtEventTimeStamp":"1723594211000"},{"__data_label":"bkbase_es","__doc_id":"43a36f412886bf30b0746562513638d3","__ext.io_kubernetes_pod":"bkmonitor-unify-query-64bd4f5df4-599f9","__index":"v2_2_bklog_bk_unify_query_20240814_0","__result_table":"result_table.bk_base_es","_time":"1723594211000","dtEventTimeStamp":"1723594211000"},{"__data_label":"bkbase_es","__doc_id":"218ceafd04f89b39cda7954e51f4a48a","__ext.io_kubernetes_pod":"bkmonitor-unify-query-64bd4f5df4-599f9","__index":"v2_2_bklog_bk_unify_query_20240814_0","__result_table":"result_table.bk_base_es","_time":"1723594211000","dtEventTimeStamp":"1723594211000"},{"__data_label":"bkbase_es","__doc_id":"8d9abe9b782fe3a1272c93f0af6b39e1","__ext.io_kubernetes_pod":"bkmonitor-unify-query-64bd4f5df4-599f9","__index":"v2_2_bklog_bk_unify_query_20240814_0","__result_table":"result_table.bk_base_es","_time":"1723594211000","dtEventTimeStamp":"1723594211000"},{"__data_label":"bkbase_es","__doc_id":"0826407be7f04f19086774ed68eac8dd","__ext.io_kubernetes_pod":"bkmonitor-unify-query-64bd4f5df4-llp94","__index":"v2_2_bklog_bk_unify_query_20240814_0","__result_table":"result_table.bk_base_es","_time":"1723594224000","dtEventTimeStamp":"1723594224000"},{"__data_label":"bkbase_es","__doc_id":"d56b4120194eb37f53410780da777d43","__ext.io_kubernetes_pod":"bkmonitor-unify-query-64bd4f5df4-llp94","__index":"v2_2_bklog_bk_unify_query_20240814_0","__result_table":"result_table.bk_base_es","_time":"1723594224000","dtEventTimeStamp":"1723594224000"}]`,
			options:  `{"result_table.bk_base_es|0":{"from":1}}`,
		},
		"query es with multi rt and multi from 0 - 5": {
			queryTs: &structured.QueryTs{
				SpaceUid: spaceUid,
				QueryList: []*structured.Query{
					{
						DataSource:    structured.BkLog,
						TableID:       structured.TableID(influxdb.ResultTableEs),
						KeepColumns:   []string{"a", "b"},
						ReferenceName: "a",
					},
					{
						DataSource:    structured.BkLog,
						TableID:       structured.TableID(influxdb.ResultTableBkBaseEs),
						KeepColumns:   []string{"a", "b"},
						ReferenceName: "a",
					},
				},
				OrderBy: structured.OrderBy{
					"a",
					"b",
				},
				Limit:       5,
				MetricMerge: "a",
				Start:       start,
				End:         end,
				IsMultiFrom: true,
				ResultTableOptions: map[string]*metadata.ResultTableOption{
					"result_table.es|3": {
						From: function.IntPoint(0),
					},
					"result_table.bk_base_es|0": {
						From: function.IntPoint(5),
					},
				},
			},
			total:    246,
			expected: `[{"__data_label":"es","__doc_id":"1","__index":"result_table_index","__result_table":"result_table.es","a":"1","b":"1"},{"__data_label":"es","__doc_id":"2","__index":"result_table_index","__result_table":"result_table.es","a":"1","b":"2"},{"__data_label":"es","__doc_id":"3","__index":"result_table_index","__result_table":"result_table.es","a":"1","b":"3"},{"__data_label":"es","__doc_id":"4","__index":"result_table_index","__result_table":"result_table.es","a":"1","b":"4"},{"__data_label":"es","__doc_id":"5","__index":"result_table_index","__result_table":"result_table.es","a":"1","b":"5"}]`,
			options:  `{"result_table.bk_base_es|0":{"from":5,"search_after":["2","5"]},"result_table.es|3":{"from":5,"search_after":["1","5"]}}`,
		},
		"query es with multi rt and multi from 5 - 10": {
			queryTs: &structured.QueryTs{
				SpaceUid: spaceUid,
				QueryList: []*structured.Query{
					{
						DataSource:    structured.BkLog,
						TableID:       structured.TableID(influxdb.ResultTableEs),
						KeepColumns:   []string{"a", "b"},
						ReferenceName: "a",
					},
					{
						DataSource:    structured.BkLog,
						TableID:       structured.TableID(influxdb.ResultTableBkBaseEs),
						KeepColumns:   []string{"a", "b"},
						ReferenceName: "a",
					},
				},
				OrderBy: structured.OrderBy{
					"a",
					"b",
					metadata.KeyTableID,
				},
				Limit:       5,
				MetricMerge: "a",
				Start:       start,
				End:         end,
				IsMultiFrom: true,
				ResultTableOptions: map[string]*metadata.ResultTableOption{
					"result_table.es|3": {
						From: function.IntPoint(5),
					},
					"result_table.bk_base_es|0": {
						From: function.IntPoint(5),
					},
				},
			},
			total:    246,
			expected: `[{"__data_label":"bkbase_es","__doc_id":"6","__index":"result_table_index","__result_table":"result_table.bk_base_es","a":"2","b":"1"},{"__data_label":"es","__doc_id":"6","__index":"result_table_index","__result_table":"result_table.es","a":"2","b":"1"},{"__data_label":"bkbase_es","__doc_id":"7","__index":"result_table_index","__result_table":"result_table.bk_base_es","a":"2","b":"2"},{"__data_label":"es","__doc_id":"7","__index":"result_table_index","__result_table":"result_table.es","a":"2","b":"2"},{"__data_label":"bkbase_es","__doc_id":"8","__index":"result_table_index","__result_table":"result_table.bk_base_es","a":"2","b":"3"}]`,
			options:  `{"result_table.bk_base_es|0":{"from":8,"search_after":["2","5"]},"result_table.es|3":{"from":7,"search_after":["2","5"]}}`,
		},
		"query es with multi rt and one from 0 - 5": {
			queryTs: &structured.QueryTs{
				SpaceUid: spaceUid,
				QueryList: []*structured.Query{
					{
						DataSource:    structured.BkLog,
						TableID:       structured.TableID(influxdb.ResultTableEs),
						KeepColumns:   []string{"a", "b"},
						ReferenceName: "a",
					},
					{
						DataSource:    structured.BkLog,
						TableID:       structured.TableID(influxdb.ResultTableBkBaseEs),
						KeepColumns:   []string{"a", "b"},
						ReferenceName: "a",
					},
				},
				OrderBy: structured.OrderBy{
					"a",
					"b",
					metadata.KeyTableID,
				},
				From:        0,
				Limit:       5,
				MetricMerge: "a",
				Start:       start,
				End:         end,
			},
			total:    246,
			expected: `[{"__data_label":"bkbase_es","__doc_id":"1","__index":"result_table_index","__result_table":"result_table.bk_base_es","a":"1","b":"1"},{"__data_label":"es","__doc_id":"1","__index":"result_table_index","__result_table":"result_table.es","a":"1","b":"1"},{"__data_label":"bkbase_es","__doc_id":"2","__index":"result_table_index","__result_table":"result_table.bk_base_es","a":"1","b":"2"},{"__data_label":"es","__doc_id":"2","__index":"result_table_index","__result_table":"result_table.es","a":"1","b":"2"},{"__data_label":"bkbase_es","__doc_id":"3","__index":"result_table_index","__result_table":"result_table.bk_base_es","a":"1","b":"3"}]`,
			options:  `{"result_table.bk_base_es|0":{"from":0,"search_after":["1","5"]},"result_table.es|3":{"from":0,"search_after":["1","5"]}}`,
		},
		"query es with multi rt and one from 5 - 10": {
			queryTs: &structured.QueryTs{
				SpaceUid: spaceUid,
				QueryList: []*structured.Query{
					{
						DataSource:    structured.BkLog,
						TableID:       structured.TableID(influxdb.ResultTableEs),
						KeepColumns:   []string{"a", "b"},
						ReferenceName: "a",
					},
					{
						DataSource:    structured.BkLog,
						TableID:       structured.TableID(influxdb.ResultTableBkBaseEs),
						KeepColumns:   []string{"a", "b"},
						ReferenceName: "a",
					},
				},
				OrderBy: structured.OrderBy{
					"a",
					"b",
					metadata.KeyTableID,
				},
				From:        5,
				Limit:       5,
				MetricMerge: "a",
				Start:       start,
				End:         end,
			},
			total:    246,
			expected: `[{"__data_label":"es","__doc_id":"3","__index":"result_table_index","__result_table":"result_table.es","a":"1","b":"3"},{"__data_label":"bkbase_es","__doc_id":"4","__index":"result_table_index","__result_table":"result_table.bk_base_es","a":"1","b":"4"},{"__data_label":"es","__doc_id":"4","__index":"result_table_index","__result_table":"result_table.es","a":"1","b":"4"},{"__data_label":"bkbase_es","__doc_id":"5","__index":"result_table_index","__result_table":"result_table.bk_base_es","a":"1","b":"5"},{"__data_label":"es","__doc_id":"5","__index":"result_table_index","__result_table":"result_table.es","a":"1","b":"5"}]`,
			options:  `{"result_table.bk_base_es|0":{"from":0,"search_after":["2","5"]},"result_table.es|3":{"from":0,"search_after":["2","5"]}}`,
		},
		"query_bk_base_es_1 to 1": {
			queryTs: &structured.QueryTs{
				SpaceUid: spaceUid,
				QueryList: []*structured.Query{
					{
						DataSource:  structured.BkLog,
						TableID:     structured.TableID(influxdb.ResultTableEs),
						From:        1,
						Limit:       1,
						KeepColumns: []string{"__ext.container_id", "dtEventTimeStamp"},
					},
				},
				Start: start,
				End:   end,
			},
			total:    1e4,
			expected: `[{"__data_label":"es","__doc_id":"4f3a5e9c167097c9658e88b2f32364b2","__ext.container_id":"77bd897e66402eb66ee97a1f832fb55b2114d83dc369f01e36ce4cec8483786f","__index":"v2_2_bklog_bk_unify_query_20240814_0","__result_table":"result_table.es","_time":"1723594209000","dtEventTimeStamp":"1723594209000"}]`,
			options:  `{"result_table.es|3":{"from":1}}`,
		},
		"query with scroll - 1": {
			queryTs: &structured.QueryTs{
				SpaceUid: spaceUid,
				QueryList: []*structured.Query{
					{
						DataSource:    structured.BkLog,
						TableID:       structured.TableID(influxdb.ResultTableEs),
						KeepColumns:   []string{"a", "b"},
						ReferenceName: "a",
					},
					{
						DataSource:    structured.BkLog,
						TableID:       structured.TableID(influxdb.ResultTableBkBaseEs),
						KeepColumns:   []string{"a", "b"},
						ReferenceName: "a",
					},
				},
				OrderBy: structured.OrderBy{
					"a",
					"b",
					metadata.KeyTableID,
				},
				From:        0,
				Limit:       5,
				MetricMerge: "a",
				Start:       start,
				End:         end,
				Scroll:      "5m",
			},
			expected: `[{"__data_label":"bkbase_es","__doc_id":"1","__index":"result_table_index","__result_table":"result_table.bk_base_es","a":"1","b":"1"},{"__data_label":"es","__doc_id":"1","__index":"result_table_index","__result_table":"result_table.es","a":"1","b":"1"},{"__data_label":"bkbase_es","__doc_id":"2","__index":"result_table_index","__result_table":"result_table.bk_base_es","a":"1","b":"2"},{"__data_label":"es","__doc_id":"2","__index":"result_table_index","__result_table":"result_table.es","a":"1","b":"2"},{"__data_label":"bkbase_es","__doc_id":"3","__index":"result_table_index","__result_table":"result_table.bk_base_es","a":"1","b":"3"},{"__data_label":"es","__doc_id":"3","__index":"result_table_index","__result_table":"result_table.es","a":"1","b":"3"},{"__data_label":"bkbase_es","__doc_id":"4","__index":"result_table_index","__result_table":"result_table.bk_base_es","a":"1","b":"4"},{"__data_label":"es","__doc_id":"4","__index":"result_table_index","__result_table":"result_table.es","a":"1","b":"4"},{"__data_label":"bkbase_es","__doc_id":"5","__index":"result_table_index","__result_table":"result_table.bk_base_es","a":"1","b":"5"},{"__data_label":"es","__doc_id":"5","__index":"result_table_index","__result_table":"result_table.es","a":"1","b":"5"}]`,
			total:    246,
			options:  `{"result_table.bk_base_es|0":{"from":0,"scroll_id":"one"},"result_table.es|3":{"from":0,"scroll_id":"one"}}`,
		},
		"query with scroll - 2": {
			queryTs: &structured.QueryTs{
				SpaceUid: spaceUid,
				QueryList: []*structured.Query{
					{
						DataSource:    structured.BkLog,
						TableID:       structured.TableID(influxdb.ResultTableEs),
						KeepColumns:   []string{"a", "b"},
						ReferenceName: "a",
					},
					{
						DataSource:    structured.BkLog,
						TableID:       structured.TableID(influxdb.ResultTableBkBaseEs),
						KeepColumns:   []string{"a", "b"},
						ReferenceName: "a",
					},
				},
				OrderBy: structured.OrderBy{
					"a",
					"b",
					metadata.KeyTableID,
				},
				From:        0,
				Limit:       5,
				MetricMerge: "a",
				Start:       start,
				End:         end,
				ResultTableOptions: map[string]*metadata.ResultTableOption{
					"result_table.es|3": {
						ScrollID: "one",
					},
					"result_table.bk_base_es|0": {
						ScrollID: "one",
					},
				},
				Scroll: "5m",
			},
			expected: `[{"__data_label":"bkbase_es","__doc_id":"6","__index":"result_table_index","__result_table":"result_table.bk_base_es","a":"2","b":"1"},{"__data_label":"es","__doc_id":"6","__index":"result_table_index","__result_table":"result_table.es","a":"2","b":"1"},{"__data_label":"bkbase_es","__doc_id":"7","__index":"result_table_index","__result_table":"result_table.bk_base_es","a":"2","b":"2"},{"__data_label":"es","__doc_id":"7","__index":"result_table_index","__result_table":"result_table.es","a":"2","b":"2"},{"__data_label":"bkbase_es","__doc_id":"8","__index":"result_table_index","__result_table":"result_table.bk_base_es","a":"2","b":"3"},{"__data_label":"es","__doc_id":"8","__index":"result_table_index","__result_table":"result_table.es","a":"2","b":"3"},{"__data_label":"bkbase_es","__doc_id":"9","__index":"result_table_index","__result_table":"result_table.bk_base_es","a":"2","b":"4"},{"__data_label":"es","__doc_id":"9","__index":"result_table_index","__result_table":"result_table.es","a":"2","b":"4"},{"__data_label":"bkbase_es","__doc_id":"10","__index":"result_table_index","__result_table":"result_table.bk_base_es","a":"2","b":"5"},{"__data_label":"es","__doc_id":"10","__index":"result_table_index","__result_table":"result_table.es","a":"2","b":"5"}]`,
			total:    246,
			options:  `{"result_table.bk_base_es|0":{"from":0,"scroll_id":"two"},"result_table.es|3":{"from":0,"scroll_id":"two"}}`,
		},
		"nested query + query string 测试 + highlight": {
			queryTs: &structured.QueryTs{
				SpaceUid: spaceUid,
				QueryList: []*structured.Query{
					{
						DataSource:  structured.BkLog,
						TableID:     structured.TableID(influxdb.ResultTableEs),
						KeepColumns: []string{"group", "user.first", "user.last"},
						QueryString: "group: fans",
						Conditions: structured.Conditions{
							FieldList: []structured.ConditionField{
								{
									DimensionName: "user.first",
									Value:         []string{"John"},
									Operator:      structured.ConditionEqual,
								},
							},
						},
					},
				},
				Limit: 5,
				Start: start,
				End:   end,
				HighLight: &metadata.HighLight{
					Enable: true,
				},
			},
			total:    1,
			expected: `[{"__data_label":"es","__doc_id":"aS3KjpEBbwEm76LbcH1G","__highlight":{"group":["<mark>fans</mark>"],"user.first":["<mark>John</mark>"]},"__index":"bk_unify_query_demo_2","__result_table":"result_table.es","group":"fans","user.first":"John","user.last":"Smith"}]`,
			options:  `{"result_table.es|3":{"from":0}}`,
		},
		"high light from condition": {
			queryTs: &structured.QueryTs{
				SpaceUid: spaceUid,
				QueryList: []*structured.Query{
					{
						DataSource:  structured.BkLog,
						TableID:     structured.TableID(influxdb.ResultTableEs),
						KeepColumns: []string{"status", "message"},
						Conditions: structured.Conditions{
							FieldList: []structured.ConditionField{
								{
									DimensionName: "status",
									Value:         []string{"error"},
									Operator:      structured.ConditionEqual,
								},
							},
						},
					},
				},
				Limit: 5,
				Start: start,
				End:   end,
				HighLight: &metadata.HighLight{
					Enable: true,
				},
			},
			total:    1,
			expected: `[{"__data_label":"es","__doc_id":"bT4KjpEBbwEm76LbdH2H","__highlight":{"status":["<mark>error</mark>"]},"__index":"bk_unify_query_demo_2","__result_table":"result_table.es","message":"Something went wrong","status":"error"}]`,
			options:  `{"result_table.es|3":{"from":0}}`,
		},
		"debug highlight": {
			queryTs: &structured.QueryTs{
				SpaceUid: spaceUid,
				QueryList: []*structured.Query{
					{
						DataSource: structured.BkLog,
						TableID:    structured.TableID(influxdb.ResultTableEs),
						Conditions: structured.Conditions{
							FieldList: []structured.ConditionField{
								{
									DimensionName: "resource.k8s.bcs.cluster.id",
									Value:         []string{"BCS-K8S-00000"},
									Operator:      structured.ConditionEqual,
								},
							},
						},
					},
				},
				Limit: 0,
				Start: start,
				End:   end,
				HighLight: &metadata.HighLight{
					Enable: true,
				},
			},
			total:    1e4,
			expected: `[{"__data_label":"es","__doc_id":"14712105480911733430","__highlight":{"resource.k8s.bcs.cluster.id":["<mark>BCS-K8S-00000</mark>"]},"__index":"v2_2_bkapm_trace_bk_monitor_20250604_0","__result_table":"result_table.es","attributes.apdex_type":"satisfied","attributes.req-http-method":"POST","attributes.req-http-path":"https://bkapi.paas3-dev.bktencent.com/api/bk-base/prod/v3/queryengine/query_sync","elapsed_time":38027,"end_time":1.749006597019296e+15,"events":[],"kind":1,"links":[],"parent_span_id":"6f15efc54fedfebe","resource.bk.instance.id":":unify-query::192.168.1.100:","resource.k8s.bcs.cluster.id":"BCS-K8S-00000","resource.k8s.namespace.name":"blueking","resource.k8s.pod.ip":"192.168.1.100","resource.k8s.pod.name":"bk-monitor-unify-query-5c685b56f-n4b6d","resource.net.host.ip":"192.168.1.100","resource.service.name":"unify-query","span_id":"4a5f6170ae000a3f","span_name":"http-curl","start_time":1.749006596981268e+15,"status.code":0,"status.message":"","time":"1749006604000","trace_id":"5c999893cdbc41390c5ff8f3be5f62a9","trace_state":""}]`,
			options:  `{"result_table.es|3":{"from":0}}`,
		},
		"array highlight test": {
			queryTs: &structured.QueryTs{
				SpaceUid: spaceUid,
				QueryList: []*structured.Query{
					{
						DataSource:  structured.BkLog,
						TableID:     structured.TableID(influxdb.ResultTableEs),
						KeepColumns: []string{"tags", "user.first", "user.last"},
						QueryString: "tags: important",
						Conditions: structured.Conditions{
							FieldList: []structured.ConditionField{
								{
									DimensionName: "user.first",
									Value:         []string{"John"},
									Operator:      structured.ConditionEqual,
								},
							},
						},
					},
				},
				Limit: 5,
				Start: start,
				End:   end,
				HighLight: &metadata.HighLight{
					Enable: true,
				},
			},
			total:    1,
			expected: `[{"__data_label":"es","__doc_id":"cT5KjpEBbwEm76LbeH3I","__highlight":{"user.first":["<mark>John</mark>"]},"__index":"bk_unify_query_demo_2","__result_table":"result_table.es","tags":["important","urgent","critical"],"user.first":"John","user.last":"Smith"}]`,
			options:  `{"result_table.es|3":{"from":0}}`,
		},
		"array highlight with match all": {
			queryTs: &structured.QueryTs{
				SpaceUid: spaceUid,
				QueryList: []*structured.Query{
					{
						DataSource:  structured.BkLog,
						TableID:     structured.TableID(influxdb.ResultTableEs),
						KeepColumns: []string{"tags", "user.first", "user.last"},
						QueryString: "Smi",
						Conditions: structured.Conditions{
							FieldList: []structured.ConditionField{
								{
									DimensionName: "user.first",
									Value:         []string{"John"},
									Operator:      structured.ConditionEqual,
								},
							},
						},
					},
				},
				Limit: 5,
				Start: start,
				End:   end,
				HighLight: &metadata.HighLight{
					Enable: true,
				},
			},
			total:    1,
			expected: `[{"__data_label":"es","__doc_id":"cT5KjpEBbwEm76LbeH3I","__highlight":{"user.first":["<mark>John</mark>"],"user.last":["<mark>Smi</mark>th"]},"__index":"bk_unify_query_demo_2","__result_table":"result_table.es","tags":["important","urgent","critical"],"user.first":"John","user.last":"Smith"}]`,
			options:  `{"result_table.es|3":{"from":0}}`,
		},
		"array highlight with wildcard all": {
			queryTs: &structured.QueryTs{
				SpaceUid: spaceUid,
				QueryList: []*structured.Query{
					{
						DataSource:  structured.BkLog,
						TableID:     structured.TableID(influxdb.ResultTableEs),
						KeepColumns: []string{"tags", "user.first", "user.last"},
						QueryString: "*Smi*",
						Conditions: structured.Conditions{
							FieldList: []structured.ConditionField{
								{
									DimensionName: "user.first",
									Value:         []string{"John"},
									Operator:      structured.ConditionEqual,
								},
							},
						},
					},
				},
				Limit: 5,
				Start: start,
				End:   end,
				HighLight: &metadata.HighLight{
					Enable: true,
				},
			},
			total:    1,
			expected: `[{"__data_label":"es","__doc_id":"cT5KjpEBbwEm76LbeH3I","__highlight":{"user.first":["<mark>John</mark>"],"user.last":["<mark>Smi</mark>th"]},"__index":"bk_unify_query_demo_2","__result_table":"result_table.es","tags":["important","urgent","critical"],"user.first":"John","user.last":"Smith"}]`,
			options:  `{"result_table.es|3":{"from":0}}`,
		},
		"include basic test with contains operator": {
			queryTs: &structured.QueryTs{
				HighLight: &metadata.HighLight{
					Enable: true,
				},
				SpaceUid: spaceUid,
				QueryList: []*structured.Query{
					{
						DataSource:  structured.BkLog,
						TableID:     structured.TableID(influxdb.ResultTableEs),
						FieldName:   "level",
						KeepColumns: []string{"level", "message"},
						AggregateMethodList: structured.AggregateMethodList{
							{
								Method:     "count",
								Dimensions: []string{"level"},
							},
						},
						Conditions: structured.Conditions{
							FieldList: []structured.ConditionField{
								{
									DimensionName: "level",
									Value:         []string{"error", "warn", "info"},
									Operator:      structured.Contains,
								},
							},
						},
					},
				},
				Limit: 10,
				Start: start,
				End:   end,
			},
			total:    3,
			expected: `[{"__data_label":"es","__doc_id":"test1","__highlight":{"level":["<mark>error</mark>"]},"__index":"bk_unify_query_demo_2","__result_table":"result_table.es","level":"error","message":"Error occurred"},{"__data_label":"es","__doc_id":"test2","__highlight":{"level":["<mark>warn</mark>"]},"__index":"bk_unify_query_demo_2","__result_table":"result_table.es","level":"warn","message":"Warning message"},{"__data_label":"es","__doc_id":"test3","__highlight":{"level":["<mark>info</mark>"]},"__index":"bk_unify_query_demo_2","__result_table":"result_table.es","level":"info","message":"Info message"}]`,
			options:  `{"result_table.es|3":{"from":0}}`,
		},

		"include with nested field and contains": {
			queryTs: &structured.QueryTs{
				HighLight: &metadata.HighLight{
					Enable: true,
				},
				SpaceUid: spaceUid,
				QueryList: []*structured.Query{
					{
						DataSource:  structured.BkLog,
						TableID:     structured.TableID(influxdb.ResultTableEs),
						KeepColumns: []string{"user.role", "user.department"},
						Conditions: structured.Conditions{
							FieldList: []structured.ConditionField{
								{
									DimensionName: "user.role",
									Value:         []string{"admin", "user", "guest"},
									Operator:      structured.Contains,
								},
							},
						},
					},
				},
				Limit: 5,
				Start: start,
				End:   end,
			},
			total:    2,
			expected: `[{"__data_label":"es","__doc_id":"nested1","__highlight":{"user.role":["<mark>admin</mark>"]},"__index":"bk_unify_query_demo_2","__result_table":"result_table.es","user.department":"IT","user.role":"admin"},{"__data_label":"es","__doc_id":"nested2","__highlight":{"user.role":["<mark>user</mark>"]},"__index":"bk_unify_query_demo_2","__result_table":"result_table.es","user.department":"Sales","user.role":"user"}]`,
			options:  `{"result_table.es|3":{"from":0}}`,
		},

		"include with contains and exclude pattern": {
			queryTs: &structured.QueryTs{
				SpaceUid: spaceUid,
				QueryList: []*structured.Query{
					{
						DataSource:  structured.BkLog,
						TableID:     structured.TableID(influxdb.ResultTableEs),
						KeepColumns: []string{"application", "log_level", "message"},
						Conditions: structured.Conditions{
							FieldList: []structured.ConditionField{
								{
									DimensionName: "application",
									Value:         []string{"web-app", "mobile-app", "desktop-app"},
									Operator:      structured.Contains,
								},
								{
									DimensionName: "log_level",
									Value:         []string{"debug", "trace"},
									Operator:      structured.Ncontains,
								},
							},
							ConditionList: []string{"and"},
						},
					},
				},
				HighLight: &metadata.HighLight{
					Enable: true,
				},
				Limit: 3,
				Start: start,
				End:   end,
			},
			total:    3,
			expected: `[{"__data_label":"es","__doc_id":"app1","__highlight":{"application":["<mark>web-app</mark>"]},"__index":"bk_unify_query_demo_2","__result_table":"result_table.es","application":"web-app","log_level":"info","message":"User login successful"},{"__data_label":"es","__doc_id":"app2","__highlight":{"application":["<mark>mobile-app</mark>"]},"__index":"bk_unify_query_demo_2","__result_table":"result_table.es","application":"mobile-app","log_level":"warn","message":"Low battery warning"},{"__data_label":"es","__doc_id":"app3","__highlight":{"application":["<mark>desktop-app</mark>"]},"__index":"bk_unify_query_demo_2","__result_table":"result_table.es","application":"desktop-app","log_level":"error","message":"File not found"}]`,
			options:  `{"result_table.es|3":{"from":0}}`,
		},

		"highlight with int field": {
			queryTs: &structured.QueryTs{
				SpaceUid: spaceUid,
				QueryList: []*structured.Query{
					{
						DataSource:  structured.BkLog,
						TableID:     structured.TableID(influxdb.ResultTableEs),
						KeepColumns: []string{"application", "log_level", "message"},
						QueryString: "2",
						Conditions: structured.Conditions{
							FieldList: []structured.ConditionField{
								{
									DimensionName: "gseIndex",
									Value:         []string{"12345"},
									Operator:      structured.Contains,
								},
							},
							ConditionList: []string{},
						},
					},
				},
				HighLight: &metadata.HighLight{
					Enable: true,
				},
				Limit: 3,
				Start: start,
				End:   end,
			},
			total:    3,
			expected: `[{"__data_label":"es","__doc_id":"6","__highlight":{"a":["<mark>2</mark>"],"gseIndex":["<mark>12345</mark>"]},"__index":"result_table_index","__result_table":"result_table.es","a":"2","b":"1","gseIndex":12345},{"__data_label":"es","__doc_id":"7","__highlight":{"a":["<mark>2</mark>"],"b":["<mark>2</mark>"],"gseIndex":["<mark>12345</mark>"]},"__index":"result_table_index","__result_table":"result_table.es","a":"2","b":"2","gseIndex":12345},{"__data_label":"es","__doc_id":"9","__highlight":{"a":["<mark>2</mark>"],"gseIndex":["<mark>12345</mark>"]},"__index":"result_table_index","__result_table":"result_table.es","a":"2","b":"4","gseIndex":12345}]`,
			options:  `{"result_table.es|3":{"from":0}}`,
		},
		"highlight with gseIndex 8019256.12": {
			queryTs: &structured.QueryTs{
				SpaceUid: spaceUid,
				QueryList: []*structured.Query{
					{
						DataSource: structured.BkLog,
						TableID:    structured.TableID(influxdb.ResultTableEs),
						Conditions: structured.Conditions{
							FieldList: []structured.ConditionField{
								{
									DimensionName: "gseIndex",
									Value:         []string{"8019256.12"},
									Operator:      structured.Contains,
								},
							},
							ConditionList: []string{},
						},
					},
				},
				HighLight: &metadata.HighLight{
					Enable: true,
				},
				Limit: 1,
				Start: start,
				End:   end,
			},
			total:    16,
			expected: `[{"__data_label":"es","__doc_id":"3440427488472403621","__highlight":{"gseIndex":["<mark>8019256.12</mark>"]},"__index":"v2_2_bklog_bkunify_query_20250710_0","__result_table":"result_table.es","_time":"1752115579000","cloudId":0,"dtEventTimeStamp":"1752115579000","file":"victoriaMetrics/instance.go:397","gseIndex":8.01925612e+06,"iterationIndex":15,"level":"info","report_time":"2025-07-10T02:46:19.443Z","time":"1752115579000","trace_id":"af754e7bbf629abaee3499638974dda9"}]`,
			options:  `{"result_table.es|3":{"from":0}}`,
		},
		"highlight with gseIndex 8019256": {
			queryTs: &structured.QueryTs{
				SpaceUid: spaceUid,
				QueryList: []*structured.Query{
					{
						DataSource: structured.BkLog,
						TableID:    structured.TableID(influxdb.ResultTableEs),
						Conditions: structured.Conditions{
							FieldList: []structured.ConditionField{
								{
									DimensionName: "gseIndex",
									Value:         []string{"8019256"},
									Operator:      structured.Contains,
								},
							},
							ConditionList: []string{},
						},
					},
				},
				HighLight: &metadata.HighLight{
					Enable: true,
				},
				Limit: 1,
				Start: start,
				End:   end,
			},
			total:    16,
			expected: `[{"__data_label":"es","__doc_id":"3440427488472403621","__highlight":{"gseIndex":["<mark>8019256</mark>"]},"__index":"v2_2_bklog_bkunify_query_20250710_0","__result_table":"result_table.es","_time":"1752115579000","cloudId":0,"dtEventTimeStamp":"1752115579000","file":"victoriaMetrics/instance.go:397","gseIndex":8.019256e+06,"iterationIndex":15,"level":"info","report_time":"2025-07-10T02:46:19.443Z","time":"1752115579000","trace_id":"af754e7bbf629abaee3499638974dda9"}]`,
			options:  `{"result_table.es|3":{"from":0}}`,
		},
		"query string ": {
			queryTs: &structured.QueryTs{
				SpaceUid: spaceUid,
				QueryList: []*structured.Query{
					{
						DataSource: structured.BkLog,
						TableID:    structured.TableID(influxdb.ResultTableEs),
						Conditions: structured.Conditions{
							FieldList: []structured.ConditionField{
								{
									DimensionName: "gseIndex",
									Value:         []string{"8019256"},
									Operator:      structured.Contains,
								},
							},
							ConditionList: []string{},
						},
					},
				},
				HighLight: &metadata.HighLight{
					Enable: true,
				},
				Limit: 1,
				Start: start,
				End:   end,
			},
			total:    16,
			expected: `[{"__data_label":"es","__doc_id":"3440427488472403621","__highlight":{"gseIndex":["<mark>8019256</mark>"]},"__index":"v2_2_bklog_bkunify_query_20250710_0","__result_table":"result_table.es","_time":"1752115579000","cloudId":0,"dtEventTimeStamp":"1752115579000","file":"victoriaMetrics/instance.go:397","gseIndex":8.019256e+06,"iterationIndex":15,"level":"info","report_time":"2025-07-10T02:46:19.443Z","time":"1752115579000","trace_id":"af754e7bbf629abaee3499638974dda9"}]`,
			options:  `{"result_table.es|3":{"from":0}}`,
		},
		"query raw by doris": {
			queryTs: &structured.QueryTs{
				SpaceUid: spaceUid,
				QueryList: []*structured.Query{
					{
						DataSource: structured.BkLog,
						TableID:    influxdb.ResultTableDoris,
					},
				},
				Start:  start,
				End:    end,
				DryRun: false,
			},
			total:    5136,
			options:  `{"result_table.doris|4":{"result_schema":[{"field_alias":"thedate","field_index":0,"field_name":"__c0","field_type":"int"},{"field_alias":"dteventtimestamp","field_index":1,"field_name":"__c1","field_type":"long"},{"field_alias":"dteventtime","field_index":2,"field_name":"__c2","field_type":"string"},{"field_alias":"localtime","field_index":3,"field_name":"__c3","field_type":"string"},{"field_alias":"__shard_key__","field_index":4,"field_name":"__c4","field_type":"long"},{"field_alias":"_starttime_","field_index":5,"field_name":"__c5","field_type":"string"},{"field_alias":"_endtime_","field_index":6,"field_name":"__c6","field_type":"string"},{"field_alias":"bk_host_id","field_index":7,"field_name":"__c7","field_type":"int"},{"field_alias":"__ext","field_index":8,"field_name":"__c8","field_type":"string"},{"field_alias":"cloudid","field_index":9,"field_name":"__c9","field_type":"int"},{"field_alias":"serverip","field_index":10,"field_name":"__c10","field_type":"string"},{"field_alias":"path","field_index":11,"field_name":"__c11","field_type":"string"},{"field_alias":"gseindex","field_index":12,"field_name":"__c12","field_type":"long"},{"field_alias":"iterationindex","field_index":13,"field_name":"__c13","field_type":"int"},{"field_alias":"log","field_index":14,"field_name":"__c14","field_type":"string"},{"field_alias":"time","field_index":15,"field_name":"__c15","field_type":"long"},{"field_alias":"_value_","field_index":16,"field_name":"__c16","field_type":"long"},{"field_alias":"_timestamp_","field_index":17,"field_name":"__c17","field_type":"long"}]}}`,
			expected: `[{"__data_label":"bksql","__index":"2_bklog_bkunify_query_doris","__result_table":"result_table.doris","__shard_key__":2.921808301e+10,"_endtime_":"2025-07-21 16:03:40","_starttime_":"2025-07-21 16:03:40","_timestamp_":1.75308502e+12,"_value_":1.75308502e+12,"bk_host_id":1234,"cloudid":0,"dteventtime":"2025-07-21 16:03:40","dteventtimestamp":1.75308502e+12,"gseindex":44444,"iterationindex":8,"localtime":"2025-07-21 16:03:45","path":"/proz/logds/Player/gggggggggggg.log","thedate":2.0250721e+07,"time":1.75308502e+09}]`,
		},
		"query raw multi query from + size over size": {
			queryTs: &structured.QueryTs{
				SpaceUid: spaceUid,
				QueryList: []*structured.Query{
					{
						DataSource: structured.BkLog,
						TableID:    "multi_es",
					},
				},
				From:  50,
				Limit: 50,
				Step:  start,
				End:   end,
				OrderBy: structured.OrderBy{
					"-time",
					"__result_table",
				},
			},
			total:    20,
			expected: `[]`,
			options:  `{"result_table.es_with_time_filed|3":{"from":0},"result_table.es|3":{"from":0}}`,
		},
		"query raw multi query from + size": {
			queryTs: &structured.QueryTs{
				SpaceUid: spaceUid,
				QueryList: []*structured.Query{
					{
						DataSource: structured.BkLog,
						TableID:    "multi_es",
					},
				},
				From:  2,
				Limit: 2,
				Step:  start,
				End:   end,
				OrderBy: structured.OrderBy{
					"-time",
					"__result_table",
				},
			},
			total:    20,
			expected: `[{"__data_label":"es","__doc_id":"10002","__index":"","__result_table":"result_table.es","time":"10002"},{"__data_label":"es","__doc_id":"10001","__index":"","__result_table":"result_table.es_with_time_filed","time":"10001"}]`,
			options:  `{"result_table.es_with_time_filed|3":{"from":0},"result_table.es|3":{"from":0}}`,
		},
		"query raw multi query from + size 数量刚好结束": {
			queryTs: &structured.QueryTs{
				SpaceUid: spaceUid,
				QueryList: []*structured.Query{
					{
						DataSource: structured.BkLog,
						TableID:    "multi_es",
					},
				},
				From:  6,
				Limit: 6,
				Step:  start,
				End:   end,
				OrderBy: structured.OrderBy{
					"-time",
					"__result_table",
				},
			},
			total:    20,
			expected: `[]`,
			options:  `{"result_table.es_with_time_filed|3":{"from":0},"result_table.es|3":{"from":0}}`,
		},
		"query raw multi query from + size 数量剩余 1 个": {
			queryTs: &structured.QueryTs{
				SpaceUid: spaceUid,
				QueryList: []*structured.Query{
					{
						DataSource: structured.BkLog,
						TableID:    "multi_es",
					},
				},
				From:  5,
				Limit: 7,
				Step:  start,
				End:   end,
				OrderBy: structured.OrderBy{
					"-time",
					"__result_table",
				},
			},
			total:    20,
			expected: `[{"__data_label":"es","__doc_id":"00001","__index":"","__result_table":"result_table.es_with_time_filed","time":"00001"}]`,
			options:  `{"result_table.es_with_time_filed|3":{"from":0},"result_table.es|3":{"from":0}}`,
		},
		"query object field is null": {
			queryTs: &structured.QueryTs{
				SpaceUid: spaceUid,
				QueryList: []*structured.Query{
					{
						DataSource: structured.BkLog,
						TableID:    influxdb.ResultTableDoris,
						SQL:        "SELECT *  ORDER BY dtEventTimeStamp DESC, gseIndex DESC, iterationIndex DESC LIMIT 100 OFFSET 0",
					},
				},
				Step: start,
				End:  end,
			},
			total:    327384,
			expected: `[{"__data_label":"bksql","__ext":<nil>,"__index":"2_bklog_bkunify_query_doris","__result_table":"result_table.doris","__shard_key__":5.853918203e+09,"__unique_key__":"12395782465323060901","cloudId":0,"content":" [on_update_cos_ci_info] success uid: 2199033031264, path_name: highlight/1/2199033031264/649651764779846687_c133e9abb8b600235143a96366a6ac03.jpg","dtEventTime":1.756175592e+12,"dtEventTimeStamp":1.756175592e+12,"func":"Lua","gseIndex":1.1483283e+07,"iterationIndex":7,"level":"INFO","localTime":"2025-08-26 10:33:12","log":"[20250826 10:33:11:328884][INFO    ][httpgatesvr][(httpgatesvr/cos_file_ci_callback.lua:167) (Lua)] [on_update_cos_ci_info] success uid: 2199033031264, path_name: highlight/1/2199033031264/649651764779846687_c133e9abb8b600235143a96366a6ac03.jpg","log_file":"httpgatesvr/cos_file_ci_callback.lua:167","log_time":"20250826 10:33:11:328884","path":"/data/home/user00/pangusvr/bin/log/httpgatesvr.log","svr":"httpgatesvr","thedate":2.0250826e+07,"time":1.756175592e+09}]`,
			options:  `{"result_table.doris":{"result_schema":[{"field_alias":"dtEventTime","field_index":0,"field_name":"__c0","field_type":"long"},{"field_alias":"__shard_key__","field_index":1,"field_name":"__c1","field_type":"long"},{"field_alias":"__unique_key__","field_index":2,"field_name":"__c2","field_type":"string"},{"field_alias":"dtEventTimeStamp","field_index":3,"field_name":"__c3","field_type":"long"},{"field_alias":"thedate","field_index":4,"field_name":"__c4","field_type":"int"},{"field_alias":"localTime","field_index":5,"field_name":"__c5","field_type":"string"},{"field_alias":"iterationIndex","field_index":6,"field_name":"__c6","field_type":"long"},{"field_alias":"__ext","field_index":7,"field_name":"__c7","field_type":"string"},{"field_alias":"bk_host_id","field_index":8,"field_name":"__c8","field_type":"long"},{"field_alias":"cloudId","field_index":9,"field_name":"__c9","field_type":"long"},{"field_alias":"gseIndex","field_index":10,"field_name":"__c10","field_type":"long"},{"field_alias":"path","field_index":11,"field_name":"__c11","field_type":"string"},{"field_alias":"serverIp","field_index":12,"field_name":"__c12","field_type":"string"},{"field_alias":"time","field_index":13,"field_name":"__c13","field_type":"long"},{"field_alias":"log","field_index":14,"field_name":"__c14","field_type":"string"},{"field_alias":"content","field_index":15,"field_name":"__c15","field_type":"string"},{"field_alias":"func","field_index":16,"field_name":"__c16","field_type":"string"},{"field_alias":"level","field_index":17,"field_name":"__c17","field_type":"string"},{"field_alias":"log_file","field_index":18,"field_name":"__c18","field_type":"string"},{"field_alias":"log_time","field_index":19,"field_name":"__c19","field_type":"string"},{"field_alias":"svr","field_index":20,"field_name":"__c20","field_type":"string"}]}}`,
		},
	}

	for name, c := range tcs {
		t.Run(name, func(t *testing.T) {
			total, list, options, err := queryRawWithInstance(ctx, c.queryTs)
			assert.Nil(t, err)
			if err != nil {
				return
			}

			assert.Equal(t, c.total, total)

			actual := json.MarshalListMap(list)

			assert.Equal(t, c.expected, actual)

			if len(options) > 0 || c.options != "" {
				optActual, _ := json.Marshal(options)
				assert.JSONEq(t, c.options, string(optActual))
			}
		})
	}
}

// TestQueryExemplar comment lint rebel
func TestQueryExemplar(t *testing.T) {
	ctx := metadata.InitHashID(context.Background())

	mock.Init()
	promql.MockEngine()
	influxdb.MockSpaceRouter(ctx)

	body := []byte(`{"query_list":[{"data_source":"","table_id":"system.cpu_summary","field_name":"usage","field_list":["bk_trace_id","bk_span_id","bk_trace_value","bk_trace_timestamp"],"function":null,"time_aggregation":{"function":"","window":"","position":0,"vargs_list":null},"reference_name":"","dimensions":null,"limit":0,"timestamp":null,"start_or_end":0,"vector_offset":0,"offset":"","offset_forward":false,"slimit":0,"soffset":0,"conditions":{"field_list":[{"field_name":"bk_obj_id","value":["module"],"op":"contains"},{"field_name":"ip","value":["127.0.0.2"],"op":"contains"},{"field_name":"bk_inst_id","value":["14261"],"op":"contains"},{"field_name":"bk_biz_id","value":["7"],"op":"contains"}],"condition_list":["and","and","and"]},"keep_columns":null}],"metric_merge":"","result_columns":null,"start_time":"1677081600","end_time":"1677085600","step":"","down_sample_range":"1m"}`)

	query := &structured.QueryTs{}
	err := json.Unmarshal(body, query)
	assert.Nil(t, err)

	metadata.SetUser(ctx, &metadata.User{SpaceUID: influxdb.SpaceUid})

	mock.InfluxDB.Set(map[string]any{
		`select usage as _value, time as _time, bk_trace_id, bk_span_id, bk_trace_value, bk_trace_timestamp from cpu_summary where time > 1677081600000000000 and time < 1677085600000000000 and (bk_obj_id='module' and (ip='127.0.0.2' and (bk_inst_id='14261' and bk_biz_id='7'))) and bk_biz_id='2' and (bk_span_id != '' or bk_trace_id != '')  limit 100000005 slimit 100005`: &decoder.Response{
			Results: []decoder.Result{
				{
					Series: []*decoder.Row{
						{
							Name: "",
							Tags: map[string]string{},
							Columns: []string{
								influxdb.ResultColumnName,
								influxdb.TimeColumnName,
								"bk_trace_id",
								"bk_span_id",
								"bk_trace_value",
								"bk_trace_timestamp",
							},
							Values: [][]any{
								{
									30,
									1677081600000000000,
									"b9cc0e45d58a70b61e8db6fffb5e3376",
									"3d2a373cbeefa1f8",
									1,
									1680157900669,
								},
								{
									21,
									1677081660000000000,
									"fe45f0eccdce3e643a77504f6e6bd87a",
									"c72dcc8fac9bcead",
									1,
									1682121442937,
								},
								{
									1,
									1677081720000000000,
									"771073eb573336a6d3365022a512d6d8",
									"fca46f1c065452e8",
									1,
									1682150008969,
								},
							},
						},
					},
				},
			},
		},
	})

	res, err := queryExemplar(ctx, query)
	assert.Nil(t, err)
	out, err := json.Marshal(res)
	assert.Nil(t, err)
	actual := string(out)
	assert.Equal(t, `{"series":[{"name":"_result0","metric_name":"usage","columns":["_value","_time","bk_trace_id","bk_span_id","bk_trace_value","bk_trace_timestamp"],"types":["float","float","string","string","float","float"],"group_keys":[],"group_values":[],"values":[[30,1677081600000000000,"b9cc0e45d58a70b61e8db6fffb5e3376","3d2a373cbeefa1f8",1,1680157900669],[21,1677081660000000000,"fe45f0eccdce3e643a77504f6e6bd87a","c72dcc8fac9bcead",1,1682121442937],[1,1677081720000000000,"771073eb573336a6d3365022a512d6d8","fca46f1c065452e8",1,1682150008969]]}],"is_partial":false}`, actual)
}

func TestVmQueryParams(t *testing.T) {
	ctx := metadata.InitHashID(context.Background())

	mock.Init()
	promql.MockEngine()

	testCases := []struct {
		username string
		spaceUid string
		query    string
		promql   string
		start    string
		end      string
		step     string
		params   string
		error    error
	}{
		{
			username: "vm-query",
			spaceUid: consul.VictoriaMetricsStorageType,
			query:    `{"query_list":[{"field_name":"bk_split_measurement","function":[{"method":"sum","dimensions":["bcs_cluster_id","namespace"]}],"time_aggregation":{"function":"increase","window":"1m0s"},"reference_name":"a","conditions":{"field_list":[{"field_name":"bcs_cluster_id","value":["cls-2"],"op":"req"},{"field_name":"bcs_cluster_id","value":["cls-2"],"op":"req"},{"field_name":"bk_biz_id","value":["100801"],"op":"eq"}],"condition_list":["and", "and"]}},{"field_name":"bk_split_measurement","function":[{"method":"sum","dimensions":["bcs_cluster_id","namespace"]}],"time_aggregation":{"function":"delta","window":"1m0s"},"reference_name":"b"}],"metric_merge":"a / b","start_time":"0","end_time":"600","step":"60s"}`,
			params:   `{"influx_compatible":true,"use_native_or":true,"api_type":"query_range","cluster_name":"","api_params":{"query":"sum by (bcs_cluster_id, namespace) (increase(a[1m] offset -59s999ms)) / sum by (bcs_cluster_id, namespace) (delta(b[1m] offset -59s999ms))","start":0,"end":600,"step":60},"result_table_list":["victoria_metrics"],"metric_filter_condition":{"a":"filter=\"bk_split_measurement\", bcs_cluster_id=~\"cls-2\", bcs_cluster_id=~\"cls-2\", bk_biz_id=\"100801\", result_table_id=\"victoria_metrics\", __name__=\"bk_split_measurement_value\"","b":"filter=\"bk_split_measurement\", result_table_id=\"victoria_metrics\", __name__=\"bk_split_measurement_value\""}}`,
		},
		{
			username: "vm-query-or",
			spaceUid: "vm-query",
			query:    `{"query_list":[{"field_name":"container_cpu_usage_seconds_total","field_list":null,"function":[{"method":"sum","without":false,"dimensions":[],"position":0,"args_list":null,"vargs_list":null}],"time_aggregation":{"function":"count_over_time","window":"60s","position":0,"vargs_list":null},"reference_name":"a","dimensions":[],"limit":0,"timestamp":null,"start_or_end":0,"vector_offset":0,"offset":"","offset_forward":false,"slimit":0,"soffset":0,"conditions":{"field_list":[{"field_name":"bk_biz_id","value":["7"],"op":"contains"},{"field_name":"ip","value":["127.0.0.1","127.0.0.2"],"op":"contains"},{"field_name":"ip","value":["[a-z]","[A-Z]"],"op":"req"},{"field_name":"api","value":["/metrics"],"op":"ncontains"},{"field_name":"bk_biz_id","value":["7"],"op":"contains"},{"field_name":"api","value":["/metrics"],"op":"contains"}],"condition_list":["and","and","and","or","and"]},"keep_columns":["_time","a"]}],"metric_merge":"a","result_columns":null,"start_time":"1697458200","end_time":"1697461800","step":"60s","down_sample_range":"3s","timezone":"Asia/Shanghai","look_back_delta":"","instant":false}`,
			params:   `{"influx_compatible":true,"use_native_or":true,"api_type":"query_range","cluster_name":"","api_params":{"query":"sum(count_over_time(a[1m] offset -59s999ms))","start":1697458200,"end":1697461800,"step":60},"result_table_list":["100147_bcs_prom_computation_result_table_25428","100147_bcs_prom_computation_result_table_25429"],"metric_filter_condition":{"a":"bcs_cluster_id=\"BCS-K8S-25428\", bk_biz_id=\"7\", ip=~\"^(127\\\\.0\\\\.0\\\\.1|127\\\\.0\\\\.0\\\\.2)$\", ip=~\"[a-z]|[A-Z]\", api!=\"/metrics\", result_table_id=\"100147_bcs_prom_computation_result_table_25428\", __name__=\"container_cpu_usage_seconds_total_value\" or bcs_cluster_id=\"BCS-K8S-25428\", bk_biz_id=\"7\", api=\"/metrics\", result_table_id=\"100147_bcs_prom_computation_result_table_25428\", __name__=\"container_cpu_usage_seconds_total_value\" or bcs_cluster_id=\"BCS-K8S-25430\", bk_biz_id=\"7\", ip=~\"^(127\\\\.0\\\\.0\\\\.1|127\\\\.0\\\\.0\\\\.2)$\", ip=~\"[a-z]|[A-Z]\", api!=\"/metrics\", result_table_id=\"100147_bcs_prom_computation_result_table_25428\", __name__=\"container_cpu_usage_seconds_total_value\" or bcs_cluster_id=\"BCS-K8S-25430\", bk_biz_id=\"7\", api=\"/metrics\", result_table_id=\"100147_bcs_prom_computation_result_table_25428\", __name__=\"container_cpu_usage_seconds_total_value\" or bcs_cluster_id=\"BCS-K8S-25429\", bk_biz_id=\"7\", ip=~\"^(127\\\\.0\\\\.0\\\\.1|127\\\\.0\\\\.0\\\\.2)$\", ip=~\"[a-z]|[A-Z]\", api!=\"/metrics\", result_table_id=\"100147_bcs_prom_computation_result_table_25429\", __name__=\"container_cpu_usage_seconds_total_value\" or bcs_cluster_id=\"BCS-K8S-25429\", bk_biz_id=\"7\", api=\"/metrics\", result_table_id=\"100147_bcs_prom_computation_result_table_25429\", __name__=\"container_cpu_usage_seconds_total_value\""}}`,
		},
		{
			username: "vm-query-or-for-internal",
			spaceUid: "vm-query",
			promql:   `{"promql":"sum by(job, metric_name) (delta(label_replace({__name__=~\"container_cpu_.+_total\", __name__ !~ \".+_size_count\", __name__ !~ \".+_process_time_count\", job=\"metric-social-friends-forever\"}, \"metric_name\", \"$1\", \"__name__\", \"ffs_rest_(.*)_count\")[2m:]))","start":"1698147600","end":"1698151200","step":"60s","bk_biz_ids":null,"timezone":"Asia/Shanghai","look_back_delta":"","instant":false}`,
			params:   `{"influx_compatible":true,"use_native_or":true,"api_type":"query_range","cluster_name":"","api_params":{"query":"sum by (job, metric_name) (delta(label_replace({__name__=~\"a\"} offset -59s999ms, \"metric_name\", \"$1\", \"__name__\", \"ffs_rest_(.*)_count_value\")[2m:]))","start":1698147600,"end":1698151200,"step":60},"result_table_list":["100147_bcs_prom_computation_result_table_25428","100147_bcs_prom_computation_result_table_25429"],"metric_filter_condition":{"a":"bcs_cluster_id=\"BCS-K8S-25428\", __name__!~\".+_size_count_value\", __name__!~\".+_process_time_count_value\", job=\"metric-social-friends-forever\", result_table_id=\"100147_bcs_prom_computation_result_table_25428\", __name__=~\"container_cpu_.+_total_value\" or bcs_cluster_id=\"BCS-K8S-25430\", __name__!~\".+_size_count_value\", __name__!~\".+_process_time_count_value\", job=\"metric-social-friends-forever\", result_table_id=\"100147_bcs_prom_computation_result_table_25428\", __name__=~\"container_cpu_.+_total_value\" or bcs_cluster_id=\"BCS-K8S-25429\", __name__!~\".+_size_count_value\", __name__!~\".+_process_time_count_value\", job=\"metric-social-friends-forever\", result_table_id=\"100147_bcs_prom_computation_result_table_25429\", __name__=~\"container_cpu_.+_total_value\""}}`,
		},
		{
			username: "vm-query",
			spaceUid: "vm-query",
			query:    `{"query_list":[{"field_name":"container_cpu_usage_seconds_total","function":[{"method":"sum","dimensions":["bcs_cluster_id","namespace"]}],"time_aggregation":{"function":"sum_over_time","window":"1m0s"},"reference_name":"a","conditions":{"field_list":[{"field_name":"bcs_cluster_id","value":["cls-2"],"op":"req"},{"field_name":"bcs_cluster_id","value":["cls-2"],"op":"req"},{"field_name":"bk_biz_id","value":["100801"],"op":"eq"}],"condition_list":["or", "and"]}},{"field_name":"container_cpu_usage_seconds_total","function":[{"method":"sum","dimensions":["bcs_cluster_id","namespace"]}],"time_aggregation":{"function":"count_over_time","window":"1m0s"},"reference_name":"b"}],"metric_merge":"a / b","start_time":"0","end_time":"600","step":"60s"}`,
			params:   `{"influx_compatible":true,"use_native_or":true,"api_type":"query_range","cluster_name":"","api_params":{"query":"sum by (bcs_cluster_id, namespace) (sum_over_time(a[1m] offset -59s999ms)) / sum by (bcs_cluster_id, namespace) (count_over_time(b[1m] offset -59s999ms))","start":0,"end":600,"step":60},"result_table_list":["100147_bcs_prom_computation_result_table_25428","100147_bcs_prom_computation_result_table_25429"],"metric_filter_condition":{"b":"bcs_cluster_id=\"BCS-K8S-25429\", result_table_id=\"100147_bcs_prom_computation_result_table_25429\", __name__=\"container_cpu_usage_seconds_total_value\" or bcs_cluster_id=\"BCS-K8S-25428\", result_table_id=\"100147_bcs_prom_computation_result_table_25428\", __name__=\"container_cpu_usage_seconds_total_value\" or bcs_cluster_id=\"BCS-K8S-25430\", result_table_id=\"100147_bcs_prom_computation_result_table_25428\", __name__=\"container_cpu_usage_seconds_total_value\""}}`,
		},
		{
			username: "vm-query",
			spaceUid: "vm-query",
			query:    `{"query_list":[{"field_name":"metric","function":[{"method":"sum","dimensions":["bcs_cluster_id","namespace"]}],"time_aggregation":{"function":"sum_over_time","window":"1m0s"},"reference_name":"a","conditions":{"field_list":[{"field_name":"bcs_cluster_id","value":["cls-2"],"op":"req"},{"field_name":"bcs_cluster_id","value":["cls-2"],"op":"req"},{"field_name":"bk_biz_id","value":["100801"],"op":"eq"}],"condition_list":["and","and"]}},{"field_name":"metric","function":[{"method":"sum","dimensions":["bcs_cluster_id","namespace"]}],"time_aggregation":{"function":"count_over_time","window":"1m0s"},"reference_name":"b"}],"metric_merge":"a / b","start_time":"0","end_time":"600","step":"60s"}`,
			params:   `{"influx_compatible":true,"use_native_or":true,"api_type":"query_range","cluster_name":"","api_params":{"query":"sum by (bcs_cluster_id, namespace) (sum_over_time(a[1m] offset -59s999ms)) / sum by (bcs_cluster_id, namespace) (count_over_time(b[1m] offset -59s999ms))","start":0,"end":600,"step":60},"result_table_list":["vm_rt"],"metric_filter_condition":{"a":"bcs_cluster_id=\"cls\", bcs_cluster_id=~\"cls-2\", bcs_cluster_id=~\"cls-2\", bk_biz_id=\"100801\", result_table_id=\"vm_rt\", __name__=\"metric_value\"","b":"bcs_cluster_id=\"cls\", result_table_id=\"vm_rt\", __name__=\"metric_value\""}}`,
		},
		{
			username: "vm-query",
			spaceUid: "vm-query",
			query:    `{"query_list":[{"field_name":"metric","function":[{"method":"sum","dimensions":["bcs_cluster_id","namespace"]}],"time_aggregation":{"function":"sum_over_time","window":"1m0s"},"reference_name":"a","conditions":{"field_list":[{"field_name":"namespace","value":["ns"],"op":"contains"}],"condition_list":[]}},{"field_name":"metric","function":[{"method":"sum","dimensions":["bcs_cluster_id","namespace"]}],"time_aggregation":{"function":"count_over_time","window":"1m0s"},"reference_name":"b"}],"metric_merge":"a / b","start_time":"0","end_time":"600","step":"60s"}`,
			params:   `{"influx_compatible":true,"use_native_or":true,"api_type":"query_range","cluster_name":"","api_params":{"query":"sum by (bcs_cluster_id, namespace) (sum_over_time(a[1m] offset -59s999ms)) / sum by (bcs_cluster_id, namespace) (count_over_time(b[1m] offset -59s999ms))","start":0,"end":600,"step":60},"result_table_list":["vm_rt"],"metric_filter_condition":{"a":"bcs_cluster_id=\"cls\", namespace=\"ns\", result_table_id=\"vm_rt\", __name__=\"metric_value\"","b":"bcs_cluster_id=\"cls\", result_table_id=\"vm_rt\", __name__=\"metric_value\""}}`,
		},
		{
			username: "vm-query-fuzzy-name",
			spaceUid: "vm-query",
			query:    `{"query_list":[{"field_name":"me.*","is_regexp":true,"function":[{"method":"sum","dimensions":["bcs_cluster_id","namespace"]}],"time_aggregation":{"function":"sum_over_time","window":"1m0s"},"reference_name":"a","conditions":{"field_list":[{"field_name":"namespace","value":["ns"],"op":"contains"}],"condition_list":[]}},{"field_name":"metric","function":[{"method":"sum","dimensions":["bcs_cluster_id","namespace"]}],"time_aggregation":{"function":"count_over_time","window":"1m0s"},"reference_name":"b"}],"metric_merge":"a / b","start_time":"0","end_time":"600","step":"60s"}`,
			params:   `{"influx_compatible":true,"use_native_or":true,"api_type":"query_range","cluster_name":"","api_params":{"query":"sum by (bcs_cluster_id, namespace) (sum_over_time({__name__=~\"a\"}[1m] offset -59s999ms)) / sum by (bcs_cluster_id, namespace) (count_over_time(b[1m] offset -59s999ms))","start":0,"end":600,"step":60},"result_table_list":["vm_rt"],"metric_filter_condition":{"a":"bcs_cluster_id=\"cls\", namespace=\"ns\", result_table_id=\"vm_rt\", __name__=~\"me.*_value\"","b":"bcs_cluster_id=\"cls\", result_table_id=\"vm_rt\", __name__=\"metric_value\""}}`,
		},
		{
			username: "vm-query",
			spaceUid: "vm-query",
			promql:   `{"promql":"max_over_time((increase(container_cpu_usage_seconds_total{}[10m]) \u003e 0)[1h:])","start":"1720765200","end":"1720786800","step":"10m","bk_biz_ids":null,"timezone":"Asia/Shanghai","look_back_delta":"","instant":false}`,
			params:   `{"influx_compatible":true,"use_native_or":true,"api_type":"query_range","cluster_name":"","api_params":{"query":"max_over_time((increase(a[10m] offset -9m59s999ms) \u003e 0)[1h:])","start":1720765200,"end":1720786800,"step":600},"result_table_list":["100147_bcs_prom_computation_result_table_25428","100147_bcs_prom_computation_result_table_25429"],"metric_filter_condition":{"a":"bcs_cluster_id=\"BCS-K8S-25428\", result_table_id=\"100147_bcs_prom_computation_result_table_25428\", __name__=\"container_cpu_usage_seconds_total_value\" or bcs_cluster_id=\"BCS-K8S-25430\", result_table_id=\"100147_bcs_prom_computation_result_table_25428\", __name__=\"container_cpu_usage_seconds_total_value\" or bcs_cluster_id=\"BCS-K8S-25429\", result_table_id=\"100147_bcs_prom_computation_result_table_25429\", __name__=\"container_cpu_usage_seconds_total_value\""}}`,
		},
	}

	for i, c := range testCases {
		t.Run(fmt.Sprintf("%d", i), func(t *testing.T) {
			var (
				query *structured.QueryTs
				err   error
			)
			ctx := metadata.InitHashID(ctx)
			metadata.SetUser(ctx, &metadata.User{Key: fmt.Sprintf("username:%s", c.username), SpaceUID: c.spaceUid})

			if c.promql != "" {
				var queryPromQL *structured.QueryPromQL
				err = json.Unmarshal([]byte(c.promql), &queryPromQL)
				assert.Nil(t, err)
				query, err = promQLToStruct(ctx, queryPromQL)
			} else {
				err = json.Unmarshal([]byte(c.query), &query)
			}

			query.SpaceUid = c.spaceUid
			assert.Nil(t, err)
			_, err = queryTsWithPromEngine(ctx, query)
			if c.error != nil {
				assert.Contains(t, err.Error(), c.error.Error())
			} else {
				var vmParams map[string]string
				if vmParams != nil {
					assert.Equal(t, c.params, vmParams["sql"])
				}
			}
		})
	}
}

func TestStructAndPromQLConvert(t *testing.T) {
	ctx := metadata.InitHashID(context.Background())

	mock.Init()
	promql.MockEngine()

	testCase := map[string]struct {
		queryStruct bool
		query       *structured.QueryTs
		promql      *structured.QueryPromQL
		err         error
	}{
		"query struct with or": {
			queryStruct: true,
			query: &structured.QueryTs{
				QueryList: []*structured.Query{
					{
						DataSource: "custom",
						TableID:    "dataLabel",
						FieldName:  "metric",
						AggregateMethodList: []structured.AggregateMethod{
							{
								Method: "sum",
								Dimensions: []string{
									"bcs_cluster_id",
									"result_table_id",
								},
							},
						},
						TimeAggregation: structured.TimeAggregation{
							Function: "sum_over_time",
							Window:   "1m0s",
						},
						Conditions: structured.Conditions{
							FieldList: []structured.ConditionField{
								{
									DimensionName: "bcs_cluster_id",
									Value: []string{
										"cls-2",
									},
									Operator: "req",
								},
								{
									DimensionName: "bcs_cluster_id",
									Value: []string{
										"cls-2",
									},
									Operator: "req",
								},
							},
							ConditionList: []string{
								"or",
							},
						},
						ReferenceName: "a",
					},
				},
				MetricMerge: "a",
				Start:       "1691132705",
				End:         "1691136305",
				Step:        "1m",
			},
			err: fmt.Errorf("or 过滤条件无法直接转换为 promql 语句，请使用结构化查询"),
		},
		"query struct with and": {
			queryStruct: true,
			query: &structured.QueryTs{
				QueryList: []*structured.Query{
					{
						DataSource: "custom",
						TableID:    "dataLabel",
						FieldName:  "metric",
						AggregateMethodList: []structured.AggregateMethod{
							{
								Method: "sum",
								Dimensions: []string{
									"bcs_cluster_id",
									"result_table_id",
								},
							},
						},
						TimeAggregation: structured.TimeAggregation{
							Function:  "sum_over_time",
							Window:    "1m0s",
							NodeIndex: 2,
						},
						Conditions: structured.Conditions{
							FieldList: []structured.ConditionField{
								{
									DimensionName: "bcs_cluster_id",
									Value: []string{
										"cls-2",
									},
									Operator: "req",
								},
								{
									DimensionName: "bcs_cluster_id",
									Value: []string{
										"cls-2",
									},
									Operator: "req",
								},
							},
							ConditionList: []string{
								"and",
							},
						},
						ReferenceName: "a",
					},
				},
				MetricMerge: "a",
				Start:       `1691132705`,
				End:         `1691136305`,
				Step:        `1m`,
			},
			promql: &structured.QueryPromQL{
				PromQL: `sum by (bcs_cluster_id, result_table_id) (sum_over_time(custom:dataLabel:metric{bcs_cluster_id=~"cls-2",bcs_cluster_id=~"cls-2"}[1m]))`,
				Start:  `1691132705`,
				End:    `1691136305`,
				Step:   `1m`,
			},
		},
		"promql struct with and": {
			queryStruct: true,
			query: &structured.QueryTs{
				QueryList: []*structured.Query{
					{
						DataSource: "custom",
						TableID:    "dataLabel",
						FieldName:  "metric",
						AggregateMethodList: []structured.AggregateMethod{
							{
								Method: "sum",
								Dimensions: []string{
									"bcs_cluster_id",
									"result_table_id",
								},
							},
						},
						TimeAggregation: structured.TimeAggregation{
							Function:  "sum_over_time",
							Window:    "1m0s",
							NodeIndex: 2,
						},
						Conditions: structured.Conditions{
							FieldList: []structured.ConditionField{
								{
									DimensionName: "bcs_cluster_id",
									Value: []string{
										"cls-2",
									},
									Operator: "req",
								},
								{
									DimensionName: "bcs_cluster_id",
									Value: []string{
										"cls-2",
									},
									Operator: "req",
								},
							},
							ConditionList: []string{
								"and",
							},
						},
						ReferenceName: "a",
					},
				},
				MetricMerge: "a",
				Start:       `1691132705`,
				End:         `1691136305`,
				Step:        `1m`,
			},
			promql: &structured.QueryPromQL{
				PromQL: `sum by (bcs_cluster_id, result_table_id) (sum_over_time(custom:dataLabel:metric{bcs_cluster_id=~"cls-2",bcs_cluster_id=~"cls-2"}[1m]))`,
				Start:  `1691132705`,
				End:    `1691136305`,
				Step:   `1m`,
			},
		},
		"promql struct 1": {
			queryStruct: true,
			query: &structured.QueryTs{
				QueryList: []*structured.Query{
					{
						DataSource: structured.BkMonitor,
						FieldName:  "container_cpu_usage_seconds_total",
						AggregateMethodList: []structured.AggregateMethod{
							{
								Method: "sum",
								Dimensions: []string{
									"bcs_cluster_id",
									"result_table_id",
								},
							},
						},
						TimeAggregation: structured.TimeAggregation{
							Function:  "sum_over_time",
							Window:    "1m0s",
							NodeIndex: 2,
						},
						Conditions: structured.Conditions{
							FieldList: []structured.ConditionField{
								{
									DimensionName: "bcs_cluster_id",
									Value: []string{
										"cls-2|cls-2",
									},
									Operator: "req",
								},
								{
									DimensionName: "bk_biz_id",
									Value: []string{
										"2",
									},
									Operator: "eq",
								},
							},
							ConditionList: []string{
								"and",
							},
						},
						ReferenceName: "a",
					},
					{
						DataSource: structured.BkMonitor,
						FieldName:  "container_cpu_usage_seconds_total",
						AggregateMethodList: []structured.AggregateMethod{
							{
								Method: "sum",
								Dimensions: []string{
									"bcs_cluster_id",
									"result_table_id",
								},
							},
						},
						TimeAggregation: structured.TimeAggregation{
							Function:  "count_over_time",
							Window:    "1m0s",
							NodeIndex: 2,
						},
						Conditions: structured.Conditions{
							FieldList:     []structured.ConditionField{},
							ConditionList: []string{},
						},
						ReferenceName: "b",
					},
				},
				MetricMerge: "a / on (bcs_cluster_id) group_left () b",
				Start:       `1691132705`,
				End:         `1691136305`,
				Step:        `1m`,
			},
			promql: &structured.QueryPromQL{
				PromQL: `sum by (bcs_cluster_id, result_table_id) (sum_over_time(bkmonitor:container_cpu_usage_seconds_total{bcs_cluster_id=~"cls-2|cls-2",bk_biz_id="2"}[1m])) / on (bcs_cluster_id) group_left () sum by (bcs_cluster_id, result_table_id) (count_over_time(bkmonitor:container_cpu_usage_seconds_total[1m]))`,
				Start:  `1691132705`,
				End:    `1691136305`,
				Step:   `1m`,
			},
		},
		"query struct 1": {
			queryStruct: true,
			query: &structured.QueryTs{
				QueryList: []*structured.Query{
					{
						DataSource: structured.BkMonitor,
						FieldName:  "container_cpu_usage_seconds_total",
						AggregateMethodList: []structured.AggregateMethod{
							{
								Method: "sum",
								Dimensions: []string{
									"bcs_cluster_id",
									"result_table_id",
								},
							},
						},
						TimeAggregation: structured.TimeAggregation{
							Function:  "sum_over_time",
							Window:    "1m0s",
							NodeIndex: 2,
						},
						Conditions: structured.Conditions{
							FieldList: []structured.ConditionField{
								{
									DimensionName: "bcs_cluster_id",
									Value: []string{
										"cls-2|cls-2",
									},
									Operator: "req",
								},
								{
									DimensionName: "bk_biz_id",
									Value: []string{
										"2",
									},
									Operator: "eq",
								},
							},
							ConditionList: []string{
								"and",
							},
						},
						ReferenceName: "a",
					},
					{
						DataSource: structured.BkMonitor,
						FieldName:  "container_cpu_usage_seconds_total",
						AggregateMethodList: []structured.AggregateMethod{
							{
								Method: "sum",
								Dimensions: []string{
									"bcs_cluster_id",
									"result_table_id",
								},
							},
						},
						TimeAggregation: structured.TimeAggregation{
							Function:  "count_over_time",
							Window:    "1m0s",
							NodeIndex: 2,
						},
						Conditions: structured.Conditions{
							FieldList:     []structured.ConditionField{},
							ConditionList: []string{},
						},
						ReferenceName: "b",
					},
				},
				MetricMerge: "a / on (bcs_cluster_id) group_left () b",
				Start:       `1691132705`,
				End:         `1691136305`,
				Step:        `1m`,
			},
			promql: &structured.QueryPromQL{
				PromQL: `sum by (bcs_cluster_id, result_table_id) (sum_over_time(bkmonitor:container_cpu_usage_seconds_total{bcs_cluster_id=~"cls-2|cls-2",bk_biz_id="2"}[1m])) / on (bcs_cluster_id) group_left () sum by (bcs_cluster_id, result_table_id) (count_over_time(bkmonitor:container_cpu_usage_seconds_total[1m]))`,
				Start:  `1691132705`,
				End:    `1691136305`,
				Step:   `1m`,
			},
		},
		"query struct with __name__ ": {
			queryStruct: false,
			query: &structured.QueryTs{
				QueryList: []*structured.Query{
					{
						DataSource: structured.BkMonitor,
						TableID:    "table_id",
						FieldName:  ".*",
						IsRegexp:   true,
						AggregateMethodList: []structured.AggregateMethod{
							{
								Method: "sum",
								Dimensions: []string{
									"bcs_cluster_id",
									"result_table_id",
								},
							},
						},
						TimeAggregation: structured.TimeAggregation{
							Function:  "sum_over_time",
							Window:    "1m0s",
							NodeIndex: 2,
						},
						ReferenceName: "a",
						Dimensions:    nil,
						Limit:         0,
						Timestamp:     nil,
						StartOrEnd:    0,
						VectorOffset:  0,
						Offset:        "",
						OffsetForward: false,
						Slimit:        0,
						Soffset:       0,
						Conditions: structured.Conditions{
							FieldList: []structured.ConditionField{
								{
									DimensionName: "bcs_cluster_id",
									Value: []string{
										"cls-2|cls-2",
									},
									Operator: "req",
								},
								{
									DimensionName: "bk_biz_id",
									Value: []string{
										"2",
									},
									Operator: "eq",
								},
							},
							ConditionList: []string{
								"and",
							},
						},
						KeepColumns:         nil,
						AlignInfluxdbResult: false,
						Start:               "",
						End:                 "",
						Step:                "",
						Timezone:            "",
					},
					{
						DataSource: structured.BkMonitor,
						TableID:    "table_id",
						FieldName:  ".*",
						IsRegexp:   true,
						AggregateMethodList: []structured.AggregateMethod{
							{
								Method: "sum",
								Dimensions: []string{
									"bcs_cluster_id",
									"result_table_id",
								},
							},
						},
						TimeAggregation: structured.TimeAggregation{
							Function:  "count_over_time",
							Window:    "1m0s",
							NodeIndex: 2,
						},
						Conditions: structured.Conditions{
							FieldList:     []structured.ConditionField{},
							ConditionList: []string{},
						},
						ReferenceName: "b",
					},
				},
				MetricMerge: "a / on (bcs_cluster_id) group_left () b",
				Start:       `1691132705`,
				End:         `1691136305`,
				Step:        `1m`,
			},
			promql: &structured.QueryPromQL{
				PromQL: `sum by (bcs_cluster_id, result_table_id) (sum_over_time({__name__=~"bkmonitor:table_id:.*",bcs_cluster_id=~"cls-2|cls-2",bk_biz_id="2"}[1m])) / on (bcs_cluster_id) group_left () sum by (bcs_cluster_id, result_table_id) (count_over_time({__name__=~"bkmonitor:table_id:.*"}[1m]))`,
				Start:  `1691132705`,
				End:    `1691136305`,
				Step:   `1m`,
			},
		},
		"promql struct with __name__ ": {
			queryStruct: true,
			query: &structured.QueryTs{
				QueryList: []*structured.Query{
					{
						DataSource: structured.BkMonitor,
						TableID:    "table_id",
						FieldName:  ".*",
						IsRegexp:   true,
						AggregateMethodList: []structured.AggregateMethod{
							{
								Method: "sum",
								Dimensions: []string{
									"bcs_cluster_id",
									"result_table_id",
								},
							},
						},
						TimeAggregation: structured.TimeAggregation{
							Function:  "sum_over_time",
							Window:    "1m0s",
							NodeIndex: 2,
						},
						ReferenceName: "a",
						Dimensions:    nil,
						Limit:         0,
						Timestamp:     nil,
						StartOrEnd:    0,
						VectorOffset:  0,
						Offset:        "",
						OffsetForward: false,
						Slimit:        0,
						Soffset:       0,
						Conditions: structured.Conditions{
							FieldList: []structured.ConditionField{
								{
									DimensionName: "bcs_cluster_id",
									Value: []string{
										"cls-2|cls-2",
									},
									Operator: "req",
								},
								{
									DimensionName: "bk_biz_id",
									Value: []string{
										"2",
									},
									Operator: "eq",
								},
							},
							ConditionList: []string{
								"and",
							},
						},
						KeepColumns:         nil,
						AlignInfluxdbResult: false,
						Start:               "",
						End:                 "",
						Step:                "",
						Timezone:            "",
					},
					{
						DataSource: structured.BkMonitor,
						TableID:    "table_id",
						FieldName:  ".*",
						IsRegexp:   true,
						AggregateMethodList: []structured.AggregateMethod{
							{
								Method: "sum",
								Dimensions: []string{
									"bcs_cluster_id",
									"result_table_id",
								},
							},
						},
						TimeAggregation: structured.TimeAggregation{
							Function: "count_over_time",
							Window:   "1m0s",
						},
						Conditions: structured.Conditions{
							FieldList:     []structured.ConditionField{},
							ConditionList: []string{},
						},
						ReferenceName: "b",
					},
				},
				MetricMerge: "a / on (bcs_cluster_id) group_left () b",
				Start:       `1691132705`,
				End:         `1691136305`,
				Step:        `1m`,
			},
			promql: &structured.QueryPromQL{
				PromQL: `sum by (bcs_cluster_id, result_table_id) (sum_over_time({__name__=~"bkmonitor:table_id:.*",bcs_cluster_id=~"cls-2|cls-2",bk_biz_id="2"}[1m])) / on (bcs_cluster_id) group_left () sum by (bcs_cluster_id, result_table_id) (count_over_time({__name__=~"bkmonitor:table_id:.*"}[1m]))`,
				Start:  `1691132705`,
				End:    `1691136305`,
				Step:   `1m`,
			},
		},
		"promql to struct with 1m": {
			queryStruct: true,
			promql: &structured.QueryPromQL{
				PromQL: `count_over_time(bkmonitor:metric[1m] @ start() offset -29s999ms)`,
				Start:  `1691132705`,
				End:    `1691136305`,
				Step:   `30s`,
			},
			query: &structured.QueryTs{
				QueryList: []*structured.Query{
					{
						AlignInfluxdbResult: true,
						DataSource:          `bkmonitor`,
						FieldName:           `metric`,
						StartOrEnd:          parser.START,
						//Offset:              "59s999ms",
						OffsetForward: true,
						TimeAggregation: structured.TimeAggregation{
							Function:  "count_over_time",
							Window:    "1m0s",
							NodeIndex: 2,
						},
						Conditions: structured.Conditions{
							FieldList:     []structured.ConditionField{},
							ConditionList: []string{},
						},
						ReferenceName: `a`,
						Step:          `30s`,
					},
				},
				MetricMerge: "a",
				Start:       `1691132705`,
				End:         `1691136305`,
				Step:        `30s`,
			},
		},
		"promql to struct with delta label_replace 1m:2m": {
			queryStruct: true,
			promql: &structured.QueryPromQL{
				PromQL: `sum by (job, metric_name) (delta(label_replace({__name__=~"bkmonitor:container_cpu_.+_total",job="metric-social-friends-forever"} @ start() offset -29s999ms, "metric_name", "$1", "__name__", "ffs_rest_(.*)_count")[2m:]))`,
				Start:  `1691132705`,
				End:    `1691136305`,
				Step:   `30s`,
			},
			query: &structured.QueryTs{
				QueryList: []*structured.Query{
					{
						DataSource:          `bkmonitor`,
						FieldName:           `container_cpu_.+_total`,
						IsRegexp:            true,
						StartOrEnd:          parser.START,
						AlignInfluxdbResult: true,
						TimeAggregation: structured.TimeAggregation{
							Function:   "delta",
							Window:     "2m0s",
							NodeIndex:  3,
							IsSubQuery: true,
							Step:       "0s",
						},
						Conditions: structured.Conditions{
							FieldList: []structured.ConditionField{
								{
									DimensionName: "job",
									Operator:      "eq",
									Value: []string{
										"metric-social-friends-forever",
									},
								},
								//{
								//	DimensionName: "__name__",
								//	Operator:      "nreq",
								//	Value: []string{
								//		".+_size_count",
								//	},
								//},
								//{
								//	DimensionName: "__name__",
								//	Operator:      "nreq",
								//	Value: []string{
								//		".+_process_time_count",
								//	},
								//},
							},
							ConditionList: []string{},
						},
						AggregateMethodList: []structured.AggregateMethod{
							{
								Method: "label_replace",
								VArgsList: []interface{}{
									"metric_name",
									"$1",
									"__name__",
									"ffs_rest_(.*)_count",
								},
							},
							{
								Method: "sum",
								Dimensions: []string{
									"job",
									"metric_name",
								},
							},
						},
						ReferenceName: `a`,
						Offset:        "0s",
					},
				},
				MetricMerge: "a",
				Start:       `1691132705`,
				End:         `1691136305`,
				Step:        `30s`,
			},
		},
		"promql to struct with topk": {
			queryStruct: false,
			promql: &structured.QueryPromQL{
				PromQL: `topk(1, bkmonitor:metric)`,
			},
			query: &structured.QueryTs{
				QueryList: []*structured.Query{
					{
						DataSource: "bkmonitor",
						FieldName:  "metric",
						AggregateMethodList: []structured.AggregateMethod{
							{
								Method: "topk",
								VArgsList: []interface{}{
									1,
								},
							},
						},
						Conditions: structured.Conditions{
							FieldList:     []structured.ConditionField{},
							ConditionList: []string{},
						},
						ReferenceName: "a",
					},
				},
				MetricMerge: "a",
			},
		},
		"promql to struct with delta(metric[1m])`": {
			queryStruct: false,
			promql: &structured.QueryPromQL{
				PromQL: `delta(bkmonitor:metric[1m])`,
			},
			query: &structured.QueryTs{
				QueryList: []*structured.Query{
					{
						DataSource: "bkmonitor",
						FieldName:  "metric",
						TimeAggregation: structured.TimeAggregation{
							Function:  "delta",
							Window:    "1m0s",
							NodeIndex: 2,
						},
						Conditions: structured.Conditions{
							FieldList:     []structured.ConditionField{},
							ConditionList: []string{},
						},
						ReferenceName: "a",
					},
				},
				MetricMerge: "a",
			},
		},
		"promq to struct with metric @end()`": {
			queryStruct: false,
			promql: &structured.QueryPromQL{
				PromQL: `bkmonitor:metric @ end()`,
			},
			query: &structured.QueryTs{
				QueryList: []*structured.Query{
					{
						DataSource: "bkmonitor",
						FieldName:  "metric",
						StartOrEnd: parser.END,
						Conditions: structured.Conditions{
							FieldList:     []structured.ConditionField{},
							ConditionList: []string{},
						},
						ReferenceName: "a",
					},
				},
				MetricMerge: "a",
			},
		},
		"promql to struct with condition contains`": {
			queryStruct: true,
			promql: &structured.QueryPromQL{
				PromQL: `bkmonitor:metric{dim_contains=~"^(val-1|val-2|val-3)$",dim_req=~"val-1|val-2|val-3"} @ end()`,
			},
			query: &structured.QueryTs{
				QueryList: []*structured.Query{
					{
						DataSource: "bkmonitor",
						FieldName:  "metric",
						StartOrEnd: parser.END,
						Conditions: structured.Conditions{
							FieldList: []structured.ConditionField{
								{
									DimensionName: "dim_contains",
									Value: []string{
										"val-1",
										"val-2",
										"val-3",
									},
									Operator: "contains",
								},
								{
									DimensionName: "dim_req",
									Value: []string{
										"val-1",
										"val-2",
										"val-3",
									},
									Operator: "req",
								},
							},
							ConditionList: []string{
								"and",
							},
						},
						ReferenceName: "a",
					},
				},
				MetricMerge: "a",
			},
		},
		"quantile and quantile_over_time": {
			queryStruct: true,
			promql: &structured.QueryPromQL{
				PromQL: `quantile(0.9, quantile_over_time(0.9, bkmonitor:metric[1m]))`,
			},
			query: &structured.QueryTs{
				QueryList: []*structured.Query{
					{
						DataSource: "bkmonitor",
						FieldName:  "metric",
						Conditions: structured.Conditions{
							FieldList:     []structured.ConditionField{},
							ConditionList: []string{},
						},
						ReferenceName: "a",
						TimeAggregation: structured.TimeAggregation{
							Function:  "quantile_over_time",
							Window:    "1m0s",
							NodeIndex: 2,
							VargsList: []interface{}{
								0.9,
							},
							Position: 1,
						},
						AggregateMethodList: []structured.AggregateMethod{
							{
								Method: "quantile",
								VArgsList: []interface{}{
									0.9,
								},
							},
						},
					},
				},
				MetricMerge: "a",
			},
		},
		"nodeIndex 3 with sum": {
			queryStruct: false,
			promql: &structured.QueryPromQL{
				PromQL: `increase(sum by (deployment_environment, result_table_id) (bkmonitor:5000575_bkapm_metric_tgf_server_gs_cn_idctest:__default__:trace_additional_duration_count{deployment_environment="g-5"})[2m:])`,
			},
			query: &structured.QueryTs{
				QueryList: []*structured.Query{
					{
						DataSource: "bkmonitor",
						TableID:    "5000575_bkapm_metric_tgf_server_gs_cn_idctest.__default__",
						FieldName:  "trace_additional_duration_count",
						Conditions: structured.Conditions{
							FieldList: []structured.ConditionField{
								{
									DimensionName: "deployment_environment",
									Value:         []string{"g-5"},
									Operator:      "eq",
								},
							},
							ConditionList: []string{},
						},
						ReferenceName: "a",
						TimeAggregation: structured.TimeAggregation{
							Function:   "increase",
							Window:     "2m0s",
							NodeIndex:  3,
							IsSubQuery: true,
							Step:       "0s",
						},
						AggregateMethodList: []structured.AggregateMethod{
							{
								Method: "sum",
								Dimensions: []string{
									"deployment_environment", "result_table_id",
								},
							},
						},
						Offset: "0s",
					},
				},
				MetricMerge: "a",
			},
		},
		"nodeIndex 2 with sum": {
			queryStruct: false,
			promql: &structured.QueryPromQL{
				PromQL: `sum by (deployment_environment, result_table_id) (increase(bkmonitor:5000575_bkapm_metric_tgf_server_gs_cn_idctest:__default__:trace_additional_duration_count{deployment_environment="g-5"}[2m]))`,
			},
			query: &structured.QueryTs{
				QueryList: []*structured.Query{
					{
						DataSource: "bkmonitor",
						TableID:    "5000575_bkapm_metric_tgf_server_gs_cn_idctest.__default__",
						FieldName:  "trace_additional_duration_count",
						Conditions: structured.Conditions{
							FieldList: []structured.ConditionField{
								{
									DimensionName: "deployment_environment",
									Value:         []string{"g-5"},
									Operator:      "eq",
								},
							},
							ConditionList: []string{},
						},
						ReferenceName: "a",
						TimeAggregation: structured.TimeAggregation{
							Function:  "increase",
							Window:    "2m0s",
							NodeIndex: 2,
						},
						AggregateMethodList: []structured.AggregateMethod{
							{
								Method: "sum",
								Dimensions: []string{
									"deployment_environment", "result_table_id",
								},
							},
						},
					},
				},
				MetricMerge: "a",
			},
		},
		"predict_linear": {
			queryStruct: false,
			promql: &structured.QueryPromQL{
				PromQL: `predict_linear(bkmonitor:metric[1h], 4*3600)`,
			},
			query: &structured.QueryTs{
				QueryList: []*structured.Query{
					{
						DataSource:    "bkmonitor",
						TableID:       "",
						FieldName:     "metric",
						ReferenceName: "a",
						TimeAggregation: structured.TimeAggregation{
							Function:  "predict_linear",
							Window:    "1h0m0s",
							NodeIndex: 2,
							VargsList: []interface{}{4 * 3600},
						},
					},
				},
				MetricMerge: "a",
			},
		},
		"promql to struct with many time aggregate": {
			queryStruct: true,
			promql: &structured.QueryPromQL{
				PromQL: `min_over_time(increase(bkmonitor:metric[1m])[2m:])`,
			},
			query: &structured.QueryTs{
				QueryList: []*structured.Query{
					{
						DataSource:    "bkmonitor",
						TableID:       "",
						FieldName:     "metric",
						ReferenceName: "a",
						TimeAggregation: structured.TimeAggregation{
							Function:  "increase",
							Window:    "1m0s",
							NodeIndex: 2,
						},
						AggregateMethodList: []structured.AggregateMethod{
							{
								Method:     "min_over_time",
								Window:     "2m0s",
								IsSubQuery: true,
								Step:       "0s",
							},
						},
						Offset: "0s",
					},
				},
				MetricMerge: "a",
			},
		},
		"promql to struct with many time aggregate and funciton": {
			queryStruct: true,
			promql: &structured.QueryPromQL{
				PromQL: `topk(5, floor(sum by (dim) (last_over_time(min_over_time(increase(label_replace(bkmonitor:metric, "name", "$0", "__name__", ".+")[1m:])[2m:])[3m:15s]))))`,
			},
			query: &structured.QueryTs{
				QueryList: []*structured.Query{
					{
						DataSource:    "bkmonitor",
						TableID:       "",
						FieldName:     "metric",
						ReferenceName: "a",
						TimeAggregation: structured.TimeAggregation{
							Function:   "increase",
							Window:     "1m0s",
							NodeIndex:  3,
							IsSubQuery: true,
							Step:       "0s",
						},
						AggregateMethodList: []structured.AggregateMethod{
							{
								Method: "label_replace",
								VArgsList: []interface{}{
									"name",
									"$0",
									"__name__",
									".+",
								},
							},
							{
								Method:     "min_over_time",
								Window:     "2m0s",
								IsSubQuery: true,
								Step:       "0s",
							},
							{
								Method:     "last_over_time",
								Window:     "3m0s",
								IsSubQuery: true,
								Step:       "15s",
							},
							{
								Method:     "sum",
								Dimensions: []string{"dim"},
							},
							{
								Method: "floor",
							},
							{
								Method: "topk",
								VArgsList: []interface{}{
									5,
								},
							},
						},
						Offset: "0s",
					},
				},
				MetricMerge: "a",
			},
		},
		"promql with match - 1": {
			queryStruct: false,
			promql: &structured.QueryPromQL{
				PromQL: `sum by (pod_name, bcs_cluster_id, namespace,instance) (rate(container_cpu_usage_seconds_total{namespace="ns-1"}[2m])) / on(bcs_cluster_id, namespace, pod_name) group_left() sum (sum_over_time(kube_pod_container_resource_limits_cpu_cores{namespace="ns-1"}[1m])) by (pod_name, bcs_cluster_id,namespace)`,
				Match:  `{pod_name="pod", bcs_cluster_id!="cls-1", namespace="ns-1", instance="ins-1"}`,
			},
			query: &structured.QueryTs{
				QueryList: []*structured.Query{
					{
						DataSource: "bkmonitor",
						FieldName:  "container_cpu_usage_seconds_total",
						TimeAggregation: structured.TimeAggregation{
							Function:  "rate",
							Window:    "2m0s",
							NodeIndex: 2,
						},
						AggregateMethodList: []structured.AggregateMethod{
							{
								Method:     "sum",
								Dimensions: []string{"pod_name", "bcs_cluster_id", "namespace", "instance"},
							},
						},
						ReferenceName: "a",
						Conditions: structured.Conditions{
							FieldList: []structured.ConditionField{
								{
									DimensionName: "namespace",
									Operator:      structured.ConditionEqual,
									Value:         []string{"ns-1"},
								},
								{
									DimensionName: "pod_name",
									Operator:      structured.ConditionEqual,
									Value:         []string{"pod"},
								},
								{
									DimensionName: "bcs_cluster_id",
									Operator:      structured.ConditionNotEqual,
									Value:         []string{"cls-1"},
								},
								{
									DimensionName: "namespace",
									Operator:      structured.ConditionEqual,
									Value:         []string{"ns-1"},
								},
								{
									DimensionName: "instance",
									Operator:      structured.ConditionEqual,
									Value:         []string{"ins-1"},
								},
							},
							ConditionList: []string{"and", "and", "and", "and"},
						},
					},
					{
						DataSource: "bkmonitor",
						FieldName:  "kube_pod_container_resource_limits_cpu_cores",
						TimeAggregation: structured.TimeAggregation{
							Function:  "sum_over_time",
							Window:    "1m0s",
							NodeIndex: 2,
						},
						AggregateMethodList: []structured.AggregateMethod{
							{
								Method:     "sum",
								Dimensions: []string{"pod_name", "bcs_cluster_id", "namespace"},
							},
						},
						Conditions: structured.Conditions{
							FieldList: []structured.ConditionField{
								{
									DimensionName: "namespace",
									Operator:      structured.ConditionEqual,
									Value:         []string{"ns-1"},
								},
								{
									DimensionName: "pod_name",
									Operator:      structured.ConditionEqual,
									Value:         []string{"pod"},
								},
								{
									DimensionName: "bcs_cluster_id",
									Operator:      structured.ConditionNotEqual,
									Value:         []string{"cls-1"},
								},
								{
									DimensionName: "namespace",
									Operator:      structured.ConditionEqual,
									Value:         []string{"ns-1"},
								},
								{
									DimensionName: "instance",
									Operator:      structured.ConditionEqual,
									Value:         []string{"ins-1"},
								},
							},
							ConditionList: []string{"and", "and", "and", "and"},
						},
						ReferenceName: "b",
					},
				},
				MetricMerge: `a / on(bcs_cluster_id, namespace, pod_name) group_left() b`,
			},
		},
		"promql with match and verify - 1": {
			queryStruct: false,
			promql: &structured.QueryPromQL{
				PromQL:             `sum by (pod_name, bcs_cluster_id, namespace,instance) (rate(container_cpu_usage_seconds_total{namespace="ns-1"}[2m])) / on(bcs_cluster_id, namespace, pod_name) group_left() sum (sum_over_time(kube_pod_container_resource_limits_cpu_cores{namespace="ns-1"}[1m])) by (pod_name, bcs_cluster_id,namespace)`,
				Match:              `{pod_name="pod", bcs_cluster_id!="cls-1", namespace="ns-1", instance="ins-1"}`,
				IsVerifyDimensions: true,
			},
			query: &structured.QueryTs{
				QueryList: []*structured.Query{
					{
						DataSource: "bkmonitor",
						FieldName:  "container_cpu_usage_seconds_total",
						TimeAggregation: structured.TimeAggregation{
							Function:  "rate",
							Window:    "2m0s",
							NodeIndex: 2,
						},
						AggregateMethodList: []structured.AggregateMethod{
							{
								Method:     "sum",
								Dimensions: []string{"pod_name", "bcs_cluster_id", "namespace", "instance"},
							},
						},
						ReferenceName: "a",
						Conditions: structured.Conditions{
							FieldList: []structured.ConditionField{
								{
									DimensionName: "namespace",
									Operator:      structured.ConditionEqual,
									Value:         []string{"ns-1"},
								},
								{
									DimensionName: "pod_name",
									Operator:      structured.ConditionEqual,
									Value:         []string{"pod"},
								},
								{
									DimensionName: "bcs_cluster_id",
									Operator:      structured.ConditionNotEqual,
									Value:         []string{"cls-1"},
								},
								{
									DimensionName: "namespace",
									Operator:      structured.ConditionEqual,
									Value:         []string{"ns-1"},
								},
								{
									DimensionName: "instance",
									Operator:      structured.ConditionEqual,
									Value:         []string{"ins-1"},
								},
							},
							ConditionList: []string{"and", "and", "and", "and"},
						},
					},
					{
						DataSource: "bkmonitor",
						FieldName:  "kube_pod_container_resource_limits_cpu_cores",
						TimeAggregation: structured.TimeAggregation{
							Function:  "sum_over_time",
							Window:    "1m0s",
							NodeIndex: 2,
						},
						AggregateMethodList: []structured.AggregateMethod{
							{
								Method:     "sum",
								Dimensions: []string{"pod_name", "bcs_cluster_id", "namespace"},
							},
						},
						Conditions: structured.Conditions{
							FieldList: []structured.ConditionField{
								{
									DimensionName: "namespace",
									Operator:      structured.ConditionEqual,
									Value:         []string{"ns-1"},
								},
								{
									DimensionName: "pod_name",
									Operator:      structured.ConditionEqual,
									Value:         []string{"pod"},
								},
								{
									DimensionName: "bcs_cluster_id",
									Operator:      structured.ConditionNotEqual,
									Value:         []string{"cls-1"},
								},
								{
									DimensionName: "namespace",
									Operator:      structured.ConditionEqual,
									Value:         []string{"ns-1"},
								},
							},
							ConditionList: []string{"and", "and", "and"},
						},
						ReferenceName: "b",
					},
				},
				MetricMerge: `a / on(bcs_cluster_id, namespace, pod_name) group_left() b`,
			},
		},
		"promql with match and verify - 2": {
			queryStruct: false,
			promql: &structured.QueryPromQL{
				PromQL:             `sum by (pod_name) (rate(container_cpu_usage_seconds_total{namespace="ns-1"}[2m])) / on(bcs_cluster_id, namespace, pod_name) group_left() kube_pod_container_resource_limits_cpu_cores{namespace="ns-1"} or sum by (bcs_cluster_id, namespace, pod_name, instance) (rate(container_cpu_usage_seconds_total{namespace="ns-1"}[1m]))`,
				Match:              `{pod_name="pod", bcs_cluster_id!="cls-1", namespace="ns-1", instance="ins-1"}`,
				IsVerifyDimensions: true,
			},
			query: &structured.QueryTs{
				QueryList: []*structured.Query{
					{
						DataSource: "bkmonitor",
						FieldName:  "container_cpu_usage_seconds_total",
						TimeAggregation: structured.TimeAggregation{
							Function:  "rate",
							Window:    "2m0s",
							NodeIndex: 2,
						},
						AggregateMethodList: []structured.AggregateMethod{
							{
								Method:     "sum",
								Dimensions: []string{"pod_name"},
							},
						},
						ReferenceName: "a",
						Conditions: structured.Conditions{
							FieldList: []structured.ConditionField{
								{
									DimensionName: "namespace",
									Operator:      structured.ConditionEqual,
									Value:         []string{"ns-1"},
								},
								{
									DimensionName: "pod_name",
									Operator:      structured.ConditionEqual,
									Value:         []string{"pod"},
								},
							},
							ConditionList: []string{"and"},
						},
					},
					{
						DataSource: "bkmonitor",
						FieldName:  "kube_pod_container_resource_limits_cpu_cores",
						Conditions: structured.Conditions{
							FieldList: []structured.ConditionField{
								{
									DimensionName: "namespace",
									Operator:      structured.ConditionEqual,
									Value:         []string{"ns-1"},
								},
							},
						},
						ReferenceName: "b",
					},
					{
						DataSource: "bkmonitor",
						FieldName:  "container_cpu_usage_seconds_total",
						TimeAggregation: structured.TimeAggregation{
							Function:  "rate",
							Window:    "1m0s",
							NodeIndex: 2,
						},
						AggregateMethodList: []structured.AggregateMethod{
							{
								Method:     "sum",
								Dimensions: []string{"bcs_cluster_id", "namespace", "pod_name", "instance"},
							},
						},
						Conditions: structured.Conditions{
							FieldList: []structured.ConditionField{
								{
									DimensionName: "namespace",
									Operator:      structured.ConditionEqual,
									Value:         []string{"ns-1"},
								},
								{
									DimensionName: "pod_name",
									Operator:      structured.ConditionEqual,
									Value:         []string{"pod"},
								},
								{
									DimensionName: "bcs_cluster_id",
									Operator:      structured.ConditionNotEqual,
									Value:         []string{"cls-1"},
								},
								{
									DimensionName: "namespace",
									Operator:      structured.ConditionEqual,
									Value:         []string{"ns-1"},
								},
								{
									DimensionName: "instance",
									Operator:      structured.ConditionEqual,
									Value:         []string{"ins-1"},
								},
							},
							ConditionList: []string{"and", "and", "and", "and"},
						},
						ReferenceName: "c",
					},
				},
				MetricMerge: `a / on(bcs_cluster_id, namespace, pod_name) group_left() b or c`,
			},
		},
		"promql with 特殊字符": {
			queryStruct: false,
			promql: &structured.QueryPromQL{
				PromQL: `sum by (http__bk_46____bk_45____bk_37__1) (rate({__name__=~"bkapm:apm__bk_45__10001:test:http__bk_46__status",test__bk_46____bk_45____bk_94__1="test.-^1"}[1m]))`,
			},
			query: &structured.QueryTs{
				QueryList: []*structured.Query{
					{
						DataSource: "bkapm",
						TableID:    "apm-10001.test",
						IsRegexp:   true,
						FieldName:  "http.status",
						AggregateMethodList: structured.AggregateMethodList{
							{
								Method:     "sum",
								Dimensions: []string{"http.-%1"},
							},
						},
						TimeAggregation: structured.TimeAggregation{
							Function:  "rate",
							Window:    "1m0s",
							NodeIndex: 2,
						},
						ReferenceName: "a",
						Conditions: structured.Conditions{
							FieldList: []structured.ConditionField{
								{
									DimensionName: "test.-^1",
									Operator:      "eq",
									Value:         []string{"test.-^1"},
								},
							},
						},
					},
				},
				MetricMerge: "a",
			},
		},
		"promql 多层时间聚合聚合函数": {
			queryStruct: false,
			promql: &structured.QueryPromQL{
				PromQL: `quantile_over_time(0.95, sum(sum_over_time(bkmonitor:metric{tag!="abc"}[1m]))[1h:1m])`,
			},
			query: &structured.QueryTs{
				QueryList: []*structured.Query{
					{
						DataSource: "bkmonitor",
						TableID:    "",
						FieldName:  "metric",
						AggregateMethodList: structured.AggregateMethodList{
							{
								Method: "sum",
							},
							{
								Method:     "quantile_over_time",
								VArgsList:  []interface{}{0.95},
								Position:   1,
								Window:     "1h0m0s",
								IsSubQuery: true,
								Step:       "1m0s",
							},
						},
						TimeAggregation: structured.TimeAggregation{
							Function:  "sum_over_time",
							Window:    "1m0s",
							NodeIndex: 2,
						},
						Offset:        "0s",
						ReferenceName: "a",
						Conditions: structured.Conditions{
							FieldList: []structured.ConditionField{
								{
									DimensionName: "tag",
									Operator:      "ne",
									Value:         []string{"abc"},
								},
							},
						},
					},
				},
				MetricMerge: "a",
			},
		},
	}

	for n, c := range testCase {
		t.Run(n, func(t *testing.T) {
			ctx, _ = context.WithCancel(ctx)
			if c.queryStruct {
				promql, err := structToPromQL(ctx, c.query)
				if c.err != nil {
					assert.Equal(t, c.err, err)
				} else {
					assert.Nil(t, err)
					if err == nil {
						equalWithJson(t, c.promql, promql)
					}
				}
			} else {
				query, err := promQLToStruct(ctx, c.promql)
				if c.err != nil {
					assert.Equal(t, c.err, err)
				} else {
					assert.Nil(t, err)
					if err == nil {
						equalWithJson(t, c.query, query)
					}
				}
			}
		})
	}
}

func equalWithJson(t *testing.T, a, b interface{}) {
	a1, a1Err := json.Marshal(a)
	assert.Nil(t, a1Err)

	b1, b1Err := json.Marshal(b)
	assert.Nil(t, b1Err)
	if a1Err == nil && b1Err == nil {
		assert.Equal(t, string(a1), string(b1))
	}
}

func TestQueryTs_ToQueryReference(t *testing.T) {
	ctx := metadata.InitHashID(context.Background())

	mock.Init()
	influxdb.MockSpaceRouter(ctx)

	metadata.SetUser(ctx, &metadata.User{SpaceUID: influxdb.SpaceUid})
	jsonData := `{"query_list":[{"data_source":"","table_id":"","field_name":"container_cpu_usage_seconds_total","is_regexp":false,"field_list":null,"function":[{"method":"sum","without":false,"dimensions":["namespace"],"position":0,"args_list":null,"vargs_list":null}],"time_aggregation":{"function":"rate","window":"5m","node_index":0,"position":0,"vargs_list":[],"is_sub_query":false,"step":""},"reference_name":"a","dimensions":["namespace"],"limit":0,"timestamp":null,"start_or_end":0,"vector_offset":0,"offset":"","offset_forward":false,"slimit":0,"soffset":0,"conditions":{"field_list":[{"field_name":"job","value":["kubelet"],"op":"contains"},{"field_name":"image","value":[""],"op":"ncontains"},{"field_name":"container_name","value":["POD"],"op":"ncontains"},{"field_name":"bcs_cluster_id","value":["BCS-K8S-00000"],"op":"contains"},{"field_name":"namespace","value":["ieg-blueking-gse-data-common"],"op":"contains"},{"field_name":"job","value":["kubelet"],"op":"contains"},{"field_name":"image","value":[""],"op":"ncontains"},{"field_name":"container_name","value":["POD"],"op":"ncontains"},{"field_name":"bcs_cluster_id","value":["BCS-K8S-00000"],"op":"contains"},{"field_name":"namespace","value":["ieg-blueking-gse"],"op":"contains"},{"field_name":"job","value":["kubelet"],"op":"contains"},{"field_name":"image","value":[""],"op":"ncontains"},{"field_name":"container_name","value":["POD"],"op":"ncontains"},{"field_name":"bcs_cluster_id","value":["BCS-K8S-00000"],"op":"contains"},{"field_name":"namespace","value":["flux-cd-deploy"],"op":"contains"},{"field_name":"job","value":["kubelet"],"op":"contains"},{"field_name":"image","value":[""],"op":"ncontains"},{"field_name":"container_name","value":["POD"],"op":"ncontains"},{"field_name":"bcs_cluster_id","value":["BCS-K8S-00000"],"op":"contains"},{"field_name":"namespace","value":["kube-system"],"op":"contains"},{"field_name":"job","value":["kubelet"],"op":"contains"},{"field_name":"image","value":[""],"op":"ncontains"},{"field_name":"container_name","value":["POD"],"op":"ncontains"},{"field_name":"bcs_cluster_id","value":["BCS-K8S-00000"],"op":"contains"},{"field_name":"namespace","value":["bkmonitor-operator-bkop"],"op":"contains"},{"field_name":"job","value":["kubelet"],"op":"contains"},{"field_name":"image","value":[""],"op":"ncontains"},{"field_name":"container_name","value":["POD"],"op":"ncontains"},{"field_name":"bcs_cluster_id","value":["BCS-K8S-00000"],"op":"contains"},{"field_name":"namespace","value":["bkmonitor-operator"],"op":"contains"},{"field_name":"job","value":["kubelet"],"op":"contains"},{"field_name":"image","value":[""],"op":"ncontains"},{"field_name":"container_name","value":["POD"],"op":"ncontains"},{"field_name":"bcs_cluster_id","value":["BCS-K8S-00000"],"op":"contains"},{"field_name":"namespace","value":["ieg-blueking-gse-data-jk"],"op":"contains"},{"field_name":"job","value":["kubelet"],"op":"contains"},{"field_name":"image","value":[""],"op":"ncontains"},{"field_name":"container_name","value":["POD"],"op":"ncontains"},{"field_name":"bcs_cluster_id","value":["BCS-K8S-00000"],"op":"contains"},{"field_name":"namespace","value":["kyverno"],"op":"contains"},{"field_name":"job","value":["kubelet"],"op":"contains"},{"field_name":"image","value":[""],"op":"ncontains"},{"field_name":"container_name","value":["POD"],"op":"ncontains"},{"field_name":"bcs_cluster_id","value":["BCS-K8S-00000"],"op":"contains"},{"field_name":"namespace","value":["ieg-bscp-prod"],"op":"contains"},{"field_name":"job","value":["kubelet"],"op":"contains"},{"field_name":"image","value":[""],"op":"ncontains"},{"field_name":"container_name","value":["POD"],"op":"ncontains"},{"field_name":"bcs_cluster_id","value":["BCS-K8S-00000"],"op":"contains"},{"field_name":"namespace","value":["ieg-bkce-bcs-k8s-40980"],"op":"contains"},{"field_name":"job","value":["kubelet"],"op":"contains"},{"field_name":"image","value":[""],"op":"ncontains"},{"field_name":"container_name","value":["POD"],"op":"ncontains"},{"field_name":"bcs_cluster_id","value":["BCS-K8S-00000"],"op":"contains"},{"field_name":"namespace","value":["ieg-costops-grey"],"op":"contains"},{"field_name":"job","value":["kubelet"],"op":"contains"},{"field_name":"image","value":[""],"op":"ncontains"},{"field_name":"container_name","value":["POD"],"op":"ncontains"},{"field_name":"bcs_cluster_id","value":["BCS-K8S-00000"],"op":"contains"},{"field_name":"namespace","value":["ieg-bscp-test"],"op":"contains"},{"field_name":"job","value":["kubelet"],"op":"contains"},{"field_name":"image","value":[""],"op":"ncontains"},{"field_name":"container_name","value":["POD"],"op":"ncontains"},{"field_name":"bcs_cluster_id","value":["BCS-K8S-00000"],"op":"contains"},{"field_name":"namespace","value":["bcs-system"],"op":"contains"},{"field_name":"job","value":["kubelet"],"op":"contains"},{"field_name":"image","value":[""],"op":"ncontains"},{"field_name":"container_name","value":["POD"],"op":"ncontains"},{"field_name":"bcs_cluster_id","value":["BCS-K8S-00000"],"op":"contains"},{"field_name":"namespace","value":["bkop-system"],"op":"contains"},{"field_name":"job","value":["kubelet"],"op":"contains"},{"field_name":"image","value":[""],"op":"ncontains"},{"field_name":"container_name","value":["POD"],"op":"ncontains"},{"field_name":"bcs_cluster_id","value":["BCS-K8S-00000"],"op":"contains"},{"field_name":"namespace","value":["bk-system"],"op":"contains"},{"field_name":"job","value":["kubelet"],"op":"contains"},{"field_name":"image","value":[""],"op":"ncontains"},{"field_name":"container_name","value":["POD"],"op":"ncontains"},{"field_name":"bcs_cluster_id","value":["BCS-K8S-00000"],"op":"contains"},{"field_name":"namespace","value":["bcs-k8s-25186"],"op":"contains"},{"field_name":"job","value":["kubelet"],"op":"contains"},{"field_name":"image","value":[""],"op":"ncontains"},{"field_name":"container_name","value":["POD"],"op":"ncontains"},{"field_name":"bcs_cluster_id","value":["BCS-K8S-00000"],"op":"contains"},{"field_name":"namespace","value":["bcs-k8s-25451"],"op":"contains"},{"field_name":"job","value":["kubelet"],"op":"contains"},{"field_name":"image","value":[""],"op":"ncontains"},{"field_name":"container_name","value":["POD"],"op":"ncontains"},{"field_name":"bcs_cluster_id","value":["BCS-K8S-00000"],"op":"contains"},{"field_name":"namespace","value":["bcs-k8s-25326"],"op":"contains"},{"field_name":"job","value":["kubelet"],"op":"contains"},{"field_name":"image","value":[""],"op":"ncontains"},{"field_name":"container_name","value":["POD"],"op":"ncontains"},{"field_name":"bcs_cluster_id","value":["BCS-K8S-00000"],"op":"contains"},{"field_name":"namespace","value":["bcs-k8s-25182"],"op":"contains"},{"field_name":"job","value":["kubelet"],"op":"contains"},{"field_name":"image","value":[""],"op":"ncontains"},{"field_name":"container_name","value":["POD"],"op":"ncontains"},{"field_name":"bcs_cluster_id","value":["BCS-K8S-00000"],"op":"contains"},{"field_name":"namespace","value":["bcs-k8s-25037"],"op":"contains"}],"condition_list":["and","and","and","and","or","and","and","and","and","or","and","and","and","and","or","and","and","and","and","or","and","and","and","and","or","and","and","and","and","or","and","and","and","and","or","and","and","and","and","or","and","and","and","and","or","and","and","and","and","or","and","and","and","and","or","and","and","and","and","or","and","and","and","and","or","and","and","and","and","or","and","and","and","and","or","and","and","and","and","or","and","and","and","and","or","and","and","and","and","or","and","and","and","and","or","and","and","and","and"]},"keep_columns":["_time","a","namespace"],"step":""}],"metric_merge":"a","result_columns":null,"start_time":"1702266900","end_time":"1702871700","step":"150s","down_sample_range":"5m","timezone":"Asia/Shanghai","look_back_delta":"","instant":false}`
	var query *structured.QueryTs
	err := json.Unmarshal([]byte(jsonData), &query)
	assert.Nil(t, err)

	queryReference, err := query.ToQueryReference(ctx)
	assert.Nil(t, err)

	vmExpand := queryReference.ToVmExpand(ctx)
	expectData := `job="kubelet", image!="", container_name!="POD", bcs_cluster_id="BCS-K8S-00000", namespace="ieg-blueking-gse-data-common", result_table_id="2_bcs_prom_computation_result_table", __name__="container_cpu_usage_seconds_total_value" or job="kubelet", image!="", container_name!="POD", bcs_cluster_id="BCS-K8S-00000", namespace="ieg-blueking-gse", result_table_id="2_bcs_prom_computation_result_table", __name__="container_cpu_usage_seconds_total_value" or job="kubelet", image!="", container_name!="POD", bcs_cluster_id="BCS-K8S-00000", namespace="flux-cd-deploy", result_table_id="2_bcs_prom_computation_result_table", __name__="container_cpu_usage_seconds_total_value" or job="kubelet", image!="", container_name!="POD", bcs_cluster_id="BCS-K8S-00000", namespace="kube-system", result_table_id="2_bcs_prom_computation_result_table", __name__="container_cpu_usage_seconds_total_value" or job="kubelet", image!="", container_name!="POD", bcs_cluster_id="BCS-K8S-00000", namespace="bkmonitor-operator-bkop", result_table_id="2_bcs_prom_computation_result_table", __name__="container_cpu_usage_seconds_total_value" or job="kubelet", image!="", container_name!="POD", bcs_cluster_id="BCS-K8S-00000", namespace="bkmonitor-operator", result_table_id="2_bcs_prom_computation_result_table", __name__="container_cpu_usage_seconds_total_value" or job="kubelet", image!="", container_name!="POD", bcs_cluster_id="BCS-K8S-00000", namespace="ieg-blueking-gse-data-jk", result_table_id="2_bcs_prom_computation_result_table", __name__="container_cpu_usage_seconds_total_value" or job="kubelet", image!="", container_name!="POD", bcs_cluster_id="BCS-K8S-00000", namespace="kyverno", result_table_id="2_bcs_prom_computation_result_table", __name__="container_cpu_usage_seconds_total_value" or job="kubelet", image!="", container_name!="POD", bcs_cluster_id="BCS-K8S-00000", namespace="ieg-bscp-prod", result_table_id="2_bcs_prom_computation_result_table", __name__="container_cpu_usage_seconds_total_value" or job="kubelet", image!="", container_name!="POD", bcs_cluster_id="BCS-K8S-00000", namespace="ieg-bkce-bcs-k8s-40980", result_table_id="2_bcs_prom_computation_result_table", __name__="container_cpu_usage_seconds_total_value" or job="kubelet", image!="", container_name!="POD", bcs_cluster_id="BCS-K8S-00000", namespace="ieg-costops-grey", result_table_id="2_bcs_prom_computation_result_table", __name__="container_cpu_usage_seconds_total_value" or job="kubelet", image!="", container_name!="POD", bcs_cluster_id="BCS-K8S-00000", namespace="ieg-bscp-test", result_table_id="2_bcs_prom_computation_result_table", __name__="container_cpu_usage_seconds_total_value" or job="kubelet", image!="", container_name!="POD", bcs_cluster_id="BCS-K8S-00000", namespace="bcs-system", result_table_id="2_bcs_prom_computation_result_table", __name__="container_cpu_usage_seconds_total_value" or job="kubelet", image!="", container_name!="POD", bcs_cluster_id="BCS-K8S-00000", namespace="bkop-system", result_table_id="2_bcs_prom_computation_result_table", __name__="container_cpu_usage_seconds_total_value" or job="kubelet", image!="", container_name!="POD", bcs_cluster_id="BCS-K8S-00000", namespace="bk-system", result_table_id="2_bcs_prom_computation_result_table", __name__="container_cpu_usage_seconds_total_value" or job="kubelet", image!="", container_name!="POD", bcs_cluster_id="BCS-K8S-00000", namespace="bcs-k8s-25186", result_table_id="2_bcs_prom_computation_result_table", __name__="container_cpu_usage_seconds_total_value" or job="kubelet", image!="", container_name!="POD", bcs_cluster_id="BCS-K8S-00000", namespace="bcs-k8s-25451", result_table_id="2_bcs_prom_computation_result_table", __name__="container_cpu_usage_seconds_total_value" or job="kubelet", image!="", container_name!="POD", bcs_cluster_id="BCS-K8S-00000", namespace="bcs-k8s-25326", result_table_id="2_bcs_prom_computation_result_table", __name__="container_cpu_usage_seconds_total_value" or job="kubelet", image!="", container_name!="POD", bcs_cluster_id="BCS-K8S-00000", namespace="bcs-k8s-25182", result_table_id="2_bcs_prom_computation_result_table", __name__="container_cpu_usage_seconds_total_value" or job="kubelet", image!="", container_name!="POD", bcs_cluster_id="BCS-K8S-00000", namespace="bcs-k8s-25037", result_table_id="2_bcs_prom_computation_result_table", __name__="container_cpu_usage_seconds_total_value"`
	assert.Equal(t, expectData, vmExpand.MetricFilterCondition["a"])
	assert.Nil(t, err)
	assert.True(t, metadata.GetQueryParams(ctx).IsDirectQuery())
}

func TestQueryTsClusterMetrics(t *testing.T) {
	ctx := metadata.InitHashID(context.Background())

	mock.Init()
	promql.MockEngine()
	influxdb.MockSpaceRouter(ctx)

	var (
		key string
		err error
	)

	key = fmt.Sprintf("%s:%s", ClusterMetricQueryPrefix, redis.ClusterMetricMetaKey)
	_, err = redisUtil.HSet(ctx, key, "influxdb_shard_write_points_ok", `{"metric_name":"influxdb_shard_write_points_ok","tags":["bkm_cluster","database","engine","hostname","id","index_type","path","retention_policy","wal_path"]}`)
	if err != nil {
		return
	}

	key = fmt.Sprintf("%s:%s", ClusterMetricQueryPrefix, redis.ClusterMetricKey)
	_, err = redisUtil.HSet(ctx, key, "influxdb_shard_write_points_ok|bkm_cluster=default", `[{"bkm_cluster":"default","database":"_internal","engine":"tsm1","hostname":"influxdb-0","id":"43","index_type":"inmem","path":"/var/lib/influxdb/data/_internal/monitor/43","retention_policy":"monitor","wal_path":"/var/lib/influxdb/wal/_internal/monitor/43","time":1700903220,"value":1498687},{"bkm_cluster":"default","database":"_internal","engine":"tsm1","hostname":"influxdb-0","id":"44","index_type":"inmem","path":"/var/lib/influxdb/data/_internal/monitor/44","retention_policy":"monitor","wal_path":"/var/lib/influxdb/wal/_internal/monitor/44","time":1700903340,"value":1499039.5}]`)
	if err != nil {
		return
	}

	testCases := map[string]struct {
		query  string
		result string
	}{
		"rangeCase": {
			query: `
                {
                    "space_uid": "influxdb",
                    "query_list": [
                        {
                            "data_source": "",
                            "table_id": "",
                            "field_name": "influxdb_shard_write_points_ok",
                            "field_list": null,
                            "function": [
                                {
                                    "method": "sum",
                                    "without": false,
                                    "dimensions": ["bkm_cluster"],
                                    "position": 0,
                                    "args_list": null,
                                    "vargs_list": null
                                }
                            ],
                            "time_aggregation": {
                                "function": "avg_over_time",
                                "window": "60s",
                                "position": 0,
                                "vargs_list": null
                            },
                            "reference_name": "a",
                            "dimensions": [],
                            "limit": 0,
                            "timestamp": null,
                            "start_or_end": 0,
                            "vector_offset": 0,
                            "offset": "",
                            "offset_forward": false,
                            "slimit": 0,
                            "soffset": 0,
                            "conditions": {
                                "field_list": [{"field_name": "bkm_cluster", "value": ["default"], "op": "eq"}],
                                "condition_list": []
                            },
                            "keep_columns": [
                                "_time",
                                "a"
                            ]
                        }
                    ],
                    "metric_merge": "a",
                    "result_columns": null,
                    "start_time": "1700901370",
                    "end_time": "1700905370",
                    "step": "60s",
					"instant": false
                }
			`,
			result: `{"is_partial":false,"series":[{"name":"_result0","metric_name":"","columns":["_time","_value"],"types":["float","float"],"group_keys":["bkm_cluster"],"group_values":["default"],"values":[[1700903220000,1498687],[1700903340000,1499039.5]]}]}`,
		},
		"instanceCase": {
			query: `
                {
                    "space_uid": "influxdb",
                    "query_list": [
                        {
                            "data_source": "",
                            "table_id": "",
                            "field_name": "influxdb_shard_write_points_ok",
                            "field_list": null,
                            "reference_name": "a",
                            "dimensions": [],
                            "limit": 0,
                            "timestamp": null,
                            "start_or_end": 0,
                            "vector_offset": 0,
                            "offset": "",
                            "offset_forward": false,
                            "slimit": 0,
                            "soffset": 0,
                            "conditions": {
                                "field_list": [
									{"field_name": "bkm_cluster", "value": ["default"], "op": "eq"},
									{"field_name": "id", "value": ["43"], "op": "eq"},
									{"field_name": "database", "value": ["_internal"], "op": "eq"},
									{"field_name": "bkm_cluster", "value": ["default"], "op": "eq"},
									{"field_name": "id", "value": ["44"], "op": "eq"}
								],
                                "condition_list": ["and", "or", "and", "and"]
                            },
                            "keep_columns": [
                                "_time",
                                "a"
                            ]
                        }
                    ],
                    "metric_merge": "a",
                    "result_columns": null,
                    "end_time": "1700905370",
					"instant": true
                }
			`,
			result: `{"is_partial":false,"series":[{"name":"_result0","metric_name":"","columns":["_time","_value"],"types":["float","float"],"group_keys":["bkm_cluster","database","engine","hostname","id","index_type","path","retention_policy","wal_path"],"group_values":["default","_internal","tsm1","influxdb-0","43","inmem","/var/lib/influxdb/data/_internal/monitor/43","monitor","/var/lib/influxdb/wal/_internal/monitor/43"],"values":[[1700903220000,1498687]]},{"name":"_result1","metric_name":"","columns":["_time","_value"],"types":["float","float"],"group_keys":["bkm_cluster","database","engine","hostname","id","index_type","path","retention_policy","wal_path"],"group_values":["default","_internal","tsm1","influxdb-0","44","inmem","/var/lib/influxdb/data/_internal/monitor/44","monitor","/var/lib/influxdb/wal/_internal/monitor/44"],"values":[[1700903340000,1499039.5]]}]}`,
		},
	}
	for name, c := range testCases {
		t.Run(name, func(t *testing.T) {
			body := []byte(c.query)
			query := &structured.QueryTs{}
			err := json.Unmarshal(body, query)
			assert.Nil(t, err)

			res, err := QueryTsClusterMetrics(ctx, query)
			t.Logf("QueryTsClusterMetrics error: %+v", err)
			assert.Nil(t, err)
			out, err := json.Marshal(res)
			actual := string(out)
			assert.Nil(t, err)
			fmt.Printf("ActualResult: %v\n", actual)
			assert.JSONEq(t, c.result, actual)
		})
	}
}

func TestQueryTsToInstanceAndStmt(t *testing.T) {

	ctx := metadata.InitHashID(context.Background())

	spaceUid := influxdb.SpaceUid

	mock.Init()
	promql.MockEngine()
	influxdb.MockSpaceRouter(ctx)

	testCases := map[string]struct {
		query        *structured.QueryTs
		promql       string
		stmt         string
		instanceType string
	}{
		"test_matcher_with_vm": {
			promql:       `datasource:result_table:vm:container_cpu_usage_seconds_total{}`,
			stmt:         `a`,
			instanceType: consul.VictoriaMetricsStorageType,
		},
		"test_matcher_with_influxdb": {
			promql:       `datasource:result_table:influxdb:cpu_summary{}`,
			stmt:         `a`,
			instanceType: consul.PrometheusStorageType,
		},
		"test_group_with_vm": {
			promql:       `sum(count_over_time(datasource:result_table:vm:container_cpu_usage_seconds_total{}[1m]))`,
			stmt:         `sum(count_over_time(a[1m] offset -59s999ms))`,
			instanceType: consul.VictoriaMetricsStorageType,
		},
		"test_group_with_influxdb": {
			promql:       `sum(count_over_time(datasource:result_table:influxdb:cpu_summary{}[1m]))`,
			stmt:         `sum(last_over_time(a[1m] offset -59s999ms))`,
			instanceType: consul.PrometheusStorageType,
		},
	}

	err := featureFlag.MockFeatureFlag(ctx, `{
	  	"must-vm-query": {
	  		"variations": {
	  			"true": true,
	  			"false": false
	  		},
	  		"targeting": [{
	  			"query": "tableID in [\"result_table.vm\"]",
	  			"percentage": {
	  				"true": 100,
	  				"false":0 
	  			}
	  		}],
	  		"defaultRule": {
	  			"variation": "false"
	  		}
	  	}
	  }`)
	if err != nil {
		log.Fatalf(ctx, err.Error())
	}

	for name, c := range testCases {
		t.Run(name, func(t *testing.T) {
			if c.promql != "" {
				query, err := promQLToStruct(ctx, &structured.QueryPromQL{PromQL: c.promql})
				if err != nil {
					log.Fatalf(ctx, err.Error())
				}
				c.query = query
			}
			c.query.SpaceUid = spaceUid

			instance, stmt, err := queryTsToInstanceAndStmt(metadata.InitHashID(ctx), c.query)
			if err != nil {
				log.Fatalf(ctx, err.Error())
			}

			assert.Equal(t, c.stmt, stmt)
			if instance != nil {
				assert.Equal(t, c.instanceType, instance.InstanceType())
			}
		})
	}
}

func TestMultiRouteQuerySortingIssues(t *testing.T) {
	mock.Init()
	ctx := context.Background()

	influxdb.MockSpaceRouter(ctx)

	router, err := influxdb.GetSpaceTsDbRouter()
	assert.NoError(t, err)

	err = router.Add(ctx, ir.DataLabelToResultTableKey, "multi_route_test", &ir.ResultTableList{
		"route1_table", "route2_table",
	})
	assert.NoError(t, err)

	err = router.Add(ctx, ir.ResultTableDetailKey, "route1_table", &ir.ResultTableDetail{
		StorageId:   3,
		TableId:     "route1_table",
		DB:          "route1",
		StorageType: "elasticsearch",
		DataLabel:   "route1",
	})
	assert.NoError(t, err)

	err = router.Add(ctx, ir.ResultTableDetailKey, "route2_table", &ir.ResultTableDetail{
		StorageId:   3,
		TableId:     "route2_table",
		DB:          "route2",
		StorageType: "elasticsearch",
		DataLabel:   "route2",
	})
	assert.NoError(t, err)

	space := router.GetSpace(ctx, "bkcc__2")
	if space == nil {
		space = make(ir.Space)
	}
	space["route1_table"] = &ir.SpaceResultTable{
		TableId: "route1_table",
	}
	space["route2_table"] = &ir.SpaceResultTable{
		TableId: "route2_table",
	}
	space["multi_route_test"] = &ir.SpaceResultTable{
		TableId: "multi_route_test", // multi_route_test -> route1_table, route2_table
	}
	err = router.Add(ctx, ir.SpaceToResultTableKey, "bkcc__2", &space)
	assert.NoError(t, err)

	const EsUrlDomain = "http://127.0.0.1:93002"

	route1Mappings := `{"route1":{"mappings":{"properties":{"dtEventTimeStamp":{"type":"date"},"gseIndex":{"type":"long"},"iterationIndex":{"type":"long"},"__data_label":{"type":"keyword"},"log":{"type":"text"}}}}}`
	httpmock.RegisterResponder(http.MethodGet, EsUrlDomain+"/route1/_mapping/", httpmock.NewStringResponder(http.StatusOK, route1Mappings))

	route2Mappings := `{"route2":{"mappings":{"properties":{"dtEventTimeStamp":{"type":"date"},"gseIndex":{"type":"long"},"iterationIndex":{"type":"long"},"__data_label":{"type":"keyword"},"log":{"type":"text"}}}}}`
	httpmock.RegisterResponder(http.MethodGet, EsUrlDomain+"/route2/_mapping/", httpmock.NewStringResponder(http.StatusOK, route2Mappings))

	route1SearchResponse := `{
		"took": 5,
		"timed_out": false,
		"_shards": {"total": 1, "successful": 1, "skipped": 0, "failed": 0},
		"hits": {
			"total": {"value": 1000, "relation": "eq"},
			"max_score": null,
			"hits": [
				{"_index": "route1", "_id": "id1", "_score": null, "_source": {"dtEventTimeStamp": "1752141800000", "gseIndex": 1, "iterationIndex": 3, "__data_label": "route1", "log": "route1 message 1"}},
				{"_index": "route1", "_id": "id2", "_score": null, "_source": {"dtEventTimeStamp": "1752141800000", "gseIndex": 1, "iterationIndex": 2, "__data_label": "route1", "log": "route1 message 2"}},
				{"_index": "route1", "_id": "id3", "_score": null, "_source": {"dtEventTimeStamp": "1752141800000", "gseIndex": 1, "iterationIndex": 1, "__data_label": "route1", "log": "route1 message 3"}},
				{"_index": "route1", "_id": "id4", "_score": null, "_source": {"dtEventTimeStamp": "1752141800000", "gseIndex": 1, "iterationIndex": 0, "__data_label": "route1", "log": "route1 message 4"}},
				{"_index": "route1", "_id": "id5", "_score": null, "_source": {"dtEventTimeStamp": "1752141700000", "gseIndex": 5, "iterationIndex": 2, "__data_label": "route1", "log": "route1 message 5"}},
				{"_index": "route1", "_id": "id6", "_score": null, "_source": {"dtEventTimeStamp": "1752141700000", "gseIndex": 5, "iterationIndex": 1, "__data_label": "route1", "log": "route1 message 6"}},
				{"_index": "route1", "_id": "id7", "_score": null, "_source": {"dtEventTimeStamp": "1752141700000", "gseIndex": 5, "iterationIndex": 0, "__data_label": "route1", "log": "route1 message 7"}},
				{"_index": "route1", "_id": "id8", "_score": null, "_source": {"dtEventTimeStamp": "1752141600000", "gseIndex": 8, "iterationIndex": 1, "__data_label": "route1", "log": "route1 message 8"}},
				{"_index": "route1", "_id": "id9", "_score": null, "_source": {"dtEventTimeStamp": "1752141600000", "gseIndex": 8, "iterationIndex": 0, "__data_label": "route1", "log": "route1 message 9"}},
				{"_index": "route1", "_id": "id10", "_score": null, "_source": {"dtEventTimeStamp": "1752141500000", "gseIndex": 10, "iterationIndex": 0, "__data_label": "route1", "log": "route1 message 10"}}
			]
		}
	}`
	httpmock.RegisterResponder(http.MethodPost, EsUrlDomain+"/route1/_search", httpmock.NewStringResponder(http.StatusOK, route1SearchResponse))

	route2SearchResponse := `{
		"took": 5,
		"timed_out": false,
		"_shards": {"total": 1, "successful": 1, "skipped": 0, "failed": 0},
		"hits": {
			"total": {"value": 2000, "relation": "eq"},
			"max_score": null,
			"hits": [
				{"_index": "route2", "_id": "id1", "_score": null, "_source": {"dtEventTimeStamp": "1752141800000", "gseIndex": 3, "iterationIndex": 2, "__data_label": "route2", "log": "route2 message 1"}},
				{"_index": "route2", "_id": "id2", "_score": null, "_source": {"dtEventTimeStamp": "1752141800000", "gseIndex": 3, "iterationIndex": 1, "__data_label": "route2", "log": "route2 message 2"}},
				{"_index": "route2", "_id": "id3", "_score": null, "_source": {"dtEventTimeStamp": "1752141800000", "gseIndex": 3, "iterationIndex": 0, "__data_label": "route2", "log": "route2 message 3"}},
				{"_index": "route2", "_id": "id4", "_score": null, "_source": {"dtEventTimeStamp": "1752141800000", "gseIndex": 2, "iterationIndex": 3, "__data_label": "route2", "log": "route2 message 4"}},
				{"_index": "route2", "_id": "id5", "_score": null, "_source": {"dtEventTimeStamp": "1752141800000", "gseIndex": 2, "iterationIndex": 2, "__data_label": "route2", "log": "route2 message 5"}},
				{"_index": "route2", "_id": "id6", "_score": null, "_source": {"dtEventTimeStamp": "1752141800000", "gseIndex": 2, "iterationIndex": 1, "__data_label": "route2", "log": "route2 message 6"}},
				{"_index": "route2", "_id": "id7", "_score": null, "_source": {"dtEventTimeStamp": "1752141700000", "gseIndex": 7, "iterationIndex": 2, "__data_label": "route2", "log": "route2 message 7"}},
				{"_index": "route2", "_id": "id8", "_score": null, "_source": {"dtEventTimeStamp": "1752141700000", "gseIndex": 7, "iterationIndex": 1, "__data_label": "route2", "log": "route2 message 8"}},
				{"_index": "route2", "_id": "id9", "_score": null, "_source": {"dtEventTimeStamp": "1752141700000", "gseIndex": 6, "iterationIndex": 0, "__data_label": "route2", "log": "route2 message 9"}},
				{"_index": "route2", "_id": "id10", "_score": null, "_source": {"dtEventTimeStamp": "1752141600000", "gseIndex": 9, "iterationIndex": 0, "__data_label": "route2", "log": "route2 message 10"}}
			]
		}
	}`
	httpmock.RegisterResponder(http.MethodPost, EsUrlDomain+"/route2/_search", httpmock.NewStringResponder(http.StatusOK, route2SearchResponse))

	// -dtEventTimeStamp, -gseIndex, -iterationIndex
	queryTs := &structured.QueryTs{
		SpaceUid: "bkcc__2",
		QueryList: []*structured.Query{
			{
				TableID: "multi_route_test",
				FieldList: []string{
					"dtEventTimeStamp",
					"gseIndex",
					"iterationIndex",
					"__data_label",
					"log",
				},
			},
		},
		Start: "1752141400000",
		End:   "1752141900000",
		OrderBy: structured.OrderBy{
			"-dtEventTimeStamp",
			"-gseIndex",
			"-iterationIndex",
		},
		Limit: 50,
	}

	_, list, _, err := queryRawWithInstance(ctx, queryTs)
	assert.NoError(t, err)

	for i, item := range list {
		dtEventTimeStamp := getIntValue(item["dtEventTimeStamp"])
		gseIndex := getIntValue(item["gseIndex"])
		iterationIndex := getIntValue(item["iterationIndex"])
		dataLabel := item["__data_label"]

		t.Logf("第%d条: dtEventTimeStamp=%d, gseIndex=%d, iterationIndex=%d, 来源=%s",
			i+1, dtEventTimeStamp, gseIndex, iterationIndex, dataLabel)
	}

	sortingErrors := []string{}
	for i := 0; i < len(list)-1; i++ {
		current := list[i]
		next := list[i+1]

		currentTime := getIntValue(current["dtEventTimeStamp"])
		nextTime := getIntValue(next["dtEventTimeStamp"])

		currentGse := getIntValue(current["gseIndex"])
		nextGse := getIntValue(next["gseIndex"])

		currentIter := getIntValue(current["iterationIndex"])
		nextIter := getIntValue(next["iterationIndex"])

		//  -dtEventTimeStamp, -gseIndex, -iterationIndex
		if currentTime > nextTime {
			continue
		} else if currentTime == nextTime {
			// gseIndex
			if currentGse > nextGse {
				continue
			} else if currentGse == nextGse {
				// iterationIndex
				if currentIter >= nextIter {
					continue
				} else {
					sortingErrors = append(sortingErrors, fmt.Sprintf("位置%d和%d: iterationIndex排序错误 %d < %d", i, i+1, currentIter, nextIter))
				}
			} else {
				sortingErrors = append(sortingErrors, fmt.Sprintf("位置%d和%d: gseIndex排序错误 %d < %d", i, i+1, currentGse, nextGse))
			}
		} else {
			sortingErrors = append(sortingErrors, fmt.Sprintf("位置%d和%d: dtEventTimeStamp排序错误 %d < %d", i, i+1, currentTime, nextTime))
		}
	}

	route1Count := 0
	route2Count := 0
	for _, item := range list {
		if dataLabel, ok := item["__data_label"]; ok {
			if dataLabel == "route1" {
				route1Count++
			} else if dataLabel == "route2" {
				route2Count++
			}
		}
	}

	if len(sortingErrors) > 0 {
		t.Logf("errors:")
		for _, err := range sortingErrors {
			t.Logf(" %s", err)
		}
	}

	if route1Count == 0 || route2Count == 0 {
		t.Errorf("merge data error: expected both routes data, got route1=%d, route2=%d", route1Count, route2Count)
	} else {
		t.Logf("merge data success: route1=%d, route2=%d", route1Count, route2Count)
	}

	expectedOrder := []map[string]interface{}{
		{"dtEventTimeStamp": int64(1752141800000), "gseIndex": int64(3), "iterationIndex": int64(2), "__data_label": "route2"},
		{"dtEventTimeStamp": int64(1752141800000), "gseIndex": int64(3), "iterationIndex": int64(1), "__data_label": "route2"},
		{"dtEventTimeStamp": int64(1752141800000), "gseIndex": int64(3), "iterationIndex": int64(0), "__data_label": "route2"},
		{"dtEventTimeStamp": int64(1752141800000), "gseIndex": int64(2), "iterationIndex": int64(3), "__data_label": "route2"},
		{"dtEventTimeStamp": int64(1752141800000), "gseIndex": int64(2), "iterationIndex": int64(2), "__data_label": "route2"},
		{"dtEventTimeStamp": int64(1752141800000), "gseIndex": int64(2), "iterationIndex": int64(1), "__data_label": "route2"},
		{"dtEventTimeStamp": int64(1752141800000), "gseIndex": int64(1), "iterationIndex": int64(3), "__data_label": "route1"},
		{"dtEventTimeStamp": int64(1752141800000), "gseIndex": int64(1), "iterationIndex": int64(2), "__data_label": "route1"},
		{"dtEventTimeStamp": int64(1752141800000), "gseIndex": int64(1), "iterationIndex": int64(1), "__data_label": "route1"},
		{"dtEventTimeStamp": int64(1752141800000), "gseIndex": int64(1), "iterationIndex": int64(0), "__data_label": "route1"},
	}

	for i, expected := range expectedOrder {
		if i >= len(list) {
			break
		}
		actual := list[i]

		if getIntValue(actual["dtEventTimeStamp"]) != expected["dtEventTimeStamp"].(int64) ||
			getIntValue(actual["gseIndex"]) != expected["gseIndex"].(int64) ||
			getIntValue(actual["iterationIndex"]) != expected["iterationIndex"].(int64) ||
			actual["__data_label"] != expected["__data_label"] {
			t.Errorf("number %d mismatch: expected %v, got %v", i+1, expected, actual)
		}
	}
}

func getIntValue(value interface{}) int64 {
	switch v := value.(type) {
	case string:
		var result int64
		if _, err := fmt.Sscanf(v, "%d", &result); err == nil {
			return result
		}
		return 0
	case int64:
		return v
	case int:
		return int64(v)
	case float64:
		return int64(v)
	default:
		return 0
	}
}

func TestQueryRawWithScroll_ESFlow(t *testing.T) {
	ctx := metadata.InitHashID(context.Background())

	mock.Init()
	influxdb.MockSpaceRouter(ctx)
	promql.MockEngine()

	testTableId := "result_table.es"
	spaceUid := influxdb.SpaceUid
	testDataLabel := influxdb.ResultTableEs
	router, err := influxdb.GetSpaceTsDbRouter()
	require.NoError(t, err, "Failed to get space router")
	err = router.Add(ctx, ir.ResultTableDetailKey, testTableId, &ir.ResultTableDetail{
		StorageId:   3,
		TableId:     testTableId,
		DB:          "es_index",
		StorageType: consul.ElasticsearchStorageType,
		DataLabel:   "es",
	})
	assert.NoError(t, err)

	resultTableList := ir.ResultTableList{testTableId}
	err = router.Add(ctx, ir.DataLabelToResultTableKey, "es", &resultTableList)
	assert.NoError(t, err)

	err = router.Add(ctx, ir.DataLabelToResultTableKey, testTableId, &resultTableList)
	assert.NoError(t, err)

	route01 := "route1_table"
	err = router.Add(ctx, ir.ResultTableDetailKey, route01, &ir.ResultTableDetail{
		StorageId:   3,
		TableId:     route01,
		DB:          route01,
		StorageType: consul.ElasticsearchStorageType,
		DataLabel:   route01,
	})
	assert.NoError(t, err)

	err = router.Add(ctx, ir.ResultTableDetailKey, "route2_table", &ir.ResultTableDetail{
		StorageId:   3,
		TableId:     "route2_table",
		DB:          "route2",
		StorageType: consul.ElasticsearchStorageType,
		DataLabel:   "route2",
	})
	assert.NoError(t, err)

	type expectResult struct {
		desc     string
		total    int64
		done     bool
		hasData  bool
		mockData map[string]any
	}

	require.NoError(t, err, "Failed to add space mapping")

	s, err := miniredis.Run()
	require.NoError(t, err, "Failed to start miniredis")
	defer s.Close()

	options := &goRedis.UniversalOptions{
		Addrs: []string{s.Addr()},
		DB:    0,
	}

	err = redisUtil.SetInstance(ctx, "test-scroll", options)
	require.NoError(t, err, "Failed to set unify-query redis instance")

	initEsMockData := map[string]any{
		`{"query":{"bool":{"filter":{"range":{"dtEventTimeStamp":{"format":"epoch_second","from":1723594000,"include_lower":true,"include_upper":true,"to":1723595000}}}}},"size":10,"slice":{"id":0,"max":3},"sort":["_doc"]}`: `{"_scroll_id":"scroll_id_0","hits":{"total":{"value":1,"relation":"eq"},"hits":[{"_index":"result_table.es","_id":"1","_source":{"dtEventTimeStamp":"1723594001000","data":"es_test1"}}]}}`,
		`{"query":{"bool":{"filter":{"range":{"dtEventTimeStamp":{"format":"epoch_second","from":1723594000,"include_lower":true,"include_upper":true,"to":1723595000}}}}},"size":10,"slice":{"id":1,"max":3},"sort":["_doc"]}`: `{"_scroll_id":"scroll_id_1","hits":{"total":{"value":1,"relation":"eq"},"hits":[{"_index":"result_table.es","_id":"2","_source":{"dtEventTimeStamp":"1723594002000","data":"es_test2"}}]}}`,
		`{"query":{"bool":{"filter":{"range":{"dtEventTimeStamp":{"format":"epoch_second","from":1723594000,"include_lower":true,"include_upper":true,"to":1723595000}}}}},"size":10,"slice":{"id":2,"max":3},"sort":["_doc"]}`: `{"_scroll_id":"scroll_id_2","hits":{"total":{"value":1,"relation":"eq"},"hits":[{"_index":"result_table.es","_id":"3","_source":{"dtEventTimeStamp":"1723594003000","data":"es_test3"}}]}}`,
	}
	secondRoundEsMockData := map[string]any{
		`{"scroll":"9m","scroll_id":"scroll_id_0"}`: `{"_scroll_id":"scroll_id_0_next","hits":{"total":{"value":1,"relation":"eq"},"hits":[{"_index":"result_table.es","_id":"4","_source":{"dtEventTimeStamp":"1723594004000","data":"es_test4"}}]}}`,
		`{"scroll":"9m","scroll_id":"scroll_id_1"}`: `{"_scroll_id":"scroll_id_1_next","hits":{"total":{"value":1,"relation":"eq"},"hits":[{"_index":"result_table.es","_id":"5","_source":{"dtEventTimeStamp":"1723594005000","data":"es_test5"}}]}}`,
		`{"scroll":"9m","scroll_id":"scroll_id_2"}`: `{"_scroll_id":"scroll_id_2_next","hits":{"total":{"value":1,"relation":"eq"},"hits":[{"_index":"result_table.es","_id":"6","_source":{"dtEventTimeStamp":"1723594006000","data":"es_test6"}}]}}`,
	}

	thirdRoundEsMockData := map[string]any{
		`{"scroll":"9m","scroll_id":"scroll_id_0_next"}`: `{"_scroll_id":"","hits":{"total":{"value":0,"relation":"eq"},"hits":[]}}`,
		`{"scroll":"9m","scroll_id":"scroll_id_1_next"}`: `{"_scroll_id":"scroll_id_1_final","hits":{"total":{"value":1,"relation":"eq"},"hits":[{"_index":"result_table.es","_id":"7","_source":{"dtEventTimeStamp":"1723594007000","data":"es_test7"}}]}}`,
		`{"scroll":"9m","scroll_id":"scroll_id_2_next"}`: `{"_scroll_id":"scroll_id_2_final","hits":{"total":{"value":1,"relation":"eq"},"hits":[{"_index":"result_table.es","_id":"8","_source":{"dtEventTimeStamp":"1723594008000","data":"es_test8"}}]}}`,
	}

	allDoneMockData := map[string]any{
		`{"scroll":"9m","scroll_id":"scroll_id_1_final"}`: `{"_scroll_id":"","hits":{"total":{"value":0,"relation":"eq"},"hits":[]}}`,
		`{"scroll":"9m","scroll_id":"scroll_id_2_final"}`: `{"_scroll_id":"","hits":{"total":{"value":0,"relation":"eq"},"hits":[]}}`,
	}

	start := "1723594000"
	end := "1723595000"
	type testCase struct {
		queryTs  *structured.QueryTs
		expected []expectResult
	}

	tCase := testCase{
		queryTs: &structured.QueryTs{
			SpaceUid: spaceUid,
			QueryList: []*structured.Query{
				{
					TableID: structured.TableID(testDataLabel),
				},
			},
			Scroll:   "9m",
			Timezone: "Asia/Shanghai",
			Limit:    10,
			Start:    start,
			End:      end,
		},
		expected: []expectResult{
			{
				desc:     "First scroll request",
				total:    3,
				done:     false,
				hasData:  true,
				mockData: initEsMockData,
			},
			{
				desc:     "Second scroll request",
				total:    3,
				done:     false,
				hasData:  true,
				mockData: secondRoundEsMockData,
			},
			{
				desc:     "Third scroll request - slice 0 ends, others continue",
				total:    2,
				done:     false,
				hasData:  true,
				mockData: thirdRoundEsMockData,
			},
			{
				desc:     "Fourth scroll request - should be done",
				total:    0,
				done:     true,
				hasData:  false,
				mockData: allDoneMockData,
			},
		},
	}
	user := &metadata.User{
		Key:       "username:test_scroll_user",
		SpaceUID:  spaceUid,
		SkipSpace: "true",
	}

	queryTsBytes, err := json.Marshal(tCase.queryTs)
	require.NoError(t, err, "Failed to marshal queryTs")
	queryTsStr := string(queryTsBytes)

	for i, c := range tCase.expected {
		t.Logf("Running step %d: %s", i+1, c.desc)

		ctx = metadata.InitHashID(context.Background())

		metadata.SetUser(ctx, user)

		mock.Es.Set(c.mockData)

<<<<<<< HEAD
		session, err := redisUtil.GetOrCreateScrollSession(ctx, queryTsStr, ScrollWindowTimeout, ScrollMaxSlice, 3, 10)
=======
		session, err := redisUtil.GetOrCreateScrollSession(testCtx, queryTsStr, ScrollWindowTimeout, ScrollMaxSlice, 10)
		err = session.AcquireLock(testCtx)
		require.NoErrorf(t, err, "Failed to acquire lock for scroll session in step %d", i+1)
>>>>>>> c7163e2d
		require.NoError(t, err, "Failed to get scroll session")
		err = session.AcquireLock(ctx)
		require.NoErrorf(t, err, "Failed to acquire lock for scroll session in step %d", i+1)

		var queryTsCopy structured.QueryTs
		err = json.Unmarshal([]byte(queryTsStr), &queryTsCopy)
		require.NoError(t, err, "Failed to unmarshal queryTs")

		t.Logf("Starting queryRawWithScroll with session: %+v", session)
		total, list, _, err := queryRawWithScroll(ctx, &queryTsCopy, session)
		done := session.Done()
		t.Logf("queryRawWithScroll returned: total=%d, len(list)=%d, done=%v, err=%v", total, len(list), done, err)
		hasData := len(list) > 0
		assert.NoError(t, err, "QueryRawWithScroll should not return error for step %d", i+1)
		assert.Equal(t, c.total, total, "Total should match expected value for step %d", i+1)
		assert.Equal(t, c.done, session.Done(), "Done should match expected value for step %d", i+1)
		assert.Equal(t, c.hasData, hasData, "HasData should match expected value for step %d", i+1)

		if c.hasData {
			assert.Greater(t, len(list), 0, "Should have data when hasData is true for step %d", i+1)
		} else {
			assert.Equal(t, 0, len(list), "Should have no data when hasData is false for step %d", i+1)
		}
		err = session.ReleaseLock(ctx)
		require.NoError(t, err, "Failed to release lock for scroll session in step %d", i+1)
		t.Logf("Session: %+v", session)
	}
}

func TestQueryRawWithScroll_DorisFlow(t *testing.T) {
	ctx := metadata.InitHashID(context.Background())
	spaceUid := influxdb.SpaceUid

	mock.Init()
	influxdb.MockSpaceRouter(ctx)
	promql.MockEngine()

	testTableId := "result_table.doris"

	router, err := influxdb.GetSpaceTsDbRouter()
	require.NoError(t, err, "Failed to get space router")

	err = router.Add(ctx, ir.ResultTableDetailKey, testTableId, &ir.ResultTableDetail{
		StorageId:   4,
		TableId:     testTableId,
		DB:          "doris_db",
		StorageType: consul.BkSqlStorageType,
		DataLabel:   "doris_test",
	})
	assert.NoError(t, err)

	type expectResult struct {
		desc     string
		total    int64
		done     bool
		hasData  bool
		mockData map[string]any
	}

	require.NoError(t, err, "Failed to add space mapping")

	s, err := miniredis.Run()
	require.NoError(t, err, "Failed to start miniredis")
	defer s.Close()

	options := &goRedis.UniversalOptions{
		Addrs: []string{s.Addr()},
		DB:    0,
	}

	err = redisUtil.SetInstance(ctx, "test", options)
	require.NoError(t, err, "Failed to set unify-query redis instance")

	initDorisMockData := map[string]any{
		`SELECT *, ` + "`dtEventTimeStamp`" + ` AS ` + "`_timestamp_`" + ` FROM ` + "`doris_db`" + ` WHERE ` + "`dtEventTimeStamp`" + ` >= 1723594000000 AND ` + "`dtEventTimeStamp`" + ` < 1723595000000 AND ` + "`thedate`" + ` = '20240814' LIMIT 10`:           `{"result":true,"code":"00","message":"","data":{"totalRecords":2,"total_record_size":2,"list":[{"dtEventTimeStamp":"1723594001000","data":"doris_test1"},{"dtEventTimeStamp":"1723594002000","data":"doris_test2"}]}}`,
		`SELECT *, ` + "`dtEventTimeStamp`" + ` AS ` + "`_timestamp_`" + ` FROM ` + "`doris_db`" + ` WHERE ` + "`dtEventTimeStamp`" + ` >= 1723594000000 AND ` + "`dtEventTimeStamp`" + ` < 1723595000000 AND ` + "`thedate`" + ` = '20240814' LIMIT 10 OFFSET 10`: `{"result":true,"code":"00","message":"","data":{"totalRecords":2,"total_record_size":2,"list":[{"dtEventTimeStamp":"1723594003000","data":"doris_test3"},{"dtEventTimeStamp":"1723594004000","data":"doris_test4"}]}}`,
		`SELECT *, ` + "`dtEventTimeStamp`" + ` AS ` + "`_timestamp_`" + ` FROM ` + "`doris_db`" + ` WHERE ` + "`dtEventTimeStamp`" + ` >= 1723594000000 AND ` + "`dtEventTimeStamp`" + ` < 1723595000000 AND ` + "`thedate`" + ` = '20240814' LIMIT 10 OFFSET 20`: `{"result":true,"code":"00","message":"","data":{"totalRecords":2,"total_record_size":2,"list":[{"dtEventTimeStamp":"1723594005000","data":"doris_test5"},{"dtEventTimeStamp":"1723594006000","data":"doris_test6"}]}}`,
	}

	inProgressDorisMockData := map[string]any{
		`SELECT *, ` + "`dtEventTimeStamp`" + ` AS ` + "`_timestamp_`" + ` FROM ` + "`doris_db`" + ` WHERE ` + "`dtEventTimeStamp`" + ` >= 1723594000000 AND ` + "`dtEventTimeStamp`" + ` < 1723595000000 AND ` + "`thedate`" + ` = '20240814' LIMIT 10 OFFSET 30`: `{"result":true,"code":"00","message":"","data":{"totalRecords":2,"total_record_size":2,"list":[{"dtEventTimeStamp":"1723594007000","data":"doris_test7"},{"dtEventTimeStamp":"1723594008000","data":"doris_test8"}]}}`,
		`SELECT *, ` + "`dtEventTimeStamp`" + ` AS ` + "`_timestamp_`" + ` FROM ` + "`doris_db`" + ` WHERE ` + "`dtEventTimeStamp`" + ` >= 1723594000000 AND ` + "`dtEventTimeStamp`" + ` < 1723595000000 AND ` + "`thedate`" + ` = '20240814' LIMIT 10 OFFSET 40`: `{"result":true,"code":"00","message":"","data":{"totalRecords":2,"total_record_size":2,"list":[{"dtEventTimeStamp":"1723594009000","data":"doris_test9"},{"dtEventTimeStamp":"1723594010000","data":"doris_test10"}]}}`,
		`SELECT *, ` + "`dtEventTimeStamp`" + ` AS ` + "`_timestamp_`" + ` FROM ` + "`doris_db`" + ` WHERE ` + "`dtEventTimeStamp`" + ` >= 1723594000000 AND ` + "`dtEventTimeStamp`" + ` < 1723595000000 AND ` + "`thedate`" + ` = '20240814' LIMIT 10 OFFSET 50`: `{"result":true,"code":"00","message":"","data":{"totalRecords":2,"total_record_size":2,"list":[{"dtEventTimeStamp":"1723594011000","data":"doris_test11"},{"dtEventTimeStamp":"1723594012000","data":"doris_test12"}]}}`,
	}

	thirdRoundDorisMockData := map[string]any{
		`SELECT *, ` + "`dtEventTimeStamp`" + ` AS ` + "`_timestamp_`" + ` FROM ` + "`doris_db`" + ` WHERE ` + "`dtEventTimeStamp`" + ` >= 1723594000000 AND ` + "`dtEventTimeStamp`" + ` < 1723595000000 AND ` + "`thedate`" + ` = '20240814' LIMIT 10 OFFSET 60`: `{"result":true,"code":"00","message":"","data":{"totalRecords":0,"total_record_size":0,"list":[]}}`,
		`SELECT *, ` + "`dtEventTimeStamp`" + ` AS ` + "`_timestamp_`" + ` FROM ` + "`doris_db`" + ` WHERE ` + "`dtEventTimeStamp`" + ` >= 1723594000000 AND ` + "`dtEventTimeStamp`" + ` < 1723595000000 AND ` + "`thedate`" + ` = '20240814' LIMIT 10 OFFSET 70`: `{"result":true,"code":"00","message":"","data":{"totalRecords":0,"total_record_size":0,"list":[]}}`,
		`SELECT *, ` + "`dtEventTimeStamp`" + ` AS ` + "`_timestamp_`" + ` FROM ` + "`doris_db`" + ` WHERE ` + "`dtEventTimeStamp`" + ` >= 1723594000000 AND ` + "`dtEventTimeStamp`" + ` < 1723595000000 AND ` + "`thedate`" + ` = '20240814' LIMIT 10 OFFSET 80`: `{"result":true,"code":"00","message":"","data":{"totalRecords":0,"total_record_size":0,"list":[]}}`,
	}

	start := "1723594000"
	end := "1723595000"
	type testCase struct {
		queryTs  *structured.QueryTs
		expected []expectResult
	}

	tCase := testCase{
		queryTs: &structured.QueryTs{
			SpaceUid: spaceUid,
			QueryList: []*structured.Query{
				{
					TableID: structured.TableID(testTableId),
				},
			},
			Timezone: "Asia/Shanghai",
			Scroll:   "9m",
			Limit:    10,
			Start:    start,
			End:      end,
		},
		expected: []expectResult{
			{
				desc:     "First scroll request - slice 0,1,2 with OFFSET 0,10,20",
				total:    6,
				done:     false,
				hasData:  true,
				mockData: initDorisMockData,
			},
			{
				desc:     "Second scroll request - slice 0,1,2 with OFFSET 30,40,50",
				total:    6,
				done:     false,
				hasData:  true,
				mockData: inProgressDorisMockData,
			},
			{
				desc:     "Third scroll request - slice 0,1,2 with OFFSET 60,70,80 - should be done",
				total:    0,
				done:     true,
				hasData:  false,
				mockData: thirdRoundDorisMockData,
			},
			{
				desc:     "Fourth scroll request - should still be done",
				total:    0,
				done:     true,
				hasData:  false,
				mockData: thirdRoundDorisMockData,
			},
		},
	}
	queryTsBytes, err := json.Marshal(tCase.queryTs)
	require.NoError(t, err, "Failed to marshal queryTs")
	queryTsStr := string(queryTsBytes)

	user := &metadata.User{
		Key:       "username:test_doris_scroll_user",
		SpaceUID:  spaceUid,
		SkipSpace: "true",
	}
	session, err := redisUtil.GetOrCreateScrollSession(t.Context(), queryTsStr, ScrollWindowTimeout, ScrollMaxSlice, 10)
	require.NoError(t, err, "Failed to get scroll session")

	for i, c := range tCase.expected {
		t.Logf("Running step %d: %s", i+1, c.desc)

		ctx = metadata.InitHashID(context.Background())
		metadata.SetUser(ctx, user)

		mock.BkSQL.Set(c.mockData)

		require.NoError(t, err, "Failed to make slices")

		var queryTsCopy structured.QueryTs
		err = json.Unmarshal([]byte(queryTsStr), &queryTsCopy)
		require.NoError(t, err, "Failed to unmarshal queryTs")
		err = session.AcquireLock(ctx)
		require.NoErrorf(t, err, "Failed to acquire lock for scroll session in step %d", i+1)
		total, list, _, err := queryRawWithScroll(ctx, &queryTsCopy, session)
		done := session.Done()
		t.Logf("queryRawWithScroll returned: total=%d, len(list)=%d, done=%v, err=%v", total, len(list), done, err)
		err = session.ReleaseLock(ctx)
		require.NoError(t, err, "Failed to release lock for scroll session in step %d", i+1)
		hasData := len(list) > 0
		t.Logf("Session: %+v", session)
		assert.NoError(t, err, "QueryRawWithScroll should not return error for step %d", i+1)
		assert.Equal(t, c.total, total, "Total should match expected value for step %d", i+1)
		assert.Equal(t, c.done, session.Done(), "Done should match expected value for step %d", i+1)
		assert.Equal(t, c.hasData, hasData, "HasData should match expected value for step %d", i+1)
	}
}<|MERGE_RESOLUTION|>--- conflicted
+++ resolved
@@ -4314,13 +4314,7 @@
 
 		mock.Es.Set(c.mockData)
 
-<<<<<<< HEAD
 		session, err := redisUtil.GetOrCreateScrollSession(ctx, queryTsStr, ScrollWindowTimeout, ScrollMaxSlice, 3, 10)
-=======
-		session, err := redisUtil.GetOrCreateScrollSession(testCtx, queryTsStr, ScrollWindowTimeout, ScrollMaxSlice, 10)
-		err = session.AcquireLock(testCtx)
-		require.NoErrorf(t, err, "Failed to acquire lock for scroll session in step %d", i+1)
->>>>>>> c7163e2d
 		require.NoError(t, err, "Failed to get scroll session")
 		err = session.AcquireLock(ctx)
 		require.NoErrorf(t, err, "Failed to acquire lock for scroll session in step %d", i+1)
