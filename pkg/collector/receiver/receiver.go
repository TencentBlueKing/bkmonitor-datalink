// Tencent is pleased to support the open source community by making
// 蓝鲸智云 - 监控平台 (BlueKing - Monitor) available.
// Copyright (C) 2022 THL A29 Limited, a Tencent company. All rights reserved.
// Licensed under the MIT License (the "License"); you may not use this file except in compliance with the License.
// You may obtain a copy of the License at http://opensource.org/licenses/MIT
// Unless required by applicable law or agreed to in writing, software distributed under the License is distributed on
// an "AS IS" BASIS, WITHOUT WARRANTIES OR CONDITIONS OF ANY KIND, either express or implied. See the License for the
// specific language governing permissions and limitations under the License.

package receiver

import (
	"crypto/tls"
	"net"
	"net/http"
	"sync"
	"time"

	"github.com/elastic/beats/libbeat/common/transport/tlscommon"
	"github.com/elastic/beats/libbeat/outputs/transport"
	"github.com/pkg/errors"
	"google.golang.org/grpc"
	_ "google.golang.org/grpc/encoding/gzip"

	"github.com/TencentBlueKing/bkmonitor-datalink/pkg/collector/confengine"
	"github.com/TencentBlueKing/bkmonitor-datalink/pkg/collector/define"
	"github.com/TencentBlueKing/bkmonitor-datalink/pkg/collector/internal/grpcmiddleware"
	"github.com/TencentBlueKing/bkmonitor-datalink/pkg/collector/internal/httpmiddleware"
	"github.com/TencentBlueKing/bkmonitor-datalink/pkg/utils/logger"
)

type Receiver struct {
	wg sync.WaitGroup

	httpServer *http.Server
	httpTls    *transport.TLSConfig
	grpcServer *grpc.Server
	config     Config
}

var (
	globalRecords          = define.NewRecordQueue(define.PushModeGuarantee)
	globalConfig           Config
	globalSkywalkingConfig map[string]SkywalkingConfig
)

// Records 返回 Receiver 全局消息管道
func Records() <-chan *define.Record {
	return globalRecords.Get()
}

// publishRecord 将数据推送至 Receiver 全局消息管道
func publishRecord(r *define.Record) {
	globalRecords.Push(r)
}

type Publisher struct {
	Func func(r *define.Record)
}

func (p Publisher) Publish(r *define.Record) {
	if p.Func != nil {
		p.Func(r)
		return
	}
	publishRecord(r)
}

// GetComponentConfig 获取组件全局配置项
func GetComponentConfig() ComponentConfig {
	return globalConfig.Components
}

type SkywalkingConfigFetcher struct {
	Func func(s string) SkywalkingConfig
}

func (f SkywalkingConfigFetcher) Fetch(s string) SkywalkingConfig {
	if f.Func != nil {
		return f.Func(s)
	}
	return globalSkywalkingConfig[s]
}

// New 返回 Receiver 实例
func New(conf *confengine.Config) (*Receiver, error) {
	var c Config
	var err error

	if err = conf.UnpackChild(define.ConfigFieldReceiver, &c); err != nil {
		return nil, err
	}
	logger.Infof("receiver config: %+v", c)

	var tlsConfig *tlscommon.TLSConfig
	if c.HttpServer.TLS != nil {
		if tlsConfig, err = tlscommon.LoadTLSServerConfig(c.HttpServer.TLS); err != nil {
			return nil, err
		}
		logger.Infof("receiver start httpserver with tls config: %+v", tlsConfig)
	}

	// 全局状态记录
	globalConfig = c
	globalSkywalkingConfig = LoadConfigFrom(conf)

	return &Receiver{
		config:  c,
		httpTls: tlsConfig,
		httpServer: &http.Server{
			Handler:      HttpRouter(),
			ReadTimeout:  time.Minute * 5, // 读超时
			WriteTimeout: time.Minute * 5, // 写超时
		},
	}, nil
}

func (r *Receiver) ready() {
	for k, f := range componentsReady {
		switch k {
		case define.SourceJaeger:
			if GetComponentConfig().Jaeger.Enabled {
				f()
			}
		case define.SourceOtlp:
			if GetComponentConfig().Otlp.Enabled {
				f()
			}
		case define.SourcePushGateway:
			if GetComponentConfig().PushGateway.Enabled {
				f()
			}
		case define.SourceRemoteWrite:
			if GetComponentConfig().RemoteWrite.Enabled {
				f()
			}
		case define.SourceZipkin:
			if GetComponentConfig().Zipkin.Enabled {
				f()
			}
		case define.SourceSkywalking:
			if GetComponentConfig().Skywalking.Enabled {
				f()
			}
		case define.SourcePyroscope:
			if GetComponentConfig().Pyroscope.Enabled {
				f()
			}
<<<<<<< HEAD
=======
		case define.SourceFta:
			if GetComponentConfig().Fta.Enabled {
				f()
			}
>>>>>>> 45b0d3de
		}
	}
}

func (r *Receiver) Reload(conf *confengine.Config) {
	globalSkywalkingConfig = LoadConfigFrom(conf)
}

func (r *Receiver) startHttpServer() error {
	for _, mid := range r.config.HttpServer.Middlewares {
		fn := httpmiddleware.Get(mid)
		if fn != nil {
			logger.Debugf("receiver/http use '%s' middleware", mid)
			r.httpServer.Handler = fn(r.httpServer.Handler)
		}
	}

	endpoint := r.config.HttpServer.Endpoint
	logger.Infof("start to listen http server at: %v", endpoint)
	if r.httpTls != nil {
		c := r.httpTls.BuildModuleConfig(endpoint)
		l, err := tls.Listen("tcp", endpoint, c)
		if err != nil {
			return err
		}
		return r.httpServer.Serve(l)
	}

	l, err := net.Listen("tcp", endpoint)
	if err != nil {
		return err
	}

	logger.Infof("register http route: %+v", HttpRoutes())
	return r.httpServer.Serve(l)
}

func (r *Receiver) startGrpcServer() error {
	endpoint := r.config.GrpcServer.Endpoint
	logger.Infof("start to listen grpc server at: %v", endpoint)

	var opts []grpc.ServerOption
	for _, mid := range r.config.GrpcServer.Middlewares {
		opt := grpcmiddleware.Get(mid)
		if opt != nil {
			logger.Debugf("receiver/grpc use '%s' middleware", mid)
			opts = append(opts, opt)
		}
	}

	r.grpcServer = grpc.NewServer(opts...)
	for _, svc := range serviceMgr.grpcServices {
		svc(r.grpcServer)
	}

	l, err := net.Listen(r.config.GrpcServer.Transport, endpoint)
	if err != nil {
		return err
	}
	return r.grpcServer.Serve(l)
}

func (r *Receiver) Start() error {
	logger.Info("receiver start working...")

	r.ready()
	errs := make(chan error, 8)

	r.wg.Add(1)
	go func() {
		r.wg.Done()
		if !r.config.HttpServer.Enabled {
			return
		}
		if err := r.startHttpServer(); err != nil {
			if errors.Is(err, http.ErrServerClosed) {
				logger.Info("receiver http server stopped")
				return
			}
			errs <- err
		}
	}()

	r.wg.Add(1)
	go func() {
		defer r.wg.Done()
		if !r.config.GrpcServer.Enabled {
			return
		}
		if err := r.startGrpcServer(); err != nil {
			errs <- err
		}
	}()

	timer := time.NewTimer(time.Second)
	defer timer.Stop()
	select {
	case <-timer.C:
		go func() {
			for err := range errs {
				logger.Errorf("receiver background tasks got err: %v", err)
			}
		}()
		return nil
	case err := <-errs:
		return err
	}
}

func (r *Receiver) Stop() error {
	if r.config.HttpServer.Enabled {
		if err := r.httpServer.Close(); err != nil {
			return err
		}
	}

	if r.config.GrpcServer.Enabled {
		r.grpcServer.Stop()
	}

	r.wg.Wait()
	return nil
}<|MERGE_RESOLUTION|>--- conflicted
+++ resolved
@@ -146,13 +146,10 @@
 			if GetComponentConfig().Pyroscope.Enabled {
 				f()
 			}
-<<<<<<< HEAD
-=======
 		case define.SourceFta:
 			if GetComponentConfig().Fta.Enabled {
 				f()
 			}
->>>>>>> 45b0d3de
 		}
 	}
 }
