// Tencent is pleased to support the open source community by making
// 蓝鲸智云 - 监控平台 (BlueKing - Monitor) available.
// Copyright (C) 2022 THL A29 Limited, a Tencent company. All rights reserved.
// Licensed under the MIT License (the "License"); you may not use this file except in compliance with the License.
// You may obtain a copy of the License at http://opensource.org/licenses/MIT
// Unless required by applicable law or agreed to in writing, software distributed under the License is distributed on
// an "AS IS" BASIS, WITHOUT WARRANTIES OR CONDITIONS OF ANY KIND, either express or implied. See the License for the
// specific language governing permissions and limitations under the License.

package elasticsearch

import (
	"context"
	"fmt"
	"testing"

	"github.com/stretchr/testify/assert"

	"github.com/TencentBlueKing/bkmonitor-datalink/pkg/unify-query/internal/json"
	"github.com/TencentBlueKing/bkmonitor-datalink/pkg/unify-query/metadata"
	"github.com/TencentBlueKing/bkmonitor-datalink/pkg/unify-query/mock"
)

func TestQsToDsl(t *testing.T) {
	mock.Init()

	ctx := metadata.InitHashID(context.Background())
	for i, c := range []struct {
		q        string
		expected string
		err      error
	}{
		{
			q:        `log: "ERROR MSG"`,
<<<<<<< HEAD
			expected: `{"query_string":{"analyze_wildcard":true,"query":"log: \"ERROR MSG\""}}`,
			//expected: `{"match_phrase":{"log":{"query":"ERROR MSG"}}}`,
		},
		{
			q:        `quick brown fox`,
			expected: `{"query_string":{"analyze_wildcard":true,"query":"quick brown fox"}}`,
			//expected: `{"bool":{"must":[{"query_string":{"analyze_wildcard":true,"query":"\"quick\""}},{"bool":{"must":[{"query_string":{"analyze_wildcard":true,"query":"\"brown\""}},{"query_string":{"analyze_wildcard":true,"query":"\"fox\""}}]}}]}}`,
		},
		{
			q:        `word.key: qu?ck`,
			expected: `{"query_string":{"analyze_wildcard":true,"query":"word.key: qu?ck"}}`,
			//expected: `{"wildcard":{"word.key":{"value":"qu?ck"}}}`,
=======
			expected: `{"query_string":{"analyze_wildcard":true,"fields":["*", "__*"],"lenient":true,"query":"log: \"ERROR MSG\""}}`,
		},
		{
			q:        `quick brown fox`,
			expected: `{"query_string":{"analyze_wildcard":true,"fields":["*", "__*"],"lenient":true,"query":"quick brown fox"}}`,
		},
		{
			q:        `word.key: qu?ck`,
			expected: `{"query_string":{"analyze_wildcard":true,"fields":["*", "__*"],"lenient":true,"query":"word.key: qu?ck"}}`,
		},
		{
			q:        "\"message queue conflict\"",
			expected: `{"query_string":{"analyze_wildcard":true,"fields":["*", "__*"],"lenient":true,"query":"\"message queue conflict\""}}`,
>>>>>>> 6b6d520c
		},
		{
			q:        "\"message queue conflict\"",
			expected: `{"query_string":{"analyze_wildcard":true,"fields":["*", "__*"],"lenient":true,"query":"\"message queue conflict\""}}`,
		},
		{
			q:        `nested.key: test AND demo`,
			expected: `{"nested":{"path":"nested.key","query":{"bool":{"must":[{"match_phrase":{"nested.key":{"query":"test"}}},{"query_string":{"analyze_wildcard":true,"fields":["*", "__*"],"lenient":true,"query":"\"demo\""}}]}}}}`,
		},
		{
			q:        `sync_spaces AND -keyword AND -BKLOGAPI`,
<<<<<<< HEAD
			expected: `{"query_string":{"analyze_wildcard":true,"query":"sync_spaces AND -keyword AND -BKLOGAPI"}}`,
			//expected: `{"bool":{"must":[{"query_string":{"analyze_wildcard":true,"query":"\"sync_spaces\""}},{"bool":{"must":[{"bool":{"must_not":{"query_string":{"analyze_wildcard":true,"query":"\"keyword\""}}}},{"bool":{"must_not":{"query_string":{"analyze_wildcard":true,"query":"\"BKLOGAPI\""}}}}]}}]}}`,
=======
			expected: `{"query_string":{"analyze_wildcard":true,"fields":["*", "__*"],"lenient":true,"query":"sync_spaces AND -keyword AND -BKLOGAPI"}}`,
>>>>>>> 6b6d520c
		},
		{
			q: `*`,
		},
		{
			q: ``,
		},
		{
			q:        "ms: \u003e500 AND \"/fs-server\" AND NOT \"heartbeat\"",
			expected: `{"query_string":{"analyze_wildcard":true,"fields":["*", "__*"],"lenient":true,"query":"ms: \u003e500 AND \"/fs-server\" AND NOT \"heartbeat\""}}`,
		},
	} {
		t.Run(fmt.Sprintf("%d", i), func(t *testing.T) {
			ctx = metadata.InitHashID(ctx)
			qs := NewQueryString(c.q, func(s string) string {
				if s == "nested.key" {
					return s
				}
				return ""
			})
			query, err := qs.ToDSL()
			if err == nil {
				if query != nil {
					body, _ := query.Source()
					bodyJson, _ := json.Marshal(body)
					bodyString := string(bodyJson)
					assert.JSONEq(t, c.expected, bodyString)
				}
			} else {
				assert.Equal(t, c.err, err)
			}
		})
	}
}<|MERGE_RESOLUTION|>--- conflicted
+++ resolved
@@ -32,20 +32,6 @@
 	}{
 		{
 			q:        `log: "ERROR MSG"`,
-<<<<<<< HEAD
-			expected: `{"query_string":{"analyze_wildcard":true,"query":"log: \"ERROR MSG\""}}`,
-			//expected: `{"match_phrase":{"log":{"query":"ERROR MSG"}}}`,
-		},
-		{
-			q:        `quick brown fox`,
-			expected: `{"query_string":{"analyze_wildcard":true,"query":"quick brown fox"}}`,
-			//expected: `{"bool":{"must":[{"query_string":{"analyze_wildcard":true,"query":"\"quick\""}},{"bool":{"must":[{"query_string":{"analyze_wildcard":true,"query":"\"brown\""}},{"query_string":{"analyze_wildcard":true,"query":"\"fox\""}}]}}]}}`,
-		},
-		{
-			q:        `word.key: qu?ck`,
-			expected: `{"query_string":{"analyze_wildcard":true,"query":"word.key: qu?ck"}}`,
-			//expected: `{"wildcard":{"word.key":{"value":"qu?ck"}}}`,
-=======
 			expected: `{"query_string":{"analyze_wildcard":true,"fields":["*", "__*"],"lenient":true,"query":"log: \"ERROR MSG\""}}`,
 		},
 		{
@@ -59,7 +45,6 @@
 		{
 			q:        "\"message queue conflict\"",
 			expected: `{"query_string":{"analyze_wildcard":true,"fields":["*", "__*"],"lenient":true,"query":"\"message queue conflict\""}}`,
->>>>>>> 6b6d520c
 		},
 		{
 			q:        "\"message queue conflict\"",
@@ -71,12 +56,7 @@
 		},
 		{
 			q:        `sync_spaces AND -keyword AND -BKLOGAPI`,
-<<<<<<< HEAD
-			expected: `{"query_string":{"analyze_wildcard":true,"query":"sync_spaces AND -keyword AND -BKLOGAPI"}}`,
-			//expected: `{"bool":{"must":[{"query_string":{"analyze_wildcard":true,"query":"\"sync_spaces\""}},{"bool":{"must":[{"bool":{"must_not":{"query_string":{"analyze_wildcard":true,"query":"\"keyword\""}}}},{"bool":{"must_not":{"query_string":{"analyze_wildcard":true,"query":"\"BKLOGAPI\""}}}}]}}]}}`,
-=======
 			expected: `{"query_string":{"analyze_wildcard":true,"fields":["*", "__*"],"lenient":true,"query":"sync_spaces AND -keyword AND -BKLOGAPI"}}`,
->>>>>>> 6b6d520c
 		},
 		{
 			q: `*`,
@@ -97,7 +77,7 @@
 				}
 				return ""
 			})
-			query, err := qs.ToDSL()
+			query, err := qs.Parser()
 			if err == nil {
 				if query != nil {
 					body, _ := query.Source()
