// Tencent is pleased to support the open source community by making
// 蓝鲸智云 - 监控平台 (BlueKing - Monitor) available.
// Copyright (C) 2022 THL A29 Limited, a Tencent company. All rights reserved.
// Licensed under the MIT License (the "License"); you may not use this file except in compliance with the License.
// You may obtain a copy of the License at http://opensource.org/licenses/MIT
// Unless required by applicable law or agreed to in writing, software distributed under the License is distributed on
// an "AS IS" BASIS, WITHOUT WARRANTIES OR CONDITIONS OF ANY KIND, either express or implied. See the License for the
// specific language governing permissions and limitations under the License.

package resulttable

import (
	"time"

	"github.com/jinzhu/gorm"
)

//go:generate goqueryset -in resulttable.go -out qs_resulttable.go

// ResultTable result table model
// gen:qs
type ResultTable struct {
	TableId        string    `gorm:"table_id;primary_key" json:"table_id"`
	TableNameZh    string    `gorm:"table_name_zh;size:128" json:"table_name_zh"`
	IsCustomTable  bool      `gorm:"is_custom_table" json:"is_custom_table"`
	SchemaType     string    `gorm:"schema_type;size:64" json:"schema_type"`
	DefaultStorage string    `gorm:"default_storage" json:"default_storage"`
	Creator        string    `gorm:"creator;size:32" json:"creator"`
	CreateTime     time.Time `gorm:"create_time;" json:"create_time"`
	LastModifyUser string    `gorm:"last_modify_user;size:32" json:"last_modify_user"`
	LastModifyTime time.Time `gorm:"last_modify_time" json:"last_modify_time"`
<<<<<<< HEAD
	BkBizId        int       `gorm:"bk_biz_id;default:0" json:"bk_biz_id"`
	IsDeleted      bool      `gorm:"is_deleted" json:"is_deleted"`
	Label          string    `gorm:"label;size:128;default:others" json:"label"`
=======
	BkBizId        int       `gorm:"bk_biz_id" json:"bk_biz_id"`
	IsDeleted      bool      `gorm:"is_deleted" json:"is_deleted"`
	Label          string    `gorm:"label;size:128" json:"label"`
>>>>>>> 96a7161f
	IsEnable       bool      `gorm:"is_enable;default:true" json:"is_enable"`
	DataLabel      string    `gorm:"data_label;size:128" json:"data_label"`
}

// BeforeCreate 新建前时间字段设置为当前时间
func (e *ResultTable) BeforeCreate(tx *gorm.DB) error {
	e.CreateTime = time.Now()
	e.LastModifyTime = time.Now()
	return nil
}

// TableName table alias name
func (ResultTable) TableName() string {
	return "metadata_resulttable"
}<|MERGE_RESOLUTION|>--- conflicted
+++ resolved
@@ -29,15 +29,9 @@
 	CreateTime     time.Time `gorm:"create_time;" json:"create_time"`
 	LastModifyUser string    `gorm:"last_modify_user;size:32" json:"last_modify_user"`
 	LastModifyTime time.Time `gorm:"last_modify_time" json:"last_modify_time"`
-<<<<<<< HEAD
-	BkBizId        int       `gorm:"bk_biz_id;default:0" json:"bk_biz_id"`
-	IsDeleted      bool      `gorm:"is_deleted" json:"is_deleted"`
-	Label          string    `gorm:"label;size:128;default:others" json:"label"`
-=======
 	BkBizId        int       `gorm:"bk_biz_id" json:"bk_biz_id"`
 	IsDeleted      bool      `gorm:"is_deleted" json:"is_deleted"`
 	Label          string    `gorm:"label;size:128" json:"label"`
->>>>>>> 96a7161f
 	IsEnable       bool      `gorm:"is_enable;default:true" json:"is_enable"`
 	DataLabel      string    `gorm:"data_label;size:128" json:"data_label"`
 }
