// Tencent is pleased to support the open source community by making
// 蓝鲸智云 - 监控平台 (BlueKing - Monitor) available.
// Copyright (C) 2022 THL A29 Limited, a Tencent company. All rights reserved.
// Licensed under the MIT License (the "License"); you may not use this file except in compliance with the License.
// You may obtain a copy of the License at http://opensource.org/licenses/MIT
// Unless required by applicable law or agreed to in writing, software distributed under the License is distributed on
// an "AS IS" BASIS, WITHOUT WARRANTIES OR CONDITIONS OF ANY KIND, either express or implied. See the License for the
// specific language governing permissions and limitations under the License.

package structured

import (
	"context"
	"fmt"
	"strconv"
	"testing"
	"time"

	goRedis "github.com/go-redis/redis/v8"
	"github.com/stretchr/testify/assert"

	omd "github.com/TencentBlueKing/bkmonitor-datalink/pkg/offline-data-archive/metadata"
	"github.com/TencentBlueKing/bkmonitor-datalink/pkg/offline-data-archive/policy/stores/shard"
	"github.com/TencentBlueKing/bkmonitor-datalink/pkg/unify-query/consul"
	"github.com/TencentBlueKing/bkmonitor-datalink/pkg/unify-query/featureFlag"
	"github.com/TencentBlueKing/bkmonitor-datalink/pkg/unify-query/influxdb"
	"github.com/TencentBlueKing/bkmonitor-datalink/pkg/unify-query/log"
	md "github.com/TencentBlueKing/bkmonitor-datalink/pkg/unify-query/metadata"
	"github.com/TencentBlueKing/bkmonitor-datalink/pkg/unify-query/mock"
	"github.com/TencentBlueKing/bkmonitor-datalink/pkg/unify-query/redis"
	ir "github.com/TencentBlueKing/bkmonitor-datalink/pkg/utils/router/influxdb"
)

type m struct {
	shard []*shard.Shard
}

func (m *m) PublishShard(ctx context.Context, channelValue interface{}) error {
	panic("implement me")
}

func (m *m) SubscribeShard(ctx context.Context) <-chan *goRedis.Message {
	panic("implement me")
}

func (m *m) GetShardID(ctx context.Context, sd *shard.Shard) (string, error) {
	panic("implement me")
}

func (m *m) GetAllShards(ctx context.Context) map[string]*shard.Shard {
	panic("implement me")
}

func (m *m) SetShard(ctx context.Context, k string, sd *shard.Shard) error {
	panic("implement me")
}

func (m *m) GetShard(ctx context.Context, k string) (*shard.Shard, error) {
	panic("implement me")
}

func (m *m) GetDistributedLock(ctx context.Context, key, val string, expiration time.Duration) (string, error) {
	panic("implement me")
}

func (m *m) RenewalLock(ctx context.Context, key string, renewalDuration time.Duration) (bool, error) {
	panic("implement me")
}

func (m *m) GetPolicies(ctx context.Context, clusterName, tagRouter string) (map[string]*omd.Policy, error) {
	panic("implement me")
}

func (m *m) GetShards(ctx context.Context, clusterName, tagRouter, database string) (map[string]*shard.Shard, error) {
	panic("implement me")
}

func (m *m) GetReadShardsByTimeRange(ctx context.Context, clusterName, tagRouter, database, retentionPolicy string, start int64, end int64) ([]*shard.Shard, error) {
	log.Debugf(ctx, "check offline data archive query: %s %s %s %s %d %d", clusterName, tagRouter, database, retentionPolicy, start, end)
	var shards = make([]*shard.Shard, 0, len(m.shard))
	for _, sd := range m.shard {
		// 验证 meta 字段
		if sd.Meta.ClusterName != clusterName {
			continue
		}
		if sd.Meta.Database != database {
			continue
		}
		if sd.Meta.TagRouter != tagRouter {
			continue
		}
		if sd.Meta.RetentionPolicy != retentionPolicy {
			continue
		}
		if sd.Meta.TagRouter != tagRouter {
			continue
		}

		// 判断是否是过期的 shard，只有过期的 shard 才进行查询
		if sd.Spec.Expired.Unix() > time.Now().Unix() {
			continue
		}

		// 通过时间过滤
		if sd.Spec.Start.UnixNano() >= start && end < sd.Spec.End.UnixNano() {
			shards = append(shards, sd)
		}
	}
	return shards, nil
}

func TestQueryToMetric(t *testing.T) {
	spaceUid := "test_two_stage"
	db := "push_gateway_unify_query"
	measurement := "group"
	tableID := fmt.Sprintf("%s.%s", db, measurement)
	field := "unify_query_request_handler_total"
	field01 := "unify_query_request_handler01_total"
	dataLabel := "unify_query"
	storageID := "2"
	clusterName := "demo"

	storageIdInt, _ := strconv.ParseInt(storageID, 10, 64)

	ctx := context.Background()
	mock.SetRedisClient(ctx, "test")
	mock.SetSpaceTsDbMockData(
		ctx,
		"query_ts_test.db",
		"query_ts_test",
		ir.SpaceInfo{
			spaceUid: ir.Space{tableID: &ir.SpaceResultTable{TableId: tableID}},
		},
		ir.ResultTableDetailInfo{
			tableID: &ir.ResultTableDetail{
				Fields:          []string{field, field01},
				MeasurementType: redis.BKTraditionalMeasurement,
				DataLabel:       dataLabel,
				StorageId:       storageIdInt,
				ClusterName:     clusterName,
				DB:              db,
				Measurement:     measurement,
				TableId:         tableID,
			},
		},
		nil, nil,
	)
	router, _ := influxdb.GetSpaceTsDbRouter()
	ret := router.Print(ctx, "query_ts_test", false)
	fmt.Println(ret)

	var testCases = map[string]struct {
		query  *Query
		metric *md.QueryMetric
	}{
		"test table id query": {
			query: &Query{
				TableID:       TableID(tableID),
				FieldName:     field,
				ReferenceName: "a",
				Start:         "0",
				End:           "300",
				Step:          "1m",
			},
			metric: &md.QueryMetric{
				QueryList: md.QueryList{
					&md.Query{
						TableID:      tableID,
						DB:           db,
						Measurement:  measurement,
						StorageID:    storageID,
						ClusterName:  clusterName,
						Field:        field,
						Fields:       []string{field},
						Measurements: []string{measurement},
					},
				},
				ReferenceName: "a",
				MetricName:    field,
				IsCount:       false,
			},
		},
		"test metric query": {
			query: &Query{
				FieldName:     field,
				ReferenceName: "a",
				Start:         "0",
				End:           "300",
				Step:          "1m",
			},
			metric: &md.QueryMetric{
				QueryList: md.QueryList{
					&md.Query{
						TableID:      tableID,
						DB:           db,
						Measurement:  measurement,
						StorageID:    storageID,
						ClusterName:  clusterName,
						Field:        field,
						Fields:       []string{field},
						Measurements: []string{measurement},
					},
				},
				ReferenceName: "a",
				MetricName:    field,
				IsCount:       false,
			},
		},
		"test two stage metric query": {
			query: &Query{
				TableID:       TableID(dataLabel),
				FieldName:     field,
				ReferenceName: "a",
				Start:         "0",
				End:           "300",
				Step:          "1m",
			},
			metric: &md.QueryMetric{
				QueryList: md.QueryList{
					&md.Query{
						TableID:      tableID,
						DB:           db,
						Measurement:  measurement,
						StorageID:    storageID,
						ClusterName:  clusterName,
						Field:        field,
						Fields:       []string{field},
						Measurements: []string{measurement},
					},
				},
				ReferenceName: "a",
				MetricName:    field,
				IsCount:       false,
			},
		},
		"test regexp metric query": {
			query: &Query{
				TableID:       TableID(tableID),
				FieldName:     "unify_query_.*_total",
				ReferenceName: "a",
				Start:         "0",
				End:           "300",
				Step:          "1m",
				IsRegexp:      true,
			},
			metric: &md.QueryMetric{
				QueryList: md.QueryList{
					&md.Query{
						TableID:      tableID,
						DB:           db,
						Measurement:  measurement,
						StorageID:    storageID,
						ClusterName:  clusterName,
						Field:        "unify_query_.*_total",
						Fields:       []string{field, field01},
						Measurements: []string{measurement},
					},
				},
				ReferenceName: "a",
				MetricName:    "unify_query_.*_total",
				IsCount:       false,
			},
		},
	}
	for name, c := range testCases {
		t.Run(name, func(t *testing.T) {
			ctx = context.Background()
			metric, err := c.query.ToQueryMetric(ctx, spaceUid)
			assert.Nil(t, err)
			assert.Equal(t, 1, len(c.metric.QueryList))
			if err == nil {
				assert.Equal(t, c.metric.QueryList[0].TableID, metric.QueryList[0].TableID)
				assert.Equal(t, c.metric.QueryList[0].Field, metric.QueryList[0].Field)
				assert.Equal(t, c.metric.QueryList[0].Fields, metric.QueryList[0].Fields)
			}
		})
	}
}

func TestQueryToMetricWithOfflineDataArchiveQuery(t *testing.T) {
	ctx := context.Background()

	mock.SetRedisClient(ctx, "")

	testCases := map[string]struct {
		spaceUid      string
		tableID       string
		field         string
		referenceName string

		clusterName     string
		tagsKey         []string
		db              string
		measurement     string
		retentionPolicy string
		storageID       string
		vmRt            string

		tagRouter         string
		expectedStorageID string
		expired           time.Time

		start string
		end   string
	}{
		"offlineDataArchiveQuery": {
			spaceUid: "q_test", tableID: "pushgateway_bkmonitor_unify_query.__default__", field: "q_test", referenceName: "a",
			start: "0", end: "60",

			storageID: "2", clusterName: "cluster_internal", tagsKey: []string{"bk_biz_id"},
			db: "pushgateway_bkmonitor_unify_query", measurement: "unify_query_request_handler_total", retentionPolicy: "",
			tagRouter: "bk_biz_id==2", expired: time.Now().Add(-time.Minute),

			expectedStorageID: consul.OfflineDataArchive,
		},
		"notOfflineDataArchiveQuery": {
			spaceUid: "q_test", tableID: "pushgateway_bkmonitor_unify_query.__default__", field: "q_test", referenceName: "a",
			start: "0", end: "60",

			storageID: "2", clusterName: "cluster_internal", tagsKey: []string{"bk_biz_id"},
			db: "pushgateway_bkmonitor_unify_query", measurement: "unify_query_request_handler_total", retentionPolicy: "",
			tagRouter: "bk_biz_id==2", expired: time.Now().Add(time.Minute),

			expectedStorageID: "2",
		},
	}

	for name, tc := range testCases {
		t.Run(name, func(t *testing.T) {
			stoIdInt, _ := strconv.ParseInt(tc.storageID, 10, 64)
			mock.SetSpaceTsDbMockData(
				ctx, "query_ts_test", "query_ts_test",
				ir.SpaceInfo{
					tc.spaceUid: ir.Space{
						tc.tableID: &ir.SpaceResultTable{TableId: tc.tableID},
					},
				},
				ir.ResultTableDetailInfo{
					tc.tableID: &ir.ResultTableDetail{
						Fields:          []string{tc.field},
						MeasurementType: redis.BkSplitMeasurement,
						StorageId:       stoIdInt,
						ClusterName:     tc.clusterName,
						TagsKey:         tc.tagsKey,
						DB:              tc.db,
						Measurement:     tc.measurement,
						VmRt:            tc.vmRt,
					},
				},
				nil, nil,
			)
			mockMd := &m{
				shard: []*shard.Shard{
					{
						Meta: shard.Meta{
							ClusterName:     tc.clusterName,
							Database:        tc.db,
							RetentionPolicy: tc.retentionPolicy,
							TagRouter:       tc.tagRouter,
						},
						Spec: shard.Spec{
							Start:   time.Unix(0, 0),
							End:     time.Unix(6000, 0),
							Expired: tc.expired,
						},
					},
				},
			}
			mock.SetOfflineDataArchiveMetadata(mockMd)

			query := &Query{
				TableID:       TableID(tc.tableID),
				FieldName:     tc.field,
				ReferenceName: tc.referenceName,
				Start:         tc.start,
				End:           tc.end,
				Conditions: Conditions{
					FieldList: []ConditionField{
						{
							DimensionName: "bk_biz_id",
							Operator:      "contains",
							Value:         []string{"2"},
						},
					},
				},
			}

			metric, err := query.ToQueryMetric(ctx, tc.spaceUid)
			assert.Nil(t, err)
			if len(metric.QueryList) > 0 {
				assert.Equal(t, tc.expectedStorageID, metric.QueryList[0].StorageID)
			} else {
				panic("query list length is 0")
			}
		})
	}

}

func TestQueryTs_ToQueryReference(t *testing.T) {
	ctx := context.Background()
	mock.Init()
	err := featureFlag.MockFeatureFlag(
		ctx, `{
	"must-vm-query": {
		"variations": {
			"Default": false,
			"true": true,
			"false": false
		},
		"targeting": [{
			"query": "tableID in [\"system.cpu_detail\", \"system.disk\"] and name in [\"my_bro\"]",
			"percentage": {
				"true": 100,
				"false":0 
			}
		}],
		"defaultRule": {
			"variation": "Default"
		}
	},
	"vm-query": {
		"variations": {
			"Default": false,
			"true": true,
			"false": false
		},
		"targeting": [{
			"query": "spaceUid in [\"vm-query\"]",
			"percentage": {
				"true": 100,
				"false": 0
			}
		}],
		"defaultRule": {
			"variation": "Default"
		}
	}
}`,
	)

	mock.SetRedisClient(ctx, "")
	mock.SetSpaceTsDbMockData(ctx, "", "", ir.SpaceInfo{
		"vm-query": ir.Space{
			"system.cpu_detail": &ir.SpaceResultTable{
				TableId: "system.cpu_detail",
				Filters: []map[string]string{
					{
						"bk_biz_id": "2",
					},
				},
			},
			"system.disk": &ir.SpaceResultTable{
				TableId: "system.disk",
				Filters: []map[string]string{
					{
						"bk_biz_id": "2",
					},
				},
			},
			"system.cpu_summary": &ir.SpaceResultTable{
				TableId: "system.cpu_summary",
				Filters: []map[string]string{
					{
						"bk_biz_id": "2",
					},
				},
			},
<<<<<<< HEAD
=======
			"script_tmpfs_monitor.group_default": &ir.SpaceResultTable{
				TableId: "script_tmpfs_monitor.group_default",
				Filters: []map[string]string{},
			},
>>>>>>> f00afd44
		},
		"influxdb-query": ir.Space{
			"system.cpu_detail": &ir.SpaceResultTable{
				TableId: "system.cpu_detail",
				Filters: []map[string]string{
					{
						"bk_biz_id": "2",
					},
				},
			},
			"system.disk": &ir.SpaceResultTable{
				TableId: "system.disk",
				Filters: []map[string]string{
					{
						"bk_biz_id": "2",
					},
				},
			},
			"system.cpu_summary": &ir.SpaceResultTable{
				TableId: "system.cpu_summary",
				Filters: []map[string]string{
					{
						"bk_biz_id": "2",
					},
				},
			},
<<<<<<< HEAD
		},
	}, ir.ResultTableDetailInfo{
=======
			"script_tmpfs_monitor.group_default": &ir.SpaceResultTable{
				TableId: "script_tmpfs_monitor.group_default",
				Filters: []map[string]string{},
			},
		},
	}, ir.ResultTableDetailInfo{
		"script_tmpfs_monitor.group_default": &ir.ResultTableDetail{
			TableId:         "script_tmpfs_monitor.group_default",
			DB:              "script_tmpfs_monitor",
			Measurement:     "group_default",
			Fields:          []string{"usage"},
			MeasurementType: redis.BkExporter,
		},
>>>>>>> f00afd44
		"system.cpu_detail": &ir.ResultTableDetail{
			TableId:         "system.cpu_detail",
			DB:              "system",
			Measurement:     "cpu_detail",
			VmRt:            "100147_ieod_system_cpu_detail_raw",
			Fields:          []string{"usage"},
			MeasurementType: redis.BKTraditionalMeasurement,
		},
		"system.disk": &ir.ResultTableDetail{
			TableId:         "system.disk",
			DB:              "system",
			Measurement:     "disk",
			VmRt:            "100147_ieod_system_disk_raw",
			Fields:          []string{"usage"},
			MeasurementType: redis.BKTraditionalMeasurement,
		},
		"system.cpu_summary": &ir.ResultTableDetail{
			TableId:         "system.cpu_summary",
			DB:              "system",
			Measurement:     "cpu_summary",
			VmRt:            "100147_ieod_system_cpu_summary_raw",
			Fields:          []string{"usage"},
			MeasurementType: redis.BKTraditionalMeasurement,
		},
	}, nil, nil)

	for name, tc := range map[string]struct {
		ts     *QueryTs
		source string
		ok     bool
		expand *md.VmExpand
		ref    md.QueryReference
	}{
		"vm 查询开启 + 多 tableID 都开启单指标单表 = 查询 VM": {
			source: "username:my_bro",
			ts: &QueryTs{
				SpaceUid: "vm-query",
				QueryList: []*Query{
					{
						TableID:       "system.cpu_detail",
						FieldName:     "usage",
						ReferenceName: "a",
					},
					{
						TableID:       "system.disk",
						FieldName:     "usage",
						ReferenceName: "b",
					},
				},
				MetricMerge: "a + b",
			},
			ok: true,
			expand: &md.VmExpand{
				ResultTableList: []string{"100147_ieod_system_cpu_detail_raw", "100147_ieod_system_disk_raw"},
				MetricFilterCondition: map[string]string{
					"a": `bk_biz_id="2", result_table_id="100147_ieod_system_cpu_detail_raw", __name__="usage_value"`,
					"b": `bk_biz_id="2", result_table_id="100147_ieod_system_disk_raw", __name__="usage_value"`,
				},
				ConditionNum: 6,
			},
			ref: md.QueryReference{
				"a": &md.QueryMetric{
					QueryList: md.QueryList{
						{
							IsSingleMetric: true,
							Measurement:    "cpu_detail",
							Field:          "usage",
							VmCondition:    `bk_biz_id="2", result_table_id="100147_ieod_system_cpu_detail_raw", __name__="usage_value"`,
						},
					},
				},
				"b": &md.QueryMetric{
					QueryList: md.QueryList{
						{
							IsSingleMetric: true,
							Measurement:    "disk",
							Field:          "usage",
							VmCondition:    `bk_biz_id="2", result_table_id="100147_ieod_system_disk_raw", __name__="usage_value"`,
						},
					},
				},
			},
		},
		"vm 查询开启 + tableID 开启单指标单表 = 查询 VM": {
			source: "username:my_bro",
			ts: &QueryTs{
				SpaceUid: "vm-query",
				QueryList: []*Query{
					{
						TableID:       "system.cpu_detail",
						FieldName:     "usage",
						ReferenceName: "a",
					},
				},
				MetricMerge: "a",
			},
			ok: true,
			expand: &md.VmExpand{
				ResultTableList: []string{"100147_ieod_system_cpu_detail_raw"},
				MetricFilterCondition: map[string]string{
					"a": `bk_biz_id="2", result_table_id="100147_ieod_system_cpu_detail_raw", __name__="usage_value"`,
				},
				ConditionNum: 3,
			},
			ref: md.QueryReference{
				"a": &md.QueryMetric{
					QueryList: md.QueryList{
						{
							IsSingleMetric: true,
							Measurement:    "cpu_detail",
							Field:          "usage",
							VmCondition:    `bk_biz_id="2", result_table_id="100147_ieod_system_cpu_detail_raw", __name__="usage_value"`,
						},
					},
				},
			},
		},
		"vm 查询开启 + 多 tableID 只有部份开启单指标单表 = 查询 InfluxDB": {
			source: "username:my_bro",
			ts: &QueryTs{
				SpaceUid: "vm-query",
				QueryList: []*Query{
					{
						TableID:       "system.cpu_detail",
						FieldName:     "usage",
						ReferenceName: "a",
					},
					{
						TableID:       "system.cpu_summary",
						FieldName:     "usage",
						ReferenceName: "b",
					},
				},
				MetricMerge: "a + b",
			},
			ref: md.QueryReference{
				"a": &md.QueryMetric{
					QueryList: md.QueryList{
						{
							IsSingleMetric: false,
							Measurement:    "cpu_detail",
							Field:          "usage",
							VmCondition:    `bk_biz_id="2", result_table_id="100147_ieod_system_cpu_detail_raw", __name__="usage_value"`,
						},
					},
				},
				"b": &md.QueryMetric{
					QueryList: md.QueryList{
						{
							IsSingleMetric: false,
							Measurement:    "cpu_summary",
							Field:          "usage",
							VmCondition:    `bk_biz_id="2", result_table_id="100147_ieod_system_cpu_summary_raw", __name__="usage_value"`,
						},
					},
				},
			},
		},
		"vm 查询开启 + tableID 未开启单指标单表 = 查询 InfluxDB": {
			source: "username:my_bro",
			ts: &QueryTs{
				SpaceUid: "vm-query",
				QueryList: []*Query{
					{
						TableID:       "system.cpu_summary",
						FieldName:     "usage",
						ReferenceName: "b",
					},
				},
				MetricMerge: "b",
			},
			ref: md.QueryReference{
				"b": &md.QueryMetric{
					QueryList: md.QueryList{
						{
							IsSingleMetric: false,
							Measurement:    "cpu_summary",
							Field:          "usage",
							VmCondition:    `bk_biz_id="2", result_table_id="100147_ieod_system_cpu_summary_raw", __name__="usage_value"`,
						},
					},
				},
			},
		},
		"vm 查询开启 + 该用户未开启单指标单表 = 查询 InfluxDB": {
			source: "username:my_bro_1",
			ts: &QueryTs{
				SpaceUid: "vm-query",
				QueryList: []*Query{
					{
						TableID:       "system.cpu_detail",
						FieldName:     "usage",
						ReferenceName: "b",
					},
				},
				MetricMerge: "b",
			},
			ref: md.QueryReference{
				"b": &md.QueryMetric{
					QueryList: md.QueryList{
						{
							IsSingleMetric: false,
							Measurement:    "cpu_detail",
							Field:          "usage",
							VmCondition:    `bk_biz_id="2", result_table_id="100147_ieod_system_cpu_detail_raw", __name__="usage_value"`,
						},
					},
				},
			},
		},
		"未开启 vm查询 + 多 tableID 都开启单指标单表 = 查询 VM": {
			source: "username:my_bro",
			ts: &QueryTs{
				SpaceUid: "influxdb-query",
				QueryList: []*Query{
					{
						TableID:       "system.cpu_detail",
						FieldName:     "usage",
						ReferenceName: "a",
					},
					{
						TableID:       "system.disk",
						FieldName:     "usage",
						ReferenceName: "b",
					},
				},
				MetricMerge: "a + b",
			},
			ok: true,
			expand: &md.VmExpand{
				ResultTableList: []string{"100147_ieod_system_cpu_detail_raw", "100147_ieod_system_disk_raw"},
				MetricFilterCondition: map[string]string{
					"a": `bk_biz_id="2", result_table_id="100147_ieod_system_cpu_detail_raw", __name__="usage_value"`,
					"b": `bk_biz_id="2", result_table_id="100147_ieod_system_disk_raw", __name__="usage_value"`,
				},
				ConditionNum: 6,
			},
			ref: md.QueryReference{
				"a": &md.QueryMetric{
					QueryList: md.QueryList{
						{
							IsSingleMetric: true,
							Measurement:    "cpu_detail",
							Field:          "usage",
							VmCondition:    `bk_biz_id="2", result_table_id="100147_ieod_system_cpu_detail_raw", __name__="usage_value"`,
						},
					},
				},
				"b": &md.QueryMetric{
					QueryList: md.QueryList{
						{
							IsSingleMetric: true,
							Measurement:    "disk",
							Field:          "usage",
							VmCondition:    `bk_biz_id="2", result_table_id="100147_ieod_system_disk_raw", __name__="usage_value"`,
						},
					},
				},
			},
		},
<<<<<<< HEAD
=======
		"vm 查询开启 + tableID 未开启单指标单表 = 查询 InfluxDB - 1": {
			source: "username:my_bro",
			ts: &QueryTs{
				SpaceUid: "vm-query",
				QueryList: []*Query{
					{
						TableID:       "script_tmpfs_monitor.group_default",
						FieldName:     ".*",
						ReferenceName: "b",
						IsRegexp:      true,
					},
				},
				MetricMerge: "b",
			},
			ref: md.QueryReference{
				"b": &md.QueryMetric{
					QueryList: md.QueryList{
						{
							IsSingleMetric: false,
							Measurement:    "cpu_summary",
							Field:          "usage",
							VmCondition:    `bk_biz_id="2", result_table_id="100147_ieod_system_cpu_summary_raw", __name__="usage_value"`,
						},
					},
				},
			},
		},
>>>>>>> f00afd44
	} {
		t.Run(name, func(t *testing.T) {
			var (
				ref      md.QueryReference
				vmExpand *md.VmExpand
				ok       bool
			)
			ctx = md.InitHashID(ctx)

			md.SetUser(ctx, tc.source, tc.ts.SpaceUid)
			ref, err = tc.ts.ToQueryReference(ctx)
			assert.Nil(t, err)
			if err == nil {
				ok, vmExpand, err = ref.CheckVmQuery(ctx)
				assert.Nil(t, err)
				if err == nil {
					assert.Equal(t, tc.ok, ok)
					assert.Equal(t, tc.expand, vmExpand)
				}

				for refName, v := range ref {
					for idx := range v.QueryList {
						assert.Equal(t, tc.ref[refName].QueryList[idx].Measurement, v.QueryList[idx].Measurement)
						assert.Equal(t, tc.ref[refName].QueryList[idx].Field, v.QueryList[idx].Field)
						assert.Equal(t, tc.ref[refName].QueryList[idx].IsSingleMetric, v.QueryList[idx].IsSingleMetric)
						assert.Equal(t, tc.ref[refName].QueryList[idx].VmCondition, v.QueryList[idx].VmCondition)
					}
				}
			}
		})
	}
}<|MERGE_RESOLUTION|>--- conflicted
+++ resolved
@@ -466,13 +466,10 @@
 					},
 				},
 			},
-<<<<<<< HEAD
-=======
 			"script_tmpfs_monitor.group_default": &ir.SpaceResultTable{
 				TableId: "script_tmpfs_monitor.group_default",
 				Filters: []map[string]string{},
 			},
->>>>>>> f00afd44
 		},
 		"influxdb-query": ir.Space{
 			"system.cpu_detail": &ir.SpaceResultTable{
@@ -499,10 +496,6 @@
 					},
 				},
 			},
-<<<<<<< HEAD
-		},
-	}, ir.ResultTableDetailInfo{
-=======
 			"script_tmpfs_monitor.group_default": &ir.SpaceResultTable{
 				TableId: "script_tmpfs_monitor.group_default",
 				Filters: []map[string]string{},
@@ -516,7 +509,6 @@
 			Fields:          []string{"usage"},
 			MeasurementType: redis.BkExporter,
 		},
->>>>>>> f00afd44
 		"system.cpu_detail": &ir.ResultTableDetail{
 			TableId:         "system.cpu_detail",
 			DB:              "system",
@@ -777,8 +769,6 @@
 				},
 			},
 		},
-<<<<<<< HEAD
-=======
 		"vm 查询开启 + tableID 未开启单指标单表 = 查询 InfluxDB - 1": {
 			source: "username:my_bro",
 			ts: &QueryTs{
@@ -806,7 +796,6 @@
 				},
 			},
 		},
->>>>>>> f00afd44
 	} {
 		t.Run(name, func(t *testing.T) {
 			var (
