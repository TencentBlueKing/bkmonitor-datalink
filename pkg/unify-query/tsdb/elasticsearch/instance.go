// Tencent is pleased to support the open source community by making
// 蓝鲸智云 - 监控平台 (BlueKing - Monitor) available.
// Copyright (C) 2022 THL A29 Limited, a Tencent company. All rights reserved.
// Licensed under the MIT License (the "License"); you may not use this file except in compliance with the License.
// You may obtain a copy of the License at http://opensource.org/licenses/MIT
// Unless required by applicable law or agreed to in writing, software distributed under the License is distributed on
// an "AS IS" BASIS, WITHOUT WARRANTIES OR CONDITIONS OF ANY KIND, either express or implied. See the License for the
// specific language governing permissions and limitations under the License.

package elasticsearch

import (
	"context"
	"errors"
	"fmt"
	"net/http"
	"sort"
	"strings"
	"sync"
	"time"

	elastic "github.com/olivere/elastic/v7"
	"github.com/prometheus/prometheus/model/labels"
	"github.com/prometheus/prometheus/promql"
	"github.com/prometheus/prometheus/storage"
	"github.com/prometheus/prometheus/storage/remote"
	"github.com/samber/lo"

	"github.com/TencentBlueKing/bkmonitor-datalink/pkg/unify-query/consul"
	"github.com/TencentBlueKing/bkmonitor-datalink/pkg/unify-query/influxdb/decoder"
	"github.com/TencentBlueKing/bkmonitor-datalink/pkg/unify-query/internal/function"
	"github.com/TencentBlueKing/bkmonitor-datalink/pkg/unify-query/internal/json"
	"github.com/TencentBlueKing/bkmonitor-datalink/pkg/unify-query/log"
	"github.com/TencentBlueKing/bkmonitor-datalink/pkg/unify-query/metadata"
	"github.com/TencentBlueKing/bkmonitor-datalink/pkg/unify-query/metric"
	"github.com/TencentBlueKing/bkmonitor-datalink/pkg/unify-query/pool"
	"github.com/TencentBlueKing/bkmonitor-datalink/pkg/unify-query/trace"
	"github.com/TencentBlueKing/bkmonitor-datalink/pkg/unify-query/tsdb"
)

var _ tsdb.Instance = (*Instance)(nil)

type Instance struct {
	ctx context.Context
	wg  sync.WaitGroup

	lock sync.Mutex

	connects Connects

	healthCheck bool

	headers map[string]string

	timeout time.Duration
	maxSize int
}

type Connects []Connect

func (cs Connects) String() string {
	var s strings.Builder
	for _, c := range cs {
		s.WriteString(c.String())
	}
	return s.String()
}

type Connect struct {
	Address  string
	UserName string
	Password string
}

func (c Connect) String() string {
	var s strings.Builder
	s.WriteString(c.Address)
	return s.String()
}

type InstanceOption struct {
	Connects []Connect

	MaxSize     int
	MaxRouting  int
	Timeout     time.Duration
	Headers     map[string]string
	HealthCheck bool
}

type queryOption struct {
	indexes []string
	start   time.Time
	end     time.Time

	timeZone string

	conn Connect

	query *metadata.Query
}

var TimeSeriesResultPool = sync.Pool{
	New: func() any {
		return &TimeSeriesResult{}
	},
}

func NewInstance(ctx context.Context, opt *InstanceOption) (*Instance, error) {
	ins := &Instance{
		ctx:      ctx,
		maxSize:  opt.MaxSize,
		connects: opt.Connects,

		headers:     opt.Headers,
		healthCheck: opt.HealthCheck,
		timeout:     opt.Timeout,
	}

	if len(ins.connects) == 0 {
		return ins, errors.New("empty es client options")
	}

	if opt.MaxRouting > 0 {
		err := pool.Tune(opt.MaxRouting)
		if err != nil {
			return ins, err
		}
	}

	return ins, nil
}

func (i *Instance) getClient(ctx context.Context, connect Connect) (*elastic.Client, error) {
	cliOpts := []elastic.ClientOptionFunc{
		elastic.SetURL(connect.Address),
		elastic.SetSniff(false),
		elastic.SetHealthcheck(i.healthCheck),
	}
	ctx, cancel := context.WithTimeout(ctx, i.timeout)
	defer cancel()

	headers := metadata.Headers(ctx, i.headers)
	if len(headers) > 0 {
		httpHeaders := make(http.Header, len(headers))
		for k, v := range headers {
			httpHeaders[k] = []string{v}
		}
		cliOpts = append(cliOpts, elastic.SetHeaders(httpHeaders))
	}

	if connect.UserName != "" && connect.Password != "" {
		cliOpts = append(
			cliOpts,
			elastic.SetBasicAuth(connect.UserName, connect.Password),
		)
	}

	return elastic.DialContext(ctx, cliOpts...)
}

func (i *Instance) Check(ctx context.Context, promql string, start, end time.Time, step time.Duration) string {
	return ""
}

func (i *Instance) getMappings(ctx context.Context, conn Connect, aliases []string) ([]map[string]any, error) {
	var (
		err error
	)

	ctx, span := trace.NewSpan(ctx, "elasticsearch-get-mapping")
	defer span.End(&err)

	defer func() {
		if r := recover(); r != nil {
			err = fmt.Errorf("get mapping error: %s", r)
		}
		span.End(&err)
	}()

	span.Set("alias", aliases)
	client, err := i.getClient(ctx, conn)
	if err != nil {
		return nil, err
	}
	mappingMap, err := client.GetMapping().Index(aliases...).Type("").Do(ctx)
	if err != nil {
		log.Warnf(ctx, "get mapping error: %s", err.Error())
		return nil, err
	}

	indexes := make([]string, 0, len(mappingMap))
	for index := range mappingMap {
		indexes = append(indexes, index)
	}
	// 按照正序排列，最新的覆盖老的
	sort.Strings(indexes)
	span.Set("indexes", indexes)

	mappings := make([]map[string]any, 0, len(mappingMap))
	for _, index := range indexes {
		if mapping, ok := mappingMap[index].(map[string]any)["mappings"].(map[string]any); ok {
			mappings = append(mappings, mapping)
		}
	}

	return mappings, nil
}

func (i *Instance) esQuery(ctx context.Context, qo *queryOption, fact *FormatFactory) (*elastic.SearchResult, error) {
	var (
		err error
		qb  = qo.query
	)
	ctx, span := trace.NewSpan(ctx, "elasticsearch-query")
	defer span.End(&err)

	filterQueries := make([]elastic.Query, 0)

	// 过滤条件生成 elastic.query
	query, err := fact.Query(qb.AllConditions)
	if err != nil {
		return nil, err
	}
	if query != nil {
		filterQueries = append(filterQueries, query)
	}

	// 查询时间生成 elastic.query
	rangeQuery, err := fact.RangeQuery()
	if err != nil {
		return nil, err
	}
	filterQueries = append(filterQueries, rangeQuery)

	// querystring 生成 elastic.query
	if qb.QueryString != "" {
		qs := NewQueryString(qb.QueryString, qb.IsPrefix, fact.NestedField)
		q, qsErr := qs.ToDSL()
		if qsErr != nil {
			return nil, qsErr
		}
		if q != nil {
			filterQueries = append(filterQueries, q)
		}
	}

	source, body, shouldReturn, result, err := buildQuery(fact, filterQueries, qb)
	if shouldReturn {
		return result, err
	}

	bodyJson, _ := json.Marshal(body)
	bodyString := string(bodyJson)

	span.Set("metadata-query", qb)
	span.Set("query-connect", qo.conn.String())
	span.Set("query-headers", i.headers)

	span.Set("query-indexes", qo.indexes)
	span.Set("query-body", bodyString)

	log.Infof(ctx, "elasticsearch-query indexes: %s", qo.indexes)
	log.Infof(ctx, "elasticsearch-query body: %s", bodyString)

	startAnalyze := time.Now()
	client, err := i.getClient(ctx, qo.conn)
	if err != nil {
		return nil, err
	}

	var res *elastic.SearchResult
	func() {
		if qb.ResultTableOptions != nil {
			opt := qb.ResultTableOptions.GetOption(qb.TableID, qo.conn.Address)
			if opt != nil {
				if opt.ScrollID != "" {
					span.Set("query-scroll-id", opt.ScrollID)
					res, err = client.Scroll(qo.indexes...).Scroll(qb.Scroll).ScrollId(opt.ScrollID).Do(ctx)
					return
				}

				if len(opt.SearchAfter) > 0 {
					span.Set("query-search-after", opt.SearchAfter)
					source.SearchAfter(opt.SearchAfter...)
					res, err = client.Search().Index(qo.indexes...).SearchSource(source).Do(ctx)
					return
				}
			}

		}

		if qb.Scroll != "" {
			span.Set("query-scroll", qb.Scroll)
			res, err = client.Scroll(qo.indexes...).Scroll(qb.Scroll).SearchSource(source).Do(ctx)
		} else {
			span.Set("query-from", qb.From)
			res, err = client.Search().Index(qo.indexes...).SearchSource(source).Do(ctx)
		}
	}()

	if err != nil {
		var (
			e   *elastic.Error
			msg strings.Builder
		)
		if errors.As(err, &e) {
			if e.Details != nil {
				if len(e.Details.RootCause) > 0 {
					msg.WriteString("root cause: \n")
					for _, rc := range e.Details.RootCause {
						msg.WriteString(fmt.Sprintf("%s: %s \n", rc.Index, rc.Reason))
					}
				}

				if e.Details.CausedBy != nil {
					msg.WriteString("caused by: \n")
					for k, v := range e.Details.CausedBy {
						msg.WriteString(fmt.Sprintf("%s: %v \n", k, v))
					}
				}
			}

			return nil, errors.New(msg.String())
		} else if err.Error() == "EOF" {
			return nil, nil
		} else {
			return nil, err
		}
	}

	if res.Error != nil {
		err = fmt.Errorf("es query %v error: %s", qo.indexes, res.Error.Reason)
	}

	queryCost := time.Since(startAnalyze)
	span.Set("query-cost", queryCost.String())
	metric.TsDBRequestSecond(
		ctx, queryCost, consul.ElasticsearchStorageType, qo.conn.Address,
	)

	return res, err
}

func buildQuery(fact *FormatFactory, filterQueries []elastic.Query, qb *metadata.Query) (*elastic.SearchSource, interface{}, bool, *elastic.SearchResult, error) {
	source := elastic.NewSearchSource()
	for _, order := range fact.Orders() {
		source.Sort(order.Name, order.Ast)
	}

	if len(filterQueries) > 0 {
		esQuery := elastic.NewBoolQuery().Filter(filterQueries...)
		source.Query(esQuery)
	}

	if len(qb.Source) > 0 {
		fetchSource := elastic.NewFetchSourceContext(true)
		fetchSource.Include(qb.Source...)
		source.FetchSourceContext(fetchSource)
	}
<<<<<<< HEAD

	// 判断是否有聚合
	if len(qb.Aggregates) > 0 {
		name, agg, aggErr := fact.EsAgg(qb.Aggregates, source)
=======
	// 因为collapse和aggregate需要在同级，所以需要先判断是否存在collapse
	isExistCollapse := lo.Filter(qb.Aggregates, func(item metadata.Aggregate, _ int) bool {
		return item.Name == Collapse
	})
	if len(isExistCollapse) > 0 {
		collapseClause := elastic.NewCollapseBuilder(isExistCollapse[0].Field)
		source.Collapse(collapseClause)
	}
	aggWithoutCollapse := lo.Filter(qb.Aggregates, func(item metadata.Aggregate, _ int) bool {
		return item.Name != Collapse
	})
	// 判断是否有聚合
	if len(aggWithoutCollapse) > 0 {
		name, agg, aggErr := fact.EsAgg(aggWithoutCollapse)
>>>>>>> 2e6fd9dc
		if aggErr != nil {
			return nil, nil, true, nil, aggErr
		}
		source.Size(0)
		source.Aggregation(name, agg)
	} else {
		source.Size(qb.Size)
		if qb.Scroll == "" {
			source.From(qb.From)
		}
	}

	if qb.HighLight != nil && qb.HighLight.Enable {
		source.Highlight(fact.HighLight(qb.QueryString, qb.HighLight.MaxAnalyzedOffset))
	}

	if source == nil {
		return nil, nil, true, nil, fmt.Errorf("empty es query source")
	}

	body, _ := source.Source()
	if body == nil {
		return nil, nil, true, nil, fmt.Errorf("empty query body")
	}
	return source, body, false, nil, nil
}

func (i *Instance) queryWithAgg(ctx context.Context, qo *queryOption, fact *FormatFactory) storage.SeriesSet {
	var (
		err error
	)
	ctx, span := trace.NewSpan(ctx, "query-with-aggregation")
	defer func() {
		span.End(&err)
	}()

	span.Set("query-conn", qo.conn)

	metricLabel := qo.query.MetricLabels(ctx)

	sr, err := i.esQuery(ctx, qo, fact)
	if err != nil {
		return storage.ErrSeriesSet(err)
	}

	if sr == nil || sr.Aggregations == nil {
		return storage.EmptySeriesSet()
	}

	// 如果是非时间聚合计算，则无需进行指标名的拼接作用
	qr, err := fact.AggDataFormat(sr.Aggregations, metricLabel)
	if err != nil {
		return storage.ErrSeriesSet(err)
	}

	return remote.FromQueryResult(false, qr)
}

func (i *Instance) getAlias(ctx context.Context, db string, needAddTime bool, start, end time.Time, timezone string) ([]string, error) {
	var (
		aliases []string
		_, span = trace.NewSpan(ctx, "get-alias")
		err     error
		loc     *time.Location
	)
	defer span.End(&err)

	if db == "" {
		return nil, fmt.Errorf("alias is empty")
	}

	aliases = strings.Split(db, ",")

	span.Set("need-add-time", needAddTime)
	if !needAddTime {
		return aliases, nil
	}

	loc, err = time.LoadLocation(timezone)
	if err != nil {
		loc = time.UTC
	}
	start = start.In(loc)
	end = end.In(loc)

	left := end.Unix() - start.Unix()
	// 超过 6 个月

	span.Set("timezone", loc.String())
	span.Set("start", start.String())
	span.Set("end", end.String())
	span.Set("left", left)

	var (
		unit string
	)

	if left > int64(time.Hour.Seconds()*24*14) {
		halfYear := time.Hour * 24 * 30 * 6
		if left > int64(halfYear.Seconds()) {
			start = end.Add(halfYear * -1)
		}

		unit = "month"
	} else {
		unit = "day"
	}

	newAliases := make([]string, 0)
	dates := function.RangeDateWithUnit(unit, start, end, 1)

	for _, d := range dates {
		for _, alias := range aliases {
			newAliases = append(newAliases, fmt.Sprintf("%s_%s*", alias, d))
		}
	}

	span.Set("new_alias_num", len(newAliases))
	return newAliases, nil
}

// QueryRawData 直接查询原始返回
func (i *Instance) QueryRawData(ctx context.Context, query *metadata.Query, start, end time.Time, dataCh chan<- map[string]any) (int64, metadata.ResultTableOptions, error) {
	var (
		err error
		wg  sync.WaitGroup

		total              int64
		lock               sync.Mutex
		resultTableOptions metadata.ResultTableOptions
	)

	defer func() {
		if r := recover(); r != nil {
			err = fmt.Errorf("es query error: %s", r)
		}
	}()

	ctx, span := trace.NewSpan(ctx, "elasticsearch-query-raw")
	defer span.End(&err)

	span.Set("instance-connects", i.connects.String())
	span.Set("instance-query-result-table-options", query.ResultTableOptions)

	if query.DB == "" {
		err = fmt.Errorf("%s 查询别名为空", query.TableID)
		return total, resultTableOptions, err
	}
	unit := metadata.GetQueryParams(ctx).TimeUnit

	aliases, err := i.getAlias(ctx, query.DB, query.NeedAddTime, start, end, query.Timezone)
	if err != nil {
		return total, resultTableOptions, err
	}

	errChan := make(chan error, len(i.connects))

	span.Set("aliases", aliases)

	for _, conn := range i.connects {
		wg.Add(1)
		conn := conn
		go func() {
			defer func() {
				errChan <- err
				wg.Done()
			}()

			mappings, mappingErr := i.getMappings(ctx, conn, aliases)
			if mappingErr != nil {
				err = mappingErr
				return
			}
			if len(mappings) == 0 {
				err = fmt.Errorf("index is empty with %v，url: %s", aliases, conn.Address)
				return
			}

			if i.maxSize > 0 && query.Size > i.maxSize {
				query.Size = i.maxSize
			}

			if len(query.ResultTableOptions) > 0 {
				option := query.ResultTableOptions.GetOption(query.TableID, conn.Address)
				if option != nil {
					if option.From != nil {
						query.From = *option.From
					}
				}
			}

			qo := &queryOption{
				indexes: aliases,
				start:   start,
				end:     end,
				query:   query,
				conn:    conn,
			}

			fact := NewFormatFactory(ctx).
				WithIsReference(metadata.GetQueryParams(ctx).IsReference).
				WithQuery(query.Field, query.TimeField, qo.start, qo.end, unit, query.Size).
				WithMappings(mappings...).
				WithOrders(query.Orders)

			sr, queryErr := i.esQuery(ctx, qo, fact)
			if queryErr != nil {
				err = queryErr
				return
			}

			var option *metadata.ResultTableOption

			if sr != nil {
				if sr.Hits != nil {

					span.Set("instance-out-list-size", len(sr.Hits.Hits))

					for idx, d := range sr.Hits.Hits {
						data := make(map[string]any)
						if err = json.Unmarshal(d.Source, &data); err != nil {
							return
						}

						fact.SetData(data)
						fact.data[KeyDocID] = d.Id
						fact.data[KeyIndex] = d.Index
						fact.data[KeyTableID] = query.TableID
						fact.data[KeyDataLabel] = query.DataLabel

						fact.data[KeyAddress] = conn.Address

						if timeValue, ok := data[fact.GetTimeField().Name]; ok {
							fact.data[FieldTime] = timeValue
						}

						if len(d.Highlight) > 0 {
							fact.data[KeyHighLight] = d.Highlight
						}

						if idx == len(sr.Hits.Hits)-1 && d.Sort != nil {
							option = &metadata.ResultTableOption{
								SearchAfter: d.Sort,
							}
						}

						dataCh <- fact.data
					}

					if sr.Hits.TotalHits != nil {
						total += sr.Hits.TotalHits.Value
					}
				}

				// ScrollID 覆盖 SearchAfter 配置
				if sr.ScrollId != "" {
					option = &metadata.ResultTableOption{
						ScrollID: sr.ScrollId,
					}
				}
			}

			if option != nil {
				if resultTableOptions == nil {
					resultTableOptions = metadata.ResultTableOptions{}
				}

				lock.Lock()
				resultTableOptions.SetOption(query.TableID, conn.Address, option)
				lock.Unlock()

			}
		}()
	}
	wg.Wait()
	close(errChan)

	for e := range errChan {
		if e != nil {
			return total, resultTableOptions, e
		}
	}
	span.Set("instance-out-total", total)
	span.Set("instance-out-result-table-options", resultTableOptions)

	return total, resultTableOptions, nil
}

// QuerySeriesSet 给 PromEngine 提供查询接口
func (i *Instance) QuerySeriesSet(
	ctx context.Context,
	query *metadata.Query,
	start time.Time,
	end time.Time,
) storage.SeriesSet {
	var (
		err error
	)

	ctx, span := trace.NewSpan(ctx, "elasticsearch-query-series-set")
	defer span.End(&err)

	if len(query.Aggregates) == 0 {
		err = fmt.Errorf("聚合函数不能为空以及聚合周期跟 Step 必须一样")
		return storage.ErrSeriesSet(err)
	}

	if query.DB == "" {
		err = fmt.Errorf("%s 查询别名为空", query.TableID)
		return storage.ErrSeriesSet(err)
	}

	unit := metadata.GetQueryParams(ctx).TimeUnit

	rangeLeftTime := end.Sub(start)
	metric.TsDBRequestRangeMinute(ctx, rangeLeftTime, i.InstanceType())

	user := metadata.GetUser(ctx)
	span.Set("query-space-uid", user.SpaceUid)
	span.Set("query-source", user.Source)
	span.Set("query-username", user.Name)
	span.Set("query-connects", i.connects.String())

	span.Set("query-storage-id", query.StorageID)
	span.Set("query-storage-ids", query.StorageIDs)

	span.Set("query-max-size", i.maxSize)
	span.Set("query-db", query.DB)
	span.Set("query-measurement", query.Measurement)
	span.Set("query-measurements", query.Measurements)
	span.Set("query-field", query.Field)
	span.Set("query-fields", query.Fields)

	setCh := make(chan storage.SeriesSet, len(i.connects))

	go func() {
		defer func() {
			// es 查询有很多结构体无法判断的，会导致 panic
			if r := recover(); r != nil {
				setCh <- storage.ErrSeriesSet(fmt.Errorf("es query error: %s", r))
			}

			close(setCh)
		}()

		aliases, err1 := i.getAlias(ctx, query.DB, query.NeedAddTime, start, end, query.Timezone)
		if err1 != nil {
			setCh <- storage.ErrSeriesSet(err1)
		}

		span.Set("query-aliases", aliases)

		var wg sync.WaitGroup
		for _, conn := range i.connects {
			conn := conn

			wg.Add(1)
			go func() {
				defer wg.Done()

				qo := &queryOption{
					indexes: aliases,
					start:   start,
					end:     end,
					query:   query,
					conn:    conn,
				}

				mappings, errMapping := i.getMappings(ctx, qo.conn, qo.indexes)
				// index 不存在，mappings 获取异常直接返回空
				if len(mappings) == 0 {
					log.Warnf(ctx, "index is empty with %v with %s error %v", qo.indexes, qo.conn.String(), errMapping)
					return
				}

				if err1 != nil {
					setCh <- storage.ErrSeriesSet(err1)
					return
				}
				var size int
				if query.Size > 0 && query.Size < i.maxSize {
					size = query.Size
				} else {
					size = i.maxSize
				}

				fact := NewFormatFactory(ctx).
					WithIsReference(metadata.GetQueryParams(ctx).IsReference).
					WithQuery(query.Field, query.TimeField, qo.start, qo.end, unit, size).
					WithMappings(mappings...).
					WithOrders(query.Orders).
					WithTransform(metadata.GetPromDataFormat(ctx).EncodeFunc(), metadata.GetPromDataFormat(ctx).DecodeFunc())

				if len(query.Aggregates) == 0 {
					setCh <- storage.ErrSeriesSet(fmt.Errorf("aggregates is empty"))
					return
				}

				setCh <- i.queryWithAgg(ctx, qo, fact)
			}()
		}

		wg.Wait()
	}()

	var sets []storage.SeriesSet
	for s := range setCh {
		if s != nil {
			sets = append(sets, s)
		}
	}

	return storage.NewMergeSeriesSet(sets, function.NewMergeSeriesSetWithFuncAndSort(query.Aggregates.LastAggName()))
}

// QueryRange 使用 es 直接查询引擎
func (i *Instance) DirectQueryRange(ctx context.Context, referenceName string, start, end time.Time, step time.Duration) (promql.Matrix, error) {
	//TODO implement me
	panic("implement me")
}

func (i *Instance) DirectQuery(ctx context.Context, qs string, end time.Time) (promql.Vector, error) {
	//TODO implement me
	panic("implement me")
}

func (i *Instance) QueryExemplar(ctx context.Context, fields []string, query *metadata.Query, start, end time.Time, matchers ...*labels.Matcher) (*decoder.Response, error) {
	//TODO implement me
	panic("implement me")
}

func (i *Instance) QueryLabelNames(ctx context.Context, query *metadata.Query, start, end time.Time) ([]string, error) {
	//TODO implement me
	panic("implement me")
}

func (i *Instance) QueryLabelValues(ctx context.Context, query *metadata.Query, name string, start, end time.Time) ([]string, error) {
	//TODO implement me
	panic("implement me")
}

func (i *Instance) QuerySeries(ctx context.Context, query *metadata.Query, start, end time.Time) ([]map[string]string, error) {
	//TODO implement me
	panic("implement me")
}

func (i *Instance) DirectLabelNames(ctx context.Context, start, end time.Time, matchers ...*labels.Matcher) ([]string, error) {
	//TODO implement me
	panic("implement me")
}

func (i *Instance) DirectLabelValues(ctx context.Context, name string, start, end time.Time, limit int, matchers ...*labels.Matcher) ([]string, error) {
	//TODO implement me
	panic("implement me")
}

func (i *Instance) InstanceType() string {
	return consul.ElasticsearchStorageType
}<|MERGE_RESOLUTION|>--- conflicted
+++ resolved
@@ -358,27 +358,10 @@
 		fetchSource.Include(qb.Source...)
 		source.FetchSourceContext(fetchSource)
 	}
-<<<<<<< HEAD
 
 	// 判断是否有聚合
 	if len(qb.Aggregates) > 0 {
 		name, agg, aggErr := fact.EsAgg(qb.Aggregates, source)
-=======
-	// 因为collapse和aggregate需要在同级，所以需要先判断是否存在collapse
-	isExistCollapse := lo.Filter(qb.Aggregates, func(item metadata.Aggregate, _ int) bool {
-		return item.Name == Collapse
-	})
-	if len(isExistCollapse) > 0 {
-		collapseClause := elastic.NewCollapseBuilder(isExistCollapse[0].Field)
-		source.Collapse(collapseClause)
-	}
-	aggWithoutCollapse := lo.Filter(qb.Aggregates, func(item metadata.Aggregate, _ int) bool {
-		return item.Name != Collapse
-	})
-	// 判断是否有聚合
-	if len(aggWithoutCollapse) > 0 {
-		name, agg, aggErr := fact.EsAgg(aggWithoutCollapse)
->>>>>>> 2e6fd9dc
 		if aggErr != nil {
 			return nil, nil, true, nil, aggErr
 		}
