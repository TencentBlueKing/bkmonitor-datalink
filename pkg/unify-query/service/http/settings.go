// Tencent is pleased to support the open source community by making
// 蓝鲸智云 - 监控平台 (BlueKing - Monitor) available.
// Copyright (C) 2022 THL A29 Limited, a Tencent company. All rights reserved.
// Licensed under the MIT License (the "License"); you may not use this file except in compliance with the License.
// You may obtain a copy of the License at http://opensource.org/licenses/MIT
// Unless required by applicable law or agreed to in writing, software distributed under the License is distributed on
// an "AS IS" BASIS, WITHOUT WARRANTIES OR CONDITIONS OF ANY KIND, either express or implied. See the License for the
// specific language governing permissions and limitations under the License.

package http

import (
	"time"
)

const (
	IPAddressConfigPath           = "http.address"
	PortConfigPath                = "http.port"
	UserNameConfigPath            = "http.username"
	PasswordConfigPath            = "http.password"
	WriteTimeOutConfigPath        = "http.write_timeout"
	ReadTimeOutConfigPath         = "http.read_timeout"
	SingleflightTimeoutConfigPath = "http.singleflight_timeout"
	SlowQueryThresholdConfigPath  = "http.slow_query_threshold"
	DefaultQueryListLimitPath     = "http.default_query_list_limit"

	QueryMaxRoutingConfigPath      = "http.query.max_routing"
	QueryContentTypeConfigPath     = "http.query.content_type"
	QueryContentEncodingConfigPath = "http.query.content_encoding"

	// 服务配置
	EnablePrometheusConfigPath = "http.prometheus.enable"
	PrometheusPathConfigPath   = "http.prometheus.path"
	EnableProfileConfigPath    = "http.profile.enable"
	ProfilePathConfigPath      = "http.profile.path"

	AlignInfluxdbResultConfigPath = "http.ts.align_influxdb_result"

<<<<<<< HEAD
	TSQueryHandlePathConfigPath                   = "http.path.ts"
	TSQueryInfoHandlePathConfigPath               = "http.path.ts_info"
	TSQueryExemplarHandlePathConfigPath           = "http.path.ts_exemplar"
	TSQueryPromQLHandlePathConfigPath             = "http.path.ts_promql"
	TSQueryReferenceQueryHandlePathConfigPath     = "http.path.ts_reference"
	TSQueryRawQueryHandlePathConfigPath           = "http.path.ts_raw"
	TSQueryRawQueryWithScrollHandlePathConfigPath = "http.path.ts_raw_with_scroll"
	TSQueryStructToPromQLHandlePathConfigPath     = "http.path.ts_struct_to_promql"
	TSQueryPromQLToStructHandlePathConfigPath     = "http.path.ts_promql_to_struct"
	TSQueryLabelValuesPathConfigPath              = "http.path.ts_label_values"
	TSQueryClusterMetricsPathConfigPath           = "http.path.ts_cluster_metrics"
	FluxHandlePromqlPathConfigPath                = "http.path.promql"
	PrintHandlePathConfigPath                     = "http.path.print"
	InfluxDBPrintHandlePathConfigPath             = "http.path.influxdb_print"
	SpacePrintHandlePathConfigPath                = "http.path.space_print"
	SpaceKeyPrintHandlePathConfigPath             = "http.path.space_key_print"
	TsDBPrintHandlePathConfigPath                 = "http.path.tsdb_print"
	FeatureFlagHandlePathConfigPath               = "http.path.feature_flag_path"
	ESHandlePathConfigPath                        = "http.path.es"
	TSQueryRawMAXLimitConfigPath                  = "http.query.raw.max_limit"
=======
	TSQueryHandlePathConfigPath               = "http.path.ts"
	TSQueryInfoHandlePathConfigPath           = "http.path.ts_info"
	TSQueryExemplarHandlePathConfigPath       = "http.path.ts_exemplar"
	TSQueryPromQLHandlePathConfigPath         = "http.path.ts_promql"
	TSQueryReferenceQueryHandlePathConfigPath = "http.path.ts_reference"
	TSQueryRawQueryHandlePathConfigPath       = "http.path.ts_raw"
	TSQueryStructToPromQLHandlePathConfigPath = "http.path.ts_struct_to_promql"
	TSQueryPromQLToStructHandlePathConfigPath = "http.path.ts_promql_to_struct"
	TSQueryLabelValuesPathConfigPath          = "http.path.ts_label_values"
	TSQueryClusterMetricsPathConfigPath       = "http.path.ts_cluster_metrics"
	FluxHandlePromqlPathConfigPath            = "http.path.promql"
	PrintHandlePathConfigPath                 = "http.path.print"
	InfluxDBPrintHandlePathConfigPath         = "http.path.influxdb_print"
	SpacePrintHandlePathConfigPath            = "http.path.space_print"
	SpaceKeyPrintHandlePathConfigPath         = "http.path.space_key_print"
	TsDBPrintHandlePathConfigPath             = "http.path.tsdb_print"
	FeatureFlagHandlePathConfigPath           = "http.path.feature_flag_path"
	ESHandlePathConfigPath                    = "http.path.es"
	ProxyConfigPath                           = "http.path.proxy"
	TSQueryRawMAXLimitConfigPath              = "http.query.raw.max_limit"
>>>>>>> cd3eead7

	CheckQueryTsConfigPath     = "http.path.check_query_ts"
	CheckQueryPromQLConfigPath = "http.path.check_query_promql"

	// 查询配置
	InfoDefaultLimit = "http.info.limit"

	// 分段查询配置
	SegmentedEnable      = "http.segmented.enable"
	SegmentedMaxRoutines = "http.segmented.max_routines"
	SegmentedMinInterval = "http.segmented.min_interval"

	// 滚动查询配置
	ScrollSliceLimitConfigPath         = "scroll.slice_limit"
	ScrollMaxSliceConfigPath           = "scroll.max_slice"
	ScrollSessionLockTimeoutConfigPath = "scroll.session_lock_timeout"
	ScrollWindowTimeoutConfigPath      = "scroll.window_timeout"
	// 集群指标查询配置
	ClusterMetricQueryPrefixConfigPath  = "http.cluster_metric.prefix"
	ClusterMetricQueryTimeoutConfigPath = "http.cluster_metric.timeout"

	JwtPublicKeyConfigPath       = "jwt.public_key"
	JwtBkAppCodeSpacesConfigPath = "jwt.bk_app_code_spaces"
)

var (
	IPAddress           string
	Port                int
	Username            string
	Password            string
	AlignInfluxdbResult bool
	TestV               bool

	WriteTimeout          time.Duration
	ReadTimeout           time.Duration
	SingleflightTimeout   time.Duration
	SlowQueryThreshold    time.Duration
	DefaultQueryListLimit int

	QueryMaxRouting int

	ClusterMetricQueryPrefix  string
	ClusterMetricQueryTimeout time.Duration

	JwtPublicKey       string
	JwtBkAppCodeSpaces map[string][]string

	ScrollMaxSlice           int
	ScrollSessionLockTimeout time.Duration
	ScrollWindowTimeout      string
	ScrollSliceLimit         int
)<|MERGE_RESOLUTION|>--- conflicted
+++ resolved
@@ -36,7 +36,6 @@
 
 	AlignInfluxdbResultConfigPath = "http.ts.align_influxdb_result"
 
-<<<<<<< HEAD
 	TSQueryHandlePathConfigPath                   = "http.path.ts"
 	TSQueryInfoHandlePathConfigPath               = "http.path.ts_info"
 	TSQueryExemplarHandlePathConfigPath           = "http.path.ts_exemplar"
@@ -57,7 +56,6 @@
 	FeatureFlagHandlePathConfigPath               = "http.path.feature_flag_path"
 	ESHandlePathConfigPath                        = "http.path.es"
 	TSQueryRawMAXLimitConfigPath                  = "http.query.raw.max_limit"
-=======
 	TSQueryHandlePathConfigPath               = "http.path.ts"
 	TSQueryInfoHandlePathConfigPath           = "http.path.ts_info"
 	TSQueryExemplarHandlePathConfigPath       = "http.path.ts_exemplar"
@@ -78,7 +76,7 @@
 	ESHandlePathConfigPath                    = "http.path.es"
 	ProxyConfigPath                           = "http.path.proxy"
 	TSQueryRawMAXLimitConfigPath              = "http.query.raw.max_limit"
->>>>>>> cd3eead7
+
 
 	CheckQueryTsConfigPath     = "http.path.check_query_ts"
 	CheckQueryPromQLConfigPath = "http.path.check_query_promql"
