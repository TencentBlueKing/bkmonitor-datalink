// Tencent is pleased to support the open source community by making
// 蓝鲸智云 - 监控平台 (BlueKing - Monitor) available.
// Copyright (C) 2022 THL A29 Limited, a Tencent company. All rights reserved.
// Licensed under the MIT License (the "License"); you may not use this file except in compliance with the License.
// You may obtain a copy of the License at http://opensource.org/licenses/MIT
// Unless required by applicable law or agreed to in writing, software distributed under the License is distributed on
// an "AS IS" BASIS, WITHOUT WARRANTIES OR CONDITIONS OF ANY KIND, either express or implied. See the License for the
// specific language governing permissions and limitations under the License.

package models

import (
	"context"
	"fmt"
	"reflect"
	"strconv"
	"time"

	"github.com/jinzhu/gorm"
	"github.com/pkg/errors"

	"github.com/TencentBlueKing/bkmonitor-datalink/pkg/bk-monitor-worker/store/consul"
	"github.com/TencentBlueKing/bkmonitor-datalink/pkg/bk-monitor-worker/store/redis"
	"github.com/TencentBlueKing/bkmonitor-datalink/pkg/bk-monitor-worker/utils/jsonx"
	"github.com/TencentBlueKing/bkmonitor-datalink/pkg/utils/logger"
)

type OptionBase struct {
	ValueType  string    `json:"value_type" gorm:"size:64"`
	Value      string    `json:"value" gorm:"value"`
	Creator    string    `json:"creator" gorm:"size:32"`
	CreateTime time.Time `json:"create_time"`
}

// BeforeCreate 新建前时间字段设置为当前时间
func (r *OptionBase) BeforeCreate(tx *gorm.DB) error {
	r.CreateTime = time.Now()
	return nil
}

type BaseModel struct {
	Creator    string    `gorm:"column:creator" json:"creator"`
	CreateTime time.Time `gorm:"column:create_time" json:"create_time"`
	Updater    string    `gorm:"column:updater" json:"updater"`
	UpdateTime time.Time `gorm:"column:update_time" json:"update_time"`
}

// BeforeCreate 新建前时间字段设置为当前时间
func (b *BaseModel) BeforeCreate(tx *gorm.DB) error {
	b.CreateTime = time.Now()
	b.UpdateTime = time.Now()
	if b.Creator == "" {
<<<<<<< HEAD
		b.Creator = "system"
	}
	if b.Updater == "" {
		b.Updater = "system"
=======
		b.Creator = SystemUser
	}
	if b.Updater == "" {
		b.Updater = SystemUser
>>>>>>> c93254dd
	}
	return nil
}

// BeforeUpdate 保存前最后修改时间字段设置为当前时间
func (b *BaseModel) BeforeUpdate(tx *gorm.DB) error {
	b.UpdateTime = time.Now()
	return nil
}

// InterfaceValue 将字符串转为interface{}类型
func (r *OptionBase) InterfaceValue() (interface{}, error) {
	var value interface{}
	switch r.ValueType {
	case "string":
		value = r.Value
		return value, nil
	case "bool":
		value = r.Value == "true"
		return value, nil
	default:
		err := jsonx.UnmarshalString(r.Value, &value)
		if err != nil {
			return nil, err
		}
		return value, nil
	}
}

// ParseOptionValue 解析option的interface{}的类型
func ParseOptionValue(value interface{}) (string, string, error) {
	if value == nil {
		return "", "", errors.New("ParseOptionValue value can not be nil")
	}
	valueStr, err := jsonx.MarshalString(value)
	if err != nil {
		return "", "", err
	}
	switch reflect.TypeOf(value).Kind() {
	case reflect.Bool:
		return valueStr, "bool", nil
	case reflect.Slice, reflect.Array:
		return valueStr, "list", nil
	case reflect.Int, reflect.Int8, reflect.Int16, reflect.Int32, reflect.Int64,
		reflect.Uint, reflect.Uint8, reflect.Uint16, reflect.Uint32, reflect.Uint64,
		reflect.Float32, reflect.Float64:
		return valueStr, "int", nil
	case reflect.Map:
		return valueStr, "dict", nil
	case reflect.String:
		valueStr, ok := value.(string)
		if !ok {
			return "", "", errors.Errorf("assert string value type error, %#v", value)
		}
		return valueStr, "string", nil
	default:
		return "", "", errors.Errorf("unsupport option value type [%s], value [%v]", reflect.TypeOf(value).Kind().String(), value)
	}
}

// PushToRedis 推送数据到 redis, just for influxdb
func PushToRedis(ctx context.Context, key, field, value string, isPublish bool) {
	client := redis.GetInstance()

	redisKey := fmt.Sprintf("%s:%s", InfluxdbKeyPrefix, key)
	msgSuffix := fmt.Sprintf("key: %s, field: %s, value: %s", redisKey, field, value)

	err := client.HSet(redisKey, field, value)
	if err != nil {
		logger.Errorf("push redis failed, %s, err: %v", msgSuffix, err)
	} else {
		logger.Infof("push redis successfully, %s", msgSuffix)
	}
	if isPublish {
		err := client.Publish(InfluxdbKeyPrefix, key)
		if err != nil {
			logger.Errorf("publish redis failed, channel: %s, msg: %s, %s", InfluxdbKeyPrefix, key, err)
		} else {
			logger.Infof("publish redis successfully, channel: %s, msg: %s", InfluxdbKeyPrefix, key)
		}
	}
}

// RefreshRouterVersion 更新consul中的version
func RefreshRouterVersion(ctx context.Context, path string) error {
	client, err := consul.GetInstance()
	if err != nil {
		return err
	}
	timestamp := strconv.FormatInt(time.Now().Unix(), 10)
	err = client.Put(path, timestamp, 0)
	if err != nil {
		return err
	}
	logger.Infof("update %s version [%s] success", path, timestamp)
	return nil
}

// IsBuildInDataId 检查是否为内置data_id
func IsBuildInDataId(bkDataId uint) bool {
	return (1000 <= bkDataId && bkDataId <= 1020) || (1100000 <= bkDataId && bkDataId <= 1199999)
}<|MERGE_RESOLUTION|>--- conflicted
+++ resolved
@@ -50,17 +50,10 @@
 	b.CreateTime = time.Now()
 	b.UpdateTime = time.Now()
 	if b.Creator == "" {
-<<<<<<< HEAD
-		b.Creator = "system"
-	}
-	if b.Updater == "" {
-		b.Updater = "system"
-=======
 		b.Creator = SystemUser
 	}
 	if b.Updater == "" {
 		b.Updater = SystemUser
->>>>>>> c93254dd
 	}
 	return nil
 }
