// Tencent is pleased to support the open source community by making
// 蓝鲸智云 - 监控平台 (BlueKing - Monitor) available.
// Copyright (C) 2022 THL A29 Limited, a Tencent company. All rights reserved.
// Licensed under the MIT License (the "License"); you may not use this file except in compliance with the License.
// You may obtain a copy of the License at http://opensource.org/licenses/MIT
// Unless required by applicable law or agreed to in writing, software distributed under the License is distributed on
// an "AS IS" BASIS, WITHOUT WARRANTIES OR CONDITIONS OF ANY KIND, either express or implied. See the License for the
// specific language governing permissions and limitations under the License.

package metadata

type ResultTableOptions map[string]*ResultTableOption

type ResultTableOption struct {
	From        *int   `json:"from,omitempty"`
	ScrollID    string `json:"scroll_id,omitempty"`
	SearchAfter []any  `json:"search_after,omitempty"`
<<<<<<< HEAD
	SliceID     *int   `json:"slice_id,omitempty"`
	SliceMax    *int   `json:"slice_max,omitempty"`
=======

	SQL          string           `json:"sql,omitempty"`
	ResultSchema []map[string]any `json:"result_schema,omitempty"`
}

func (o ResultTableOptions) getKey(tableID, address string) string {
	key := tableID
	if address != "" {
		key = tableID + "|" + address
	}
	return key
>>>>>>> b918bf39
}

func (o ResultTableOptions) SetOption(tableID, address string, option *ResultTableOption) {
	if option == nil {
		return
	}
	o[o.getKey(tableID, address)] = option
}

func (o ResultTableOptions) GetOption(tableID, address string) *ResultTableOption {
	if o == nil {
		return nil
	}

	if option, ok := o[o.getKey(tableID, address)]; ok {
		return option
	}
	return nil
}

func (o ResultTableOptions) MergeOptions(options ResultTableOptions) {
	if o == nil {
		return
	}
	for k, v := range options {
		o[k] = v
	}
}

// IsCrop 是否裁剪数据
func (o ResultTableOptions) IsCrop() bool {
	for _, v := range o {
		if v.ScrollID != "" || len(v.SearchAfter) > 0 {
			return false
		}
	}
	return true
}<|MERGE_RESOLUTION|>--- conflicted
+++ resolved
@@ -15,11 +15,8 @@
 	From        *int   `json:"from,omitempty"`
 	ScrollID    string `json:"scroll_id,omitempty"`
 	SearchAfter []any  `json:"search_after,omitempty"`
-<<<<<<< HEAD
 	SliceID     *int   `json:"slice_id,omitempty"`
 	SliceMax    *int   `json:"slice_max,omitempty"`
-=======
-
 	SQL          string           `json:"sql,omitempty"`
 	ResultSchema []map[string]any `json:"result_schema,omitempty"`
 }
@@ -30,7 +27,7 @@
 		key = tableID + "|" + address
 	}
 	return key
->>>>>>> b918bf39
+
 }
 
 func (o ResultTableOptions) SetOption(tableID, address string, option *ResultTableOption) {
