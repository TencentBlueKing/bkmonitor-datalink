--- conflicted
+++ resolved
@@ -382,19 +382,6 @@
 
 	list := make([]map[string]any, 0)
 
-<<<<<<< HEAD
-=======
-	unit, start, end, err := function.QueryTimestamp(queryTs.Start, queryTs.End)
-	if err != nil {
-		return 0, nil, nil, true, metadata.Sprintf(
-			metadata.MsgQueryRawScroll,
-			"查询时间错误格式 %s - %s",
-			queryTs.Start, queryTs.End,
-		).Error(ctx, err)
-	}
-	metadata.GetQueryParams(ctx).SetTime(start, end, unit)
-
->>>>>>> 7714aaec
 	queryRef, err := queryTs.ToQueryReference(ctx)
 	if err != nil {
 		return 0, nil, nil, true, metadata.Sprintf(
