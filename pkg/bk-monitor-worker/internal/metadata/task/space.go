// Tencent is pleased to support the open source community by making
// 蓝鲸智云 - 监控平台 (BlueKing - Monitor) available.
// Copyright (C) 2022 THL A29 Limited, a Tencent company. All rights reserved.
// Licensed under the MIT License (the "License"); you may not use this file except in compliance with the License.
// You may obtain a copy of the License at http://opensource.org/licenses/MIT
// Unless required by applicable law or agreed to in writing, software distributed under the License is distributed on
// an "AS IS" BASIS, WITHOUT WARRANTIES OR CONDITIONS OF ANY KIND, either express or implied. See the License for the
// specific language governing permissions and limitations under the License.

package task

import (
	"context"

	"github.com/pkg/errors"

	"github.com/TencentBlueKing/bkmonitor-datalink/pkg/bk-monitor-worker/internal/metadata/service"
	t "github.com/TencentBlueKing/bkmonitor-datalink/pkg/bk-monitor-worker/task"
	"github.com/TencentBlueKing/bkmonitor-datalink/pkg/utils/logger"
)

// RefreshBkccSpaceName 刷新 bkcc 类型空间名称
func RefreshBkccSpaceName(ctx context.Context, t *t.Task) error {
	defer func() {
		if err := recover(); err != nil {
			logger.Errorf("RefreshBkccSpaceName Runtime panic caught: %v", err)
		}
	}()
	logger.Info("start sync bkcc space name task")
	svc := service.NewSpaceSvc(nil)
	if err := svc.RefreshBkccSpaceName(); err != nil {
		return errors.Wrap(err, "refresh bkcc space name failed")
	}
	logger.Info("refresh bkcc space name successfully")
	return nil
}

// RefreshClusterResource 检测集群资源的变化,当绑定资源的集群信息变动时，刷新绑定的集群资源
func RefreshClusterResource(ctx context.Context, t *t.Task) error {
	defer func() {
		if err := recover(); err != nil {
			logger.Errorf("RefreshClusterResource Runtime panic caught: %v", err)
		}
	}()
	logger.Infof("start sync bcs space cluster resource task")
	if err := service.NewBcsClusterInfoSvc(nil).RefreshClusterResource(); err != nil {
		logger.Errorf("sync bcs space cluster resource failed, %v", err)
		return err
	}
	logger.Infof("sync bcs space cluster resource success")
	return nil
}

// RefreshBkccSpace 同步 bkcc 的业务，自动创建对应的空间
func RefreshBkccSpace(ctx context.Context, t *t.Task) error {
	defer func() {
		if err := recover(); err != nil {
			logger.Errorf("RefreshBkccSpace Runtime panic caught: %v", err)
		}
	}()
	logger.Info("start sync bkcc space task")
	svc := service.NewSpaceSvc(nil)
	if err := svc.RefreshBkccSpace(false); err != nil {
		return errors.Wrap(err, "refresh bkcc space failed")
	}
	logger.Info("refresh bkcc space successfully")
	return nil
}

// SyncBkccSpaceDataSource 同步bkcc数据源和空间的关系及数据源的所属类型
func SyncBkccSpaceDataSource(ctx context.Context, t *t.Task) error {
	defer func() {
		if err := recover(); err != nil {
			logger.Errorf("SyncBkccSpaceDataSource Runtime panic caught: %v", err)
		}
	}()
	logger.Info("start sync bkcc space data source task")
	svc := service.NewSpaceDataSourceSvc(nil)
	if err := svc.SyncBkccSpaceDataSource(); err != nil {
		return errors.Wrap(err, "sync bkcc space data source failed")
	}
	logger.Info("sync bkcc space data source successfully")
	return nil
}

<<<<<<< HEAD
// SyncBcsSpace 同步 BCS 项目空间数据
func SyncBcsSpace(ctx context.Context, t *t.Task) error {
	defer func() {
		if err := recover(); err != nil {
			logger.Errorf("SyncBcsSpace Runtime panic caught: %v", err)
		}
	}()
	logger.Info("start sync bcs space task")
	svc := service.NewSpaceSvc(nil)
	if err := svc.SyncBcsSpace(); err != nil {
		return errors.Wrap(err, "sync bcs space task failed")
	}
	logger.Info("sync bcs space task successfully")
=======
// RefreshBcsProjectBiz 检测 bcs 项目绑定的业务的变化
func RefreshBcsProjectBiz(ctx context.Context, t *t.Task) error {
	defer func() {
		if err := recover(); err != nil {
			logger.Errorf("RefreshBcsProjectBiz Runtime panic caught: %v", err)
		}
	}()
	logger.Info("start check and update the bind biz of bcs project task")
	svc := service.NewSpaceSvc(nil)
	if err := svc.RefreshBcsProjectBiz(); err != nil {
		return errors.Wrap(err, "refresh bcs project biz failed")
	}
	logger.Info("refresh bcs project biz successfully")
>>>>>>> 7c714bfd
	return nil
}<|MERGE_RESOLUTION|>--- conflicted
+++ resolved
@@ -83,7 +83,22 @@
 	return nil
 }
 
-<<<<<<< HEAD
+// RefreshBcsProjectBiz 检测 bcs 项目绑定的业务的变化
+func RefreshBcsProjectBiz(ctx context.Context, t *t.Task) error {
+	defer func() {
+		if err := recover(); err != nil {
+			logger.Errorf("RefreshBcsProjectBiz Runtime panic caught: %v", err)
+		}
+	}()
+	logger.Info("start check and update the bind biz of bcs project task")
+	svc := service.NewSpaceSvc(nil)
+	if err := svc.RefreshBcsProjectBiz(); err != nil {
+		return errors.Wrap(err, "refresh bcs project biz failed")
+	}
+	logger.Info("refresh bcs project biz successfully")
+	return nil
+}
+
 // SyncBcsSpace 同步 BCS 项目空间数据
 func SyncBcsSpace(ctx context.Context, t *t.Task) error {
 	defer func() {
@@ -97,20 +112,5 @@
 		return errors.Wrap(err, "sync bcs space task failed")
 	}
 	logger.Info("sync bcs space task successfully")
-=======
-// RefreshBcsProjectBiz 检测 bcs 项目绑定的业务的变化
-func RefreshBcsProjectBiz(ctx context.Context, t *t.Task) error {
-	defer func() {
-		if err := recover(); err != nil {
-			logger.Errorf("RefreshBcsProjectBiz Runtime panic caught: %v", err)
-		}
-	}()
-	logger.Info("start check and update the bind biz of bcs project task")
-	svc := service.NewSpaceSvc(nil)
-	if err := svc.RefreshBcsProjectBiz(); err != nil {
-		return errors.Wrap(err, "refresh bcs project biz failed")
-	}
-	logger.Info("refresh bcs project biz successfully")
->>>>>>> 7c714bfd
 	return nil
 }