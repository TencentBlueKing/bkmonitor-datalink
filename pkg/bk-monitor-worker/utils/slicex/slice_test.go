// Tencent is pleased to support the open source community by making
// 蓝鲸智云 - 监控平台 (BlueKing - Monitor) available.
// Copyright (C) 2022 THL A29 Limited, a Tencent company. All rights reserved.
// Licensed under the MIT License (the "License"); you may not use this file except in compliance with the License.
// You may obtain a copy of the License at http://opensource.org/licenses/MIT
// Unless required by applicable law or agreed to in writing, software distributed under the License is distributed on
// an "AS IS" BASIS, WITHOUT WARRANTIES OR CONDITIONS OF ANY KIND, either express or implied. See the License for the
// specific language governing permissions and limitations under the License.

package slicex

import (
	"fmt"
	"math"
	"testing"

	"github.com/stretchr/testify/assert"

	cfg "github.com/TencentBlueKing/bkmonitor-datalink/pkg/bk-monitor-worker/config"
)

// TestRemoveItem
func TestRemoveItem(t *testing.T) {
	srcSlice := []string{"a", "b", "c", "d"}
	expectedSlice := []string{"a", "c", "d"}

	dstSlice := RemoveItem(srcSlice, "b")
	assert.Equal(t, expectedSlice, dstSlice)
}

func TestRemoveDuplicate(t *testing.T) {
	float64List := []float64{1.1, 2.2, 3.3, 4.4, 2.2, 1.1}
	assert.ElementsMatch(t, []float64{1.1, 2.2, 3.3, 4.4}, RemoveDuplicate(float64List))

	float32List := []float32{1.1, 2.2, 3.3, 4.4, 2.2, 1.1}
	assert.ElementsMatch(t, []float32{1.1, 2.2, 3.3, 4.4}, RemoveDuplicate(float32List))

	int64List := []int64{1, 2, 3, 4, 2, 1}
	assert.ElementsMatch(t, []int64{1, 2, 3, 4}, RemoveDuplicate(int64List))

	uintList := []uint{1, 2, 3, 4, 2, 1}
	assert.ElementsMatch(t, []uint{1, 2, 3, 4}, RemoveDuplicate(uintList))

	stringList := []string{"1", "2", "3", "4", "1", "2"}
	assert.ElementsMatch(t, []string{"1", "2", "3", "4"}, RemoveDuplicate(stringList))
<<<<<<< HEAD
=======
}

func TestChunkSlice(t *testing.T) {
	for size := 0; size < 28; size++ {
		var bigSlice []int
		for i := 0; i < 25; i++ {
			bigSlice = append(bigSlice, i)
		}
		result := ChunkSlice(bigSlice, size)
		var realSize int
		if size > 0 {
			realSize = size
		} else {
			realSize = cfg.DefaultDBFilterSize
		}
		targetLen := int(math.Ceil(float64(len(bigSlice)) / float64(realSize)))
		assert.Equalf(t, targetLen, len(result), fmt.Sprintf("size:%v", realSize))
		var all []int
		for _, ls := range result {
			all = append(all, ls...)
		}
		assert.ElementsMatch(t, all, bigSlice)
	}

>>>>>>> 6d3afdb0
}<|MERGE_RESOLUTION|>--- conflicted
+++ resolved
@@ -43,8 +43,6 @@
 
 	stringList := []string{"1", "2", "3", "4", "1", "2"}
 	assert.ElementsMatch(t, []string{"1", "2", "3", "4"}, RemoveDuplicate(stringList))
-<<<<<<< HEAD
-=======
 }
 
 func TestChunkSlice(t *testing.T) {
@@ -69,5 +67,4 @@
 		assert.ElementsMatch(t, all, bigSlice)
 	}
 
->>>>>>> 6d3afdb0
 }