--- conflicted
+++ resolved
@@ -9,15 +9,11 @@
 
 package slicex
 
-<<<<<<< HEAD
-import "golang.org/x/exp/constraints"
-=======
 import (
 	"golang.org/x/exp/constraints"
 
 	cfg "github.com/TencentBlueKing/bkmonitor-datalink/pkg/bk-monitor-worker/config"
 )
->>>>>>> 6d3afdb0
 
 // RemoveItem remove the item from string array
 func RemoveItem(l []string, s string) []string {
@@ -42,8 +38,6 @@
 		}
 	}
 	return target
-<<<<<<< HEAD
-=======
 }
 
 func ChunkSlice[T any](bigSlice []T, size int) [][]T {
@@ -59,5 +53,4 @@
 		chunkList = append(chunkList, bigSlice[i:end])
 	}
 	return chunkList
->>>>>>> 6d3afdb0
 }