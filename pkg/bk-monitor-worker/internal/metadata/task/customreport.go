--- conflicted
+++ resolved
@@ -149,16 +149,11 @@
 		logger.Info("RefreshTimeSeriesMetric,start to push table id to redis, updatedTableIds %v", updatedTableIds)
 		pusher := service.NewSpacePusher()
 		for bkTenantId, tableIds := range updatedTableIds {
-<<<<<<< HEAD
-			if err := pusher.PushTableIdDetail(bkTenantId, tableIds, true); err != nil {
-				return errors.Wrapf(err, "RefreshTimeSeriesMetric,metric update to push table id detaild for [%v] failed", updatedTableIds)
-=======
 			if len(tableIds) == 0 {
 				continue
 			}
-			if err := pusher.PushTableIdDetail(bkTenantId, tableIds, true, false); err != nil {
+			if err := pusher.PushTableIdDetail(bkTenantId, tableIds, true); err != nil {
 				return errors.Wrapf(err, "RefreshTimeSeriesMetric,metric update to push table id detailed for tenant [%s] and tableIds [%v] failed", bkTenantId, tableIds)
->>>>>>> 84e57f2e
 			}
 		}
 		logger.Infof("RefreshTimeSeriesMetric,metric updated of table_id  [%v]", updatedTableIds)
