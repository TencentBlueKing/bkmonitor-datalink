// Tencent is pleased to support the open source community by making
// 蓝鲸智云 - 监控平台 (BlueKing - Monitor) available.
// Copyright (C) 2022 THL A29 Limited, a Tencent company. All rights reserved.
// Licensed under the MIT License (the "License"); you may not use this file except in compliance with the License.
// You may obtain a copy of the License at http://opensource.org/licenses/MIT
// Unless required by applicable law or agreed to in writing, software distributed under the License is distributed on
// an "AS IS" BASIS, WITHOUT WARRANTIES OR CONDITIONS OF ANY KIND, either express or implied. See the License for the
// specific language governing permissions and limitations under the License.

package define

import (
	"context"
)

// 所有模块的module名引用
const (
	ModuleGlobalHeartBeat = "global_heartbeat"
	ModuleChildHeartBeat  = "child_heartbeat"
	ModuleStatus          = "status"
	ModuleStatic          = "static"
	ModuleHTTP            = "http"
	ModuleMetricbeat      = "metricbeat"
	ModulePing            = "ping"
	ModuleScript          = "script"
	ModuleTCP             = "tcp"
	ModuleUDP             = "udp"
	ModuleKeyword         = "keyword"
	ModuleTrap            = "snmptrap"
	ModuleBasereport      = "basereport"
	ModuleExceptionbeat   = "exceptionbeat"
	ModuleKubeevent       = "kubeevent"
	ModuleProcessbeat     = "processbeat"
	ModuleProcConf        = "procconf"
	ModuleProcCustom      = "proccustom"
	ModuleProcSync        = "procsync"
	ModuleProcStatus      = "procstatus"
	ModuleProcBin         = "procbin"
	ModuleLoginLog        = "loginlog"
	ModuleProcSnapshot    = "procsnapshot"
	ModuleSocketSnapshot  = "socketsnapshot"
	ModuleShellHistory    = "shellhistory"
	ModuleRpmPackage      = "rpmpackage"
	ModuleTimeSync        = "timesync"
	ModuleDmesg           = "dmesg"
<<<<<<< HEAD
	ModuleGatherUpBeat    = "gather_up_beat"
=======
	ModuleSelfStats       = "selfstats"
>>>>>>> 3ffdb0cf
)

const (
	UTCTimeFormat = "2006-01-02 15:04:05"
)

// Status :
type Status int

// task status
const (
	TaskReady    Status = iota
	TaskRunning  Status = iota
	TaskError    Status = iota
	TaskFinished Status = iota
)

// Task : task for scheduler
type Task interface {
	GetTaskID() int32
	GetStatus() Status
	SetConfig(TaskConfig)
	GetConfig() TaskConfig
	SetGlobalConfig(Config)
	GetGlobalConfig() Config
	Reload()
	Wait()
	Stop()
	Run(ctx context.Context, e chan<- Event)
}<|MERGE_RESOLUTION|>--- conflicted
+++ resolved
@@ -43,11 +43,8 @@
 	ModuleRpmPackage      = "rpmpackage"
 	ModuleTimeSync        = "timesync"
 	ModuleDmesg           = "dmesg"
-<<<<<<< HEAD
 	ModuleGatherUpBeat    = "gather_up_beat"
-=======
 	ModuleSelfStats       = "selfstats"
->>>>>>> 3ffdb0cf
 )
 
 const (
