--- conflicted
+++ resolved
@@ -66,14 +66,11 @@
 	Window   time.Duration `json:"window,omitempty"`
 	TimeZone string        `json:"time_zone,omitempty"`
 
-<<<<<<< HEAD
 	Args []interface{}
 
 	// CollapseField 指定要折叠的字段，用于Elasticsearch聚合
 	CollapseField string `json:"collapse_field,omitempty"`
-=======
-	Args []interface{} `json:"args,omitempty"`
->>>>>>> ede103ba
+
 }
 
 // OffSetInfo Offset的信息存储，供promql查询转换为influxdb查询语句时使用
