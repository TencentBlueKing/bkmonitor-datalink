--- conflicted
+++ resolved
@@ -22,28 +22,18 @@
 
 // QueryPromQL promql 查询结构体
 type QueryPromQL struct {
-<<<<<<< HEAD
 	PromQL              string   `json:"promql"`
 	TsDBs               []string `json:"tsdbs"`
 	Start               string   `json:"start"`
 	End                 string   `json:"end"`
-	Step                string   `json:"step"`
-	BKBizIDs            []string `json:"bk_biz_ids"`
+	Step                string   `json:"step,omitempty"`
+	BKBizIDs            []string `json:"bk_biz_ids,omitempty"`
 	MaxSourceResolution string   `json:"max_source_resolution,omitempty"`
 	NotAlignInfluxdb    bool     `json:"not_align_influxdb,omitempty"` // 不与influxdb对齐
 	Limit               int      `json:"limit,omitempty"`
 	Slimit              int      `json:"slimit,omitempty"`
 	Match               string   `json:"match,omitempty"`
 	IsVerifyDimensions  bool     `json:"is_verify_dimensions,omitempty"`
-=======
-	PromQL             string   `json:"promql"`
-	Start              string   `json:"start"`
-	End                string   `json:"end"`
-	Step               string   `json:"step,omitempty"`
-	BKBizIDs           []string `json:"bk_biz_ids,omitempty"`
-	Match              string   `json:"match,omitempty"`
-	IsVerifyDimensions bool     `json:"is_verify_dimensions,omitempty"`
->>>>>>> 4b4faca1
 
 	Reference    bool `json:"reference,omitempty"`
 	NotTimeAlign bool `json:"not_time_align,omitempty"`
