// Tencent is pleased to support the open source community by making
// 蓝鲸智云 - 监控平台 (BlueKing - Monitor) available.
// Copyright (C) 2022 THL A29 Limited, a Tencent company. All rights reserved.
// Licensed under the MIT License (the "License"); you may not use this file except in compliance with the License.
// You may obtain a copy of the License at http://opensource.org/licenses/MIT
// Unless required by applicable law or agreed to in writing, software distributed under the License is distributed on
// an "AS IS" BASIS, WITHOUT WARRANTIES OR CONDITIONS OF ANY KIND, either express or implied. See the License for the
// specific language governing permissions and limitations under the License.

package periodic

import (
	"context"
	"sync"

	cmInfluxdbTask "github.com/TencentBlueKing/bkmonitor-datalink/pkg/bk-monitor-worker/internal/clustermetrics/influxdb"
	metadataTask "github.com/TencentBlueKing/bkmonitor-datalink/pkg/bk-monitor-worker/internal/metadata/task"
	"github.com/TencentBlueKing/bkmonitor-datalink/pkg/bk-monitor-worker/processor"
	"github.com/TencentBlueKing/bkmonitor-datalink/pkg/bk-monitor-worker/task"
	"github.com/TencentBlueKing/bkmonitor-datalink/pkg/bk-monitor-worker/worker"
	"github.com/TencentBlueKing/bkmonitor-datalink/pkg/utils/logger"
)

type PeriodicTask struct {
	Cron    string
	Handler processor.HandlerFunc
	Payload []byte
}

var (
	refreshTsMetric       = "periodic:metadata:refresh_ts_metric"
	refreshEventDimension = "periodic:metadata:refresh_event_dimension"
	refreshEsStorage      = "periodic:metadata:refresh_es_storage"
	refreshInfluxdbRoute  = "periodic:metadata:refresh_influxdb_route"
	refreshDatasource     = "periodic:metadata:refresh_datasource"
	//DiscoverBcsClusters   = "periodic:metadata:discover_bcs_clusters" // todo 涉及bkmonitor模型，暂时不启用
<<<<<<< HEAD
	RefreshBcsMonitorInfo   = "periodic:metadata:refresh_bcs_monitor_info"
	RefreshDefaultRp        = "periodic:metadata:refresh_default_rp"
	RefreshBkccSpaceName    = "periodic:metadata:refresh_bkcc_space_name"
	RefreshKafkaTopicInfo   = "periodic:metadata:refresh_kafka_topic_info"
	CleanExpiredRestore     = "periodic:metadata:clean_expired_restore"
	RefreshESRestore        = "periodic:metadata:refresh_es_restore"
	RefreshBcsMetricsLabel  = "periodic:metadata:refresh_bcs_metrics_label"
	SyncBkccSpaceDataSource = "periodic:metadata:sync_bkcc_space_data_source"
=======
	RefreshBcsMonitorInfo  = "periodic:metadata:refresh_bcs_monitor_info"
	RefreshDefaultRp       = "periodic:metadata:refresh_default_rp"
	RefreshBkccSpaceName   = "periodic:metadata:refresh_bkcc_space_name"
	RefreshKafkaTopicInfo  = "periodic:metadata:refresh_kafka_topic_info"
	CleanExpiredRestore    = "periodic:metadata:clean_expired_restore"
	RefreshESRestore       = "periodic:metadata:refresh_es_restore"
	RefreshBcsMetricsLabel = "periodic:metadata:refresh_bcs_metrics_label"
	RefreshBkccSpace       = "periodic:metadata:refresh_bkcc_space"
>>>>>>> c93254dd

	ReportInfluxdbClusterMetrics = "periodic:cluster_metrics:report_influxdb"

	periodicTasksDefine = map[string]PeriodicTask{
		// refreshTsMetric: {
		// 	Cron:    "*/2 * * * *",
		// 	Handler: metadataTask.RefreshTimeSeriesMetric,
		// },
		refreshEventDimension: {
			Cron:    "*/3 * * * *",
			Handler: metadataTask.RefreshEventDimension,
		},
		refreshEsStorage: {
			Cron:    "*/10 * * * *",
			Handler: metadataTask.RefreshESStorage,
		},
		refreshInfluxdbRoute: {
			Cron:    "*/10 * * * *",
			Handler: metadataTask.RefreshInfluxdbRoute,
		},
		refreshDatasource: {
			Cron:    "*/10 * * * *",
			Handler: metadataTask.RefreshDatasource,
		},
		//DiscoverBcsClusters: {
		//	Cron:    "*/10 * * * *",
		//	Handler: metadataTask.DiscoverBcsClusters,
		//},
		RefreshBcsMonitorInfo: {
			Cron:    "*/10 * * * *",
			Handler: metadataTask.RefreshBcsMonitorInfo,
		},
		RefreshDefaultRp: {
			Cron:    "0 22 * * *",
			Handler: metadataTask.RefreshDefaultRp,
		},
		RefreshBkccSpaceName: {
			Cron:    "30 3 * * *",
			Handler: metadataTask.RefreshBkccSpaceName,
		},
		RefreshKafkaTopicInfo: {
			Cron:    "*/10 * * * *",
			Handler: metadataTask.RefreshKafkaTopicInfo,
		},
		RefreshESRestore: {
			Cron:    "* * * * *",
			Handler: metadataTask.RefreshESRestore,
		},
		CleanExpiredRestore: {
			Cron:    "*/10 * * * *",
			Handler: metadataTask.CleanExpiredRestore,
		},
		RefreshBcsMetricsLabel: {
			Cron:    "*/10 * * * *",
			Handler: metadataTask.RefreshBcsMetricsLabel,
		},
<<<<<<< HEAD
		SyncBkccSpaceDataSource: {
			Cron:    "*/1 * * * *",
			Handler: metadataTask.SyncBkccSpaceDataSource,
=======
		RefreshBkccSpace: {
			Cron:    "*/10 * * * *",
			Handler: metadataTask.RefreshBkccSpace,
>>>>>>> c93254dd
		},
		ReportInfluxdbClusterMetrics: {
			Cron:    "*/1 * * * *",
			Handler: cmInfluxdbTask.ReportInfluxdbClusterMetric,
		},
	}
)

var (
	initPeriodicTaskOnce sync.Once
)

func GetPeriodicTaskMapping() map[string]PeriodicTask {
	initPeriodicTaskOnce.Do(func() {
		// TODO Synchronize scheduled tasks from redis
	})
	return periodicTasksDefine
}

type PeriodicTaskScheduler struct {
	scheduler *worker.Scheduler

	// fullTaskMapping Contains the tasks defined in the code + the tasks defined in redis.
	fullTaskMapping map[string]PeriodicTask

	ctx context.Context
}

func (p *PeriodicTaskScheduler) Run() {
	for taskName, config := range p.fullTaskMapping {
		opts := []task.Option{
			task.TaskID(taskName),
		}

		taskInstance := task.NewTask(taskName, config.Payload, opts...)
		entryId, err := p.scheduler.Register(
			config.Cron,
			taskInstance,
			task.TaskID(taskName),
		)
		if err != nil {
			logger.Errorf("Failed to register scheduled task: %s. error: %s", taskName, err)
		} else {
			logger.Infof("Scheduled task: %s was registered, Cron: %s, entryId: %s", taskName, config.Cron, entryId)
		}
	}

	if err := p.scheduler.Run(); err != nil {
		logger.Errorf("Failed to start scheduler, periodic task may not actually be executed, error: %s", err)
	}
}

func NewPeriodicTaskScheduler(ctx context.Context) (*PeriodicTaskScheduler, error) {
	scheduler, err := worker.NewScheduler(ctx, worker.SchedulerOpts{})
	if err != nil {
		return nil, err
	}
	taskMapping := GetPeriodicTaskMapping()
	return &PeriodicTaskScheduler{scheduler: scheduler, fullTaskMapping: taskMapping, ctx: ctx}, nil
}<|MERGE_RESOLUTION|>--- conflicted
+++ resolved
@@ -34,7 +34,6 @@
 	refreshInfluxdbRoute  = "periodic:metadata:refresh_influxdb_route"
 	refreshDatasource     = "periodic:metadata:refresh_datasource"
 	//DiscoverBcsClusters   = "periodic:metadata:discover_bcs_clusters" // todo 涉及bkmonitor模型，暂时不启用
-<<<<<<< HEAD
 	RefreshBcsMonitorInfo   = "periodic:metadata:refresh_bcs_monitor_info"
 	RefreshDefaultRp        = "periodic:metadata:refresh_default_rp"
 	RefreshBkccSpaceName    = "periodic:metadata:refresh_bkcc_space_name"
@@ -43,16 +42,7 @@
 	RefreshESRestore        = "periodic:metadata:refresh_es_restore"
 	RefreshBcsMetricsLabel  = "periodic:metadata:refresh_bcs_metrics_label"
 	SyncBkccSpaceDataSource = "periodic:metadata:sync_bkcc_space_data_source"
-=======
-	RefreshBcsMonitorInfo  = "periodic:metadata:refresh_bcs_monitor_info"
-	RefreshDefaultRp       = "periodic:metadata:refresh_default_rp"
-	RefreshBkccSpaceName   = "periodic:metadata:refresh_bkcc_space_name"
-	RefreshKafkaTopicInfo  = "periodic:metadata:refresh_kafka_topic_info"
-	CleanExpiredRestore    = "periodic:metadata:clean_expired_restore"
-	RefreshESRestore       = "periodic:metadata:refresh_es_restore"
-	RefreshBcsMetricsLabel = "periodic:metadata:refresh_bcs_metrics_label"
 	RefreshBkccSpace       = "periodic:metadata:refresh_bkcc_space"
->>>>>>> c93254dd
 
 	ReportInfluxdbClusterMetrics = "periodic:cluster_metrics:report_influxdb"
 
@@ -109,15 +99,13 @@
 			Cron:    "*/10 * * * *",
 			Handler: metadataTask.RefreshBcsMetricsLabel,
 		},
-<<<<<<< HEAD
+		RefreshBkccSpace: {
+			Cron:    "*/10 * * * *",
+			Handler: metadataTask.RefreshBkccSpace,
+		},
 		SyncBkccSpaceDataSource: {
 			Cron:    "*/1 * * * *",
 			Handler: metadataTask.SyncBkccSpaceDataSource,
-=======
-		RefreshBkccSpace: {
-			Cron:    "*/10 * * * *",
-			Handler: metadataTask.RefreshBkccSpace,
->>>>>>> c93254dd
 		},
 		ReportInfluxdbClusterMetrics: {
 			Cron:    "*/1 * * * *",
