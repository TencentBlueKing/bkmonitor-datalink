// Tencent is pleased to support the open source community by making
// 蓝鲸智云 - 监控平台 (BlueKing - Monitor) available.
// Copyright (C) 2022 THL A29 Limited, a Tencent company. All rights reserved.
// Licensed under the MIT License (the "License"); you may not use this file except in compliance with the License.
// You may obtain a copy of the License at http://opensource.org/licenses/MIT
// Unless required by applicable law or agreed to in writing, software distributed under the License is distributed on
// an "AS IS" BASIS, WITHOUT WARRANTIES OR CONDITIONS OF ANY KIND, either express or implied. See the License for the
// specific language governing permissions and limitations under the License.

package periodic

import (
	"context"
	"sync"

	metadataTask "github.com/TencentBlueKing/bkmonitor-datalink/pkg/bk-monitor-worker/internal/metadata/task"
	"github.com/TencentBlueKing/bkmonitor-datalink/pkg/bk-monitor-worker/processor"
	"github.com/TencentBlueKing/bkmonitor-datalink/pkg/bk-monitor-worker/task"
	"github.com/TencentBlueKing/bkmonitor-datalink/pkg/bk-monitor-worker/worker"
	"github.com/TencentBlueKing/bkmonitor-datalink/pkg/utils/logger"
)

type PeriodicTask struct {
	Cron    string
	Handler processor.HandlerFunc
	Payload []byte
}

var (
	refreshTsMetric       = "periodic:metadata:refresh_ts_metric"
	refreshEventDimension = "periodic:metadata:refresh_event_dimension"
	refreshEsStorage      = "periodic:metadata:refresh_es_storage"
	refreshInfluxdbRoute  = "periodic:metadata:refresh_influxdb_route"
	refreshDatasource     = "periodic:metadata:refresh_datasource"
	//DiscoverBcsClusters   = "periodic:metadata:discover_bcs_clusters" // todo 涉及bkmonitor模型，暂时不启用
	RefreshBcsMonitorInfo = "periodic:metadata:refresh_bcs_monitor_info"
	RefreshDefaultRp      = "periodic:metadata:refresh_default_rp"
	RefreshBkccSpaceName  = "periodic:metadata:refresh_bkcc_space_name"
	RefreshKafkaTopicInfo = "periodic:metadata:refresh_kafka_topic_info"
<<<<<<< HEAD
	CleanExpiredRestore   = "periodic:metadata:clean_expired_restore"
=======
	RefreshESRestore      = "periodic:metadata:refresh_es_restore"
>>>>>>> c15ef2b1

	periodicTasksDefine = map[string]PeriodicTask{
		refreshTsMetric: {
			Cron:    "*/2 * * * *",
			Handler: metadataTask.RefreshTimeSeriesMetric,
		},
		refreshEventDimension: {
			Cron:    "*/3 * * * *",
			Handler: metadataTask.RefreshEventDimension,
		},
		refreshEsStorage: {
			Cron:    "*/10 * * * *",
			Handler: metadataTask.RefreshESStorage,
		},
		refreshInfluxdbRoute: {
			Cron:    "*/10 * * * *",
			Handler: metadataTask.RefreshInfluxdbRoute,
		},
		refreshDatasource: {
			Cron:    "*/10 * * * *",
			Handler: metadataTask.RefreshDatasource,
		},
		//DiscoverBcsClusters: {
		//	Cron:    "*/10 * * * *",
		//	Handler: metadataTask.DiscoverBcsClusters,
		//},
		RefreshBcsMonitorInfo: {
			Cron:    "*/10 * * * *",
			Handler: metadataTask.RefreshBcsMonitorInfo,
		},
		RefreshDefaultRp: {
			Cron:    "0 22 * * *",
			Handler: metadataTask.RefreshDefaultRp,
		},
		RefreshBkccSpaceName: {
			Cron:    "30 3 * * *",
			Handler: metadataTask.RefreshBkccSpaceName,
		},
		RefreshKafkaTopicInfo: {
			Cron:    "*/10 * * * *",
			Handler: metadataTask.RefreshKafkaTopicInfo,
		},
<<<<<<< HEAD
		CleanExpiredRestore: {
			Cron:    "*/10 * * * *",
			Handler: metadataTask.CleanExpiredRestore,
=======
		RefreshESRestore: {
			Cron:    "* * * * *",
			Handler: metadataTask.RefreshESRestore,
>>>>>>> c15ef2b1
		},
	}
)

var (
	initPeriodicTaskOnce sync.Once
)

func GetPeriodicTaskMapping() map[string]PeriodicTask {
	initPeriodicTaskOnce.Do(func() {
		// TODO Synchronize scheduled tasks from redis
	})
	return periodicTasksDefine
}

type PeriodicTaskScheduler struct {
	scheduler *worker.Scheduler

	// fullTaskMapping Contains the tasks defined in the code + the tasks defined in redis.
	fullTaskMapping map[string]PeriodicTask

	ctx context.Context
}

func (p *PeriodicTaskScheduler) Run() {
	for taskName, config := range p.fullTaskMapping {
		opts := []task.Option{
			task.TaskID(taskName),
		}

		taskInstance := task.NewTask(taskName, config.Payload, opts...)
		entryId, err := p.scheduler.Register(
			config.Cron,
			taskInstance,
			task.TaskID(taskName),
		)
		if err != nil {
			logger.Errorf("Failed to register scheduled task: %s. error: %s", taskName, err)
		} else {
			logger.Infof("Scheduled task: %s was registered, Cron: %s, entryId: %s", taskName, config.Cron, entryId)
		}
	}

	if err := p.scheduler.Run(); err != nil {
		logger.Errorf("Failed to start scheduler, periodic task may not actually be executed, error: %s", err)
	}
}

func NewPeriodicTaskScheduler(ctx context.Context) (*PeriodicTaskScheduler, error) {
	scheduler, err := worker.NewScheduler(ctx, worker.SchedulerOpts{})
	if err != nil {
		return nil, err
	}
	taskMapping := GetPeriodicTaskMapping()
	return &PeriodicTaskScheduler{scheduler: scheduler, fullTaskMapping: taskMapping, ctx: ctx}, nil
}<|MERGE_RESOLUTION|>--- conflicted
+++ resolved
@@ -37,11 +37,8 @@
 	RefreshDefaultRp      = "periodic:metadata:refresh_default_rp"
 	RefreshBkccSpaceName  = "periodic:metadata:refresh_bkcc_space_name"
 	RefreshKafkaTopicInfo = "periodic:metadata:refresh_kafka_topic_info"
-<<<<<<< HEAD
 	CleanExpiredRestore   = "periodic:metadata:clean_expired_restore"
-=======
 	RefreshESRestore      = "periodic:metadata:refresh_es_restore"
->>>>>>> c15ef2b1
 
 	periodicTasksDefine = map[string]PeriodicTask{
 		refreshTsMetric: {
@@ -84,15 +81,13 @@
 			Cron:    "*/10 * * * *",
 			Handler: metadataTask.RefreshKafkaTopicInfo,
 		},
-<<<<<<< HEAD
+		RefreshESRestore: {
+			Cron:    "* * * * *",
+			Handler: metadataTask.RefreshESRestore,
+		},
 		CleanExpiredRestore: {
 			Cron:    "*/10 * * * *",
 			Handler: metadataTask.CleanExpiredRestore,
-=======
-		RefreshESRestore: {
-			Cron:    "* * * * *",
-			Handler: metadataTask.RefreshESRestore,
->>>>>>> c15ef2b1
 		},
 	}
 )
